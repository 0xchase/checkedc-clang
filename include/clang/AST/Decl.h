--- conflicted
+++ resolved
@@ -105,12 +105,7 @@
   void overrideType(QualType T) { Ty = T; }
 };
 
-<<<<<<< HEAD
 /// The top declaration context.
-=======
-
-/// TranslationUnitDecl - The top declaration context.
->>>>>>> 96940ffe
 class TranslationUnitDecl : public Decl, public DeclContext {
   ASTContext &Ctx;
 
@@ -713,16 +708,10 @@
   DeclaratorDecl(Kind DK, DeclContext *DC, SourceLocation L,
                  DeclarationName N, QualType T, TypeSourceInfo *TInfo,
                  SourceLocation StartL)
-<<<<<<< HEAD
-      : ValueDecl(DK, DC, L, N, T), DeclInfo(TInfo), InnerLocStart(StartL) {}
-=======
-    : ValueDecl(DK, DC, L, N, T), DeclInfo(TInfo), InnerLocStart(StartL),
-      Annotations(nullptr) {
-  }
->>>>>>> 96940ffe
+      : ValueDecl(DK, DC, L, N, T), DeclInfo(TInfo), InnerLocStart(StartL),
+        Annotations(nullptr) {}
 
   BoundsAnnotations *Annotations;
-
 public:
   friend class ASTDeclReader;
   friend class ASTDeclWriter;
@@ -790,11 +779,6 @@
   static bool classofKind(Kind K) {
     return K >= firstDeclarator && K <= lastDeclarator;
   }
-<<<<<<< HEAD
-=======
-
-  friend class ASTDeclReader;
-  friend class ASTDeclWriter;
 
   // Checked C bounds information
   // For function declarations, this is the return bounds of the function.
@@ -890,7 +874,6 @@
   bool hasBoundsAnnotations() const {
     return Annotations != nullptr && !(Annotations->IsEmpty());
   }
->>>>>>> 96940ffe
 };
 
 /// Structure used to store a statement, the constant value to
@@ -1083,7 +1066,6 @@
     /// Defines kind of the ImplicitParamDecl: 'this', 'self', 'vtt', '_cmd' or
     /// something else.
     unsigned ImplicitParamKind : 3;
-
     unsigned EscapingByref : 1;
   };
 
@@ -1344,9 +1326,7 @@
 
   void setInit(Expr *I);
 
-<<<<<<< HEAD
-  /// Determine whether this variable's value can be used in a
-=======
+
   /// \brief Set the location of the first token of the initializer
   /// expression.  For C-style intializers, this is the location of
   /// the equal token.
@@ -1361,8 +1341,7 @@
     return InitializerStartLoc;
   }
 
-  /// \brief Determine whether this variable's value can be used in a
->>>>>>> 96940ffe
+  /// Determine whether this variable's value can be used in a
   /// constant expression, according to the relevant language standard.
   /// This only checks properties of the declaration, and does not check
   /// whether the initializer is in fact a constant expression.
@@ -1381,6 +1360,7 @@
   /// initializer, or NULL if the value is not yet known. Returns pointer
   /// to untyped APValue if the value could not be evaluated.
   APValue *getEvaluatedValue() const;
+
 
   /// Determines whether it is already known whether the
   /// initializer is an integral constant expression or not.
@@ -1889,59 +1869,15 @@
   /// A new[]'d array of pointers to VarDecls for the formal
   /// parameters of this function.  This is null if a prototype or if there are
   /// no formals.
-<<<<<<< HEAD
   ParmVarDecl **ParamInfo = nullptr;
 
-  LazyDeclStmtPtr Body;
-
-  unsigned ODRHash;
-=======
-  ParmVarDecl **ParamInfo;
   /// TypeVarInfo - new []'d array of pointers to TypedefDecls for the type
   /// variables of this function.  This is null if not generic function.
   TypedefDecl **TypeVarInfo;
 
   LazyDeclStmtPtr Body;
 
-  // FIXME: This can be packed into the bitfields in DeclContext.
-  // NOTE: VC++ packs bitfields poorly if the types differ.
-  unsigned SClass : 3;
-  unsigned IsInline : 1;
-  unsigned IsInlineSpecified : 1;
-protected:
-  // This is shared by CXXConstructorDecl, CXXConversionDecl, and
-  // CXXDeductionGuideDecl.
-  unsigned IsExplicitSpecified : 1;
-private:
-  unsigned IsVirtualAsWritten : 1;
-  unsigned IsPure : 1;
-  unsigned HasInheritedPrototype : 1;
-  unsigned HasWrittenPrototype : 1;
-  unsigned IsDeleted : 1;
-  unsigned IsTrivial : 1; // sunk from CXXMethodDecl
-  unsigned IsDefaulted : 1; // sunk from CXXMethoDecl
-  unsigned IsExplicitlyDefaulted : 1; //sunk from CXXMethodDecl
-  unsigned HasImplicitReturnZero : 1;
-  unsigned IsLateTemplateParsed : 1;
-  unsigned IsConstexpr : 1;
-  unsigned IsGenericFunction : 1;
-  unsigned IsItypeGenericFunction : 1; //Checked C - Function specifier _Itype_for_any
-  // WrittenCheckedScopeSpecifier: whether the function is declared as
-  // _Checked, _Checked _Bounds_only, or _Unchecked.
-  unsigned WrittenCheckedSpecifier : 2;
-  // CheckedScopeSpecifier: the checked scope specifier as inferred by semantic
-  // analysis.
-  unsigned CheckedSpecifier: 2;
-
-  unsigned InstantiationIsPending:1;
-
-  /// \brief Indicates if the function uses __try.
-  unsigned UsesSEHTry : 1;
-
-  /// \brief Indicates if the function was a definition but its body was
-  /// skipped.
-  unsigned HasSkippedBody : 1;
->>>>>>> 96940ffe
+  unsigned ODRHash;
 
   /// End part of this FunctionDecl's source range.
   ///
@@ -2026,33 +1962,10 @@
   FunctionDecl(Kind DK, ASTContext &C, DeclContext *DC, SourceLocation StartLoc,
                const DeclarationNameInfo &NameInfo, QualType T,
                TypeSourceInfo *TInfo, StorageClass S, bool isInlineSpecified,
-<<<<<<< HEAD
                bool isConstexprSpecified);
 
   using redeclarable_base = Redeclarable<FunctionDecl>;
 
-=======
-               bool isConstexprSpecified)
-      : DeclaratorDecl(DK, DC, NameInfo.getLoc(), NameInfo.getName(), T, TInfo,
-                       StartLoc),
-        DeclContext(DK), redeclarable_base(C), ParamInfo(nullptr), 
-        TypeVarInfo(nullptr), Body(), SClass(S), IsInline(isInlineSpecified),
-        IsInlineSpecified(isInlineSpecified), IsExplicitSpecified(false),
-        IsVirtualAsWritten(false), IsPure(false),
-        HasInheritedPrototype(false), HasWrittenPrototype(true),
-        IsDeleted(false), IsTrivial(false), IsDefaulted(false),
-        IsExplicitlyDefaulted(false), HasImplicitReturnZero(false),
-        IsLateTemplateParsed(false), IsConstexpr(isConstexprSpecified),
-        IsGenericFunction(false), IsItypeGenericFunction(false),
-        WrittenCheckedSpecifier(CheckedScopeSpecifier::CSS_None),
-        CheckedSpecifier(CheckedScopeSpecifier::CSS_Unchecked),
-        InstantiationIsPending(false),
-        UsesSEHTry(false), HasSkippedBody(false), WillHaveBody(false),
-        EndRangeLoc(NameInfo.getEndLoc()), TemplateOrSpecialization(),
-        DNLoc(NameInfo.getInfo()) {}
-
-  typedef Redeclarable<FunctionDecl> redeclarable_base;
->>>>>>> 96940ffe
   FunctionDecl *getNextRedeclarationImpl() override {
     return getNextRedeclaration();
   }
@@ -2116,7 +2029,6 @@
 
   SourceRange getSourceRange() const override LLVM_READONLY;
 
-<<<<<<< HEAD
   // Function definitions.
   //
   // A function declaration may be:
@@ -2136,38 +2048,31 @@
   /// function. The variant that accepts a FunctionDecl pointer will set that
   /// function declaration to the actual declaration containing the body (if
   /// there is one).
-=======
-  void setGenericFunctionFlag(bool f) { IsGenericFunction = f; }
-  bool isGenericFunction() const { return IsGenericFunction; }
-
-  void setItypeGenericFunctionFlag(bool f) { IsItypeGenericFunction = f; }
-  bool isItypeGenericFunction() const { return IsItypeGenericFunction; }
-
-  void setWrittenCheckedSpecifier(CheckedScopeSpecifier CSS) {
-    WrittenCheckedSpecifier = CSS;
-  }
-
-  CheckedScopeSpecifier getWrittenCheckedSpecifier() const {
-    return (CheckedScopeSpecifier) WrittenCheckedSpecifier;
-  }
-
-  void setCheckedSpecifier(CheckedScopeSpecifier CS) { CheckedSpecifier = CS; }
-
-  CheckedScopeSpecifier getCheckedSpecifier() const {
-    return (CheckedScopeSpecifier) CheckedSpecifier;
-  }
-
-  /// \brief Returns true if the function has a body (definition). The
-  /// function body might be in any of the (re-)declarations of this
-  /// function. The variant that accepts a FunctionDecl pointer will
-  /// set that function declaration to the actual declaration
-  /// containing the body (if there is one).
->>>>>>> 96940ffe
   bool hasBody(const FunctionDecl *&Definition) const;
 
   bool hasBody() const override {
     const FunctionDecl* Definition;
     return hasBody(Definition);
+  }
+
+  void setGenericFunctionFlag(bool f) { FunctionDeclBits.IsGenericFunction = f; }
+  bool isGenericFunction() const { return FunctionDeclBits.IsGenericFunction; }
+
+  void setItypeGenericFunctionFlag(bool f) { FunctionDeclBits.IsItypeGenericFunction = f; }
+  bool isItypeGenericFunction() const { return FunctionDeclBits.IsItypeGenericFunction; }
+
+  void setWrittenCheckedSpecifier(CheckedScopeSpecifier CSS) {
+    FunctionDeclBits.WrittenCheckedSpecifier = CSS;
+  }
+
+  CheckedScopeSpecifier getWrittenCheckedSpecifier() const {
+    return (CheckedScopeSpecifier) FunctionDeclBits.WrittenCheckedSpecifier;
+  }
+
+  void setCheckedSpecifier(CheckedScopeSpecifier CS) { FunctionDeclBits.CheckedSpecifier = CS; }
+
+  CheckedScopeSpecifier getCheckedSpecifier() const {
+    return (CheckedScopeSpecifier) FunctionDeclBits.CheckedSpecifier;
   }
 
   /// Returns whether the function has a trivial body that does not require any
