//===--- ExprConstant.cpp - Expression Constant Evaluator -----------------===//
//
// Part of the LLVM Project, under the Apache License v2.0 with LLVM Exceptions.
// See https://llvm.org/LICENSE.txt for license information.
// SPDX-License-Identifier: Apache-2.0 WITH LLVM-exception
//
//===----------------------------------------------------------------------===//
//
// This file implements the Expr constant evaluator.
//
// Constant expression evaluation produces four main results:
//
//  * A success/failure flag indicating whether constant folding was successful.
//    This is the 'bool' return value used by most of the code in this file. A
//    'false' return value indicates that constant folding has failed, and any
//    appropriate diagnostic has already been produced.
//
//  * An evaluated result, valid only if constant folding has not failed.
//
//  * A flag indicating if evaluation encountered (unevaluated) side-effects.
//    These arise in cases such as (sideEffect(), 0) and (sideEffect() || 1),
//    where it is possible to determine the evaluated result regardless.
//
//  * A set of notes indicating why the evaluation was not a constant expression
//    (under the C++11 / C++1y rules only, at the moment), or, if folding failed
//    too, why the expression could not be folded.
//
// If we are checking for a potential constant expression, failure to constant
// fold a potential constant sub-expression will be indicated by a 'false'
// return value (the expression could not be folded) and no diagnostic (the
// expression is not necessarily non-constant).
//
//===----------------------------------------------------------------------===//

#include "clang/AST/APValue.h"
#include "clang/AST/ASTContext.h"
#include "clang/AST/ASTDiagnostic.h"
#include "clang/AST/ASTLambda.h"
#include "clang/AST/CharUnits.h"
#include "clang/AST/CurrentSourceLocExprScope.h"
#include "clang/AST/CXXInheritance.h"
#include "clang/AST/Expr.h"
#include "clang/AST/OSLog.h"
#include "clang/AST/RecordLayout.h"
#include "clang/AST/StmtVisitor.h"
#include "clang/AST/TypeLoc.h"
#include "clang/Basic/Builtins.h"
#include "clang/Basic/FixedPoint.h"
#include "clang/Basic/TargetInfo.h"
#include "llvm/ADT/Optional.h"
#include "llvm/ADT/SmallBitVector.h"
#include "llvm/Support/SaveAndRestore.h"
#include "llvm/Support/raw_ostream.h"
#include <cstring>
#include <functional>

#define DEBUG_TYPE "exprconstant"

using namespace clang;
using llvm::APInt;
using llvm::APSInt;
using llvm::APFloat;
using llvm::Optional;

static bool IsGlobalLValue(APValue::LValueBase B);

namespace {
  struct LValue;
  struct CallStackFrame;
  struct EvalInfo;

  using SourceLocExprScopeGuard =
      CurrentSourceLocExprScope::SourceLocExprScopeGuard;

  static QualType getType(APValue::LValueBase B) {
    if (!B) return QualType();
    if (const ValueDecl *D = B.dyn_cast<const ValueDecl*>()) {
      // FIXME: It's unclear where we're supposed to take the type from, and
      // this actually matters for arrays of unknown bound. Eg:
      //
      // extern int arr[]; void f() { extern int arr[3]; };
      // constexpr int *p = &arr[1]; // valid?
      //
      // For now, we take the array bound from the most recent declaration.
      for (auto *Redecl = cast<ValueDecl>(D->getMostRecentDecl()); Redecl;
           Redecl = cast_or_null<ValueDecl>(Redecl->getPreviousDecl())) {
        QualType T = Redecl->getType();
        if (!T->isIncompleteArrayType())
          return T;
      }
      return D->getType();
    }

    if (B.is<TypeInfoLValue>())
      return B.getTypeInfoType();

    const Expr *Base = B.get<const Expr*>();

    // For a materialized temporary, the type of the temporary we materialized
    // may not be the type of the expression.
    if (const MaterializeTemporaryExpr *MTE =
            dyn_cast<MaterializeTemporaryExpr>(Base)) {
      SmallVector<const Expr *, 2> CommaLHSs;
      SmallVector<SubobjectAdjustment, 2> Adjustments;
      const Expr *Temp = MTE->GetTemporaryExpr();
      const Expr *Inner = Temp->skipRValueSubobjectAdjustments(CommaLHSs,
                                                               Adjustments);
      // Keep any cv-qualifiers from the reference if we generated a temporary
      // for it directly. Otherwise use the type after adjustment.
      if (!Adjustments.empty())
        return Inner->getType();
    }

    return Base->getType();
  }

  /// Get an LValue path entry, which is known to not be an array index, as a
  /// field declaration.
  static const FieldDecl *getAsField(APValue::LValuePathEntry E) {
    return dyn_cast_or_null<FieldDecl>(E.getAsBaseOrMember().getPointer());
  }
  /// Get an LValue path entry, which is known to not be an array index, as a
  /// base class declaration.
  static const CXXRecordDecl *getAsBaseClass(APValue::LValuePathEntry E) {
    return dyn_cast_or_null<CXXRecordDecl>(E.getAsBaseOrMember().getPointer());
  }
  /// Determine whether this LValue path entry for a base class names a virtual
  /// base class.
  static bool isVirtualBaseClass(APValue::LValuePathEntry E) {
    return E.getAsBaseOrMember().getInt();
  }

  /// Given a CallExpr, try to get the alloc_size attribute. May return null.
  static const AllocSizeAttr *getAllocSizeAttr(const CallExpr *CE) {
    const FunctionDecl *Callee = CE->getDirectCallee();
    return Callee ? Callee->getAttr<AllocSizeAttr>() : nullptr;
  }

  /// Attempts to unwrap a CallExpr (with an alloc_size attribute) from an Expr.
  /// This will look through a single cast.
  ///
  /// Returns null if we couldn't unwrap a function with alloc_size.
  static const CallExpr *tryUnwrapAllocSizeCall(const Expr *E) {
    if (!E->getType()->isPointerType())
      return nullptr;

    E = E->IgnoreParens();
    // If we're doing a variable assignment from e.g. malloc(N), there will
    // probably be a cast of some kind. In exotic cases, we might also see a
    // top-level ExprWithCleanups. Ignore them either way.
    if (const auto *FE = dyn_cast<FullExpr>(E))
      E = FE->getSubExpr()->IgnoreParens();

    if (const auto *Cast = dyn_cast<CastExpr>(E))
      E = Cast->getSubExpr()->IgnoreParens();

    if (const auto *CE = dyn_cast<CallExpr>(E))
      return getAllocSizeAttr(CE) ? CE : nullptr;
    return nullptr;
  }

  /// Determines whether or not the given Base contains a call to a function
  /// with the alloc_size attribute.
  static bool isBaseAnAllocSizeCall(APValue::LValueBase Base) {
    const auto *E = Base.dyn_cast<const Expr *>();
    return E && E->getType()->isPointerType() && tryUnwrapAllocSizeCall(E);
  }

  /// The bound to claim that an array of unknown bound has.
  /// The value in MostDerivedArraySize is undefined in this case. So, set it
  /// to an arbitrary value that's likely to loudly break things if it's used.
  static const uint64_t AssumedSizeForUnsizedArray =
      std::numeric_limits<uint64_t>::max() / 2;

  /// Determines if an LValue with the given LValueBase will have an unsized
  /// array in its designator.
  /// Find the path length and type of the most-derived subobject in the given
  /// path, and find the size of the containing array, if any.
  static unsigned
  findMostDerivedSubobject(ASTContext &Ctx, APValue::LValueBase Base,
                           ArrayRef<APValue::LValuePathEntry> Path,
                           uint64_t &ArraySize, QualType &Type, bool &IsArray,
                           bool &FirstEntryIsUnsizedArray) {
    // This only accepts LValueBases from APValues, and APValues don't support
    // arrays that lack size info.
    assert(!isBaseAnAllocSizeCall(Base) &&
           "Unsized arrays shouldn't appear here");
    unsigned MostDerivedLength = 0;
    Type = getType(Base);

    for (unsigned I = 0, N = Path.size(); I != N; ++I) {
      if (Type->isArrayType()) {
        const ArrayType *AT = Ctx.getAsArrayType(Type);
        Type = AT->getElementType();
        MostDerivedLength = I + 1;
        IsArray = true;

        if (auto *CAT = dyn_cast<ConstantArrayType>(AT)) {
          ArraySize = CAT->getSize().getZExtValue();
        } else {
          assert(I == 0 && "unexpected unsized array designator");
          FirstEntryIsUnsizedArray = true;
          ArraySize = AssumedSizeForUnsizedArray;
        }
      } else if (Type->isAnyComplexType()) {
        const ComplexType *CT = Type->castAs<ComplexType>();
        Type = CT->getElementType();
        ArraySize = 2;
        MostDerivedLength = I + 1;
        IsArray = true;
      } else if (const FieldDecl *FD = getAsField(Path[I])) {
        Type = FD->getType();
        ArraySize = 0;
        MostDerivedLength = I + 1;
        IsArray = false;
      } else {
        // Path[I] describes a base class.
        ArraySize = 0;
        IsArray = false;
      }
    }
    return MostDerivedLength;
  }

  // The order of this enum is important for diagnostics.
  enum CheckSubobjectKind {
    CSK_Base, CSK_Derived, CSK_Field, CSK_ArrayToPointer, CSK_ArrayIndex,
    CSK_Real, CSK_Imag
  };

  /// A path from a glvalue to a subobject of that glvalue.
  struct SubobjectDesignator {
    /// True if the subobject was named in a manner not supported by C++11. Such
    /// lvalues can still be folded, but they are not core constant expressions
    /// and we cannot perform lvalue-to-rvalue conversions on them.
    unsigned Invalid : 1;

    /// Is this a pointer one past the end of an object?
    unsigned IsOnePastTheEnd : 1;

    /// Indicator of whether the first entry is an unsized array.
    unsigned FirstEntryIsAnUnsizedArray : 1;

    /// Indicator of whether the most-derived object is an array element.
    unsigned MostDerivedIsArrayElement : 1;

    /// The length of the path to the most-derived object of which this is a
    /// subobject.
    unsigned MostDerivedPathLength : 28;

    /// The size of the array of which the most-derived object is an element.
    /// This will always be 0 if the most-derived object is not an array
    /// element. 0 is not an indicator of whether or not the most-derived object
    /// is an array, however, because 0-length arrays are allowed.
    ///
    /// If the current array is an unsized array, the value of this is
    /// undefined.
    uint64_t MostDerivedArraySize;

    /// The type of the most derived object referred to by this address.
    QualType MostDerivedType;

    typedef APValue::LValuePathEntry PathEntry;

    /// The entries on the path from the glvalue to the designated subobject.
    SmallVector<PathEntry, 8> Entries;

    SubobjectDesignator() : Invalid(true) {}

    explicit SubobjectDesignator(QualType T)
        : Invalid(false), IsOnePastTheEnd(false),
          FirstEntryIsAnUnsizedArray(false), MostDerivedIsArrayElement(false),
          MostDerivedPathLength(0), MostDerivedArraySize(0),
          MostDerivedType(T) {}

    SubobjectDesignator(ASTContext &Ctx, const APValue &V)
        : Invalid(!V.isLValue() || !V.hasLValuePath()), IsOnePastTheEnd(false),
          FirstEntryIsAnUnsizedArray(false), MostDerivedIsArrayElement(false),
          MostDerivedPathLength(0), MostDerivedArraySize(0) {
      assert(V.isLValue() && "Non-LValue used to make an LValue designator?");
      if (!Invalid) {
        IsOnePastTheEnd = V.isLValueOnePastTheEnd();
        ArrayRef<PathEntry> VEntries = V.getLValuePath();
        Entries.insert(Entries.end(), VEntries.begin(), VEntries.end());
        if (V.getLValueBase()) {
          bool IsArray = false;
          bool FirstIsUnsizedArray = false;
          MostDerivedPathLength = findMostDerivedSubobject(
              Ctx, V.getLValueBase(), V.getLValuePath(), MostDerivedArraySize,
              MostDerivedType, IsArray, FirstIsUnsizedArray);
          MostDerivedIsArrayElement = IsArray;
          FirstEntryIsAnUnsizedArray = FirstIsUnsizedArray;
        }
      }
    }

    void truncate(ASTContext &Ctx, APValue::LValueBase Base,
                  unsigned NewLength) {
      if (Invalid)
        return;

      assert(Base && "cannot truncate path for null pointer");
      assert(NewLength <= Entries.size() && "not a truncation");

      if (NewLength == Entries.size())
        return;
      Entries.resize(NewLength);

      bool IsArray = false;
      bool FirstIsUnsizedArray = false;
      MostDerivedPathLength = findMostDerivedSubobject(
          Ctx, Base, Entries, MostDerivedArraySize, MostDerivedType, IsArray,
          FirstIsUnsizedArray);
      MostDerivedIsArrayElement = IsArray;
      FirstEntryIsAnUnsizedArray = FirstIsUnsizedArray;
    }

    void setInvalid() {
      Invalid = true;
      Entries.clear();
    }

    /// Determine whether the most derived subobject is an array without a
    /// known bound.
    bool isMostDerivedAnUnsizedArray() const {
      assert(!Invalid && "Calling this makes no sense on invalid designators");
      return Entries.size() == 1 && FirstEntryIsAnUnsizedArray;
    }

    /// Determine what the most derived array's size is. Results in an assertion
    /// failure if the most derived array lacks a size.
    uint64_t getMostDerivedArraySize() const {
      assert(!isMostDerivedAnUnsizedArray() && "Unsized array has no size");
      return MostDerivedArraySize;
    }

    /// Determine whether this is a one-past-the-end pointer.
    bool isOnePastTheEnd() const {
      assert(!Invalid);
      if (IsOnePastTheEnd)
        return true;
      if (!isMostDerivedAnUnsizedArray() && MostDerivedIsArrayElement &&
          Entries[MostDerivedPathLength - 1].getAsArrayIndex() ==
              MostDerivedArraySize)
        return true;
      return false;
    }

    /// Get the range of valid index adjustments in the form
    ///   {maximum value that can be subtracted from this pointer,
    ///    maximum value that can be added to this pointer}
    std::pair<uint64_t, uint64_t> validIndexAdjustments() {
      if (Invalid || isMostDerivedAnUnsizedArray())
        return {0, 0};

      // [expr.add]p4: For the purposes of these operators, a pointer to a
      // nonarray object behaves the same as a pointer to the first element of
      // an array of length one with the type of the object as its element type.
      bool IsArray = MostDerivedPathLength == Entries.size() &&
                     MostDerivedIsArrayElement;
      uint64_t ArrayIndex = IsArray ? Entries.back().getAsArrayIndex()
                                    : (uint64_t)IsOnePastTheEnd;
      uint64_t ArraySize =
          IsArray ? getMostDerivedArraySize() : (uint64_t)1;
      return {ArrayIndex, ArraySize - ArrayIndex};
    }

    /// Check that this refers to a valid subobject.
    bool isValidSubobject() const {
      if (Invalid)
        return false;
      return !isOnePastTheEnd();
    }
    /// Check that this refers to a valid subobject, and if not, produce a
    /// relevant diagnostic and set the designator as invalid.
    bool checkSubobject(EvalInfo &Info, const Expr *E, CheckSubobjectKind CSK);

    /// Get the type of the designated object.
    QualType getType(ASTContext &Ctx) const {
      assert(!Invalid && "invalid designator has no subobject type");
      return MostDerivedPathLength == Entries.size()
                 ? MostDerivedType
                 : Ctx.getRecordType(getAsBaseClass(Entries.back()));
    }

    /// Update this designator to refer to the first element within this array.
    void addArrayUnchecked(const ConstantArrayType *CAT) {
      Entries.push_back(PathEntry::ArrayIndex(0));

      // This is a most-derived object.
      MostDerivedType = CAT->getElementType();
      MostDerivedIsArrayElement = true;
      MostDerivedArraySize = CAT->getSize().getZExtValue();
      MostDerivedPathLength = Entries.size();
    }
    /// Update this designator to refer to the first element within the array of
    /// elements of type T. This is an array of unknown size.
    void addUnsizedArrayUnchecked(QualType ElemTy) {
      Entries.push_back(PathEntry::ArrayIndex(0));

      MostDerivedType = ElemTy;
      MostDerivedIsArrayElement = true;
      // The value in MostDerivedArraySize is undefined in this case. So, set it
      // to an arbitrary value that's likely to loudly break things if it's
      // used.
      MostDerivedArraySize = AssumedSizeForUnsizedArray;
      MostDerivedPathLength = Entries.size();
    }
    /// Update this designator to refer to the given base or member of this
    /// object.
    void addDeclUnchecked(const Decl *D, bool Virtual = false) {
      Entries.push_back(APValue::BaseOrMemberType(D, Virtual));

      // If this isn't a base class, it's a new most-derived object.
      if (const FieldDecl *FD = dyn_cast<FieldDecl>(D)) {
        MostDerivedType = FD->getType();
        MostDerivedIsArrayElement = false;
        MostDerivedArraySize = 0;
        MostDerivedPathLength = Entries.size();
      }
    }
    /// Update this designator to refer to the given complex component.
    void addComplexUnchecked(QualType EltTy, bool Imag) {
      Entries.push_back(PathEntry::ArrayIndex(Imag));

      // This is technically a most-derived object, though in practice this
      // is unlikely to matter.
      MostDerivedType = EltTy;
      MostDerivedIsArrayElement = true;
      MostDerivedArraySize = 2;
      MostDerivedPathLength = Entries.size();
    }
    void diagnoseUnsizedArrayPointerArithmetic(EvalInfo &Info, const Expr *E);
    void diagnosePointerArithmetic(EvalInfo &Info, const Expr *E,
                                   const APSInt &N);
    /// Add N to the address of this subobject.
    void adjustIndex(EvalInfo &Info, const Expr *E, APSInt N) {
      if (Invalid || !N) return;
      uint64_t TruncatedN = N.extOrTrunc(64).getZExtValue();
      if (isMostDerivedAnUnsizedArray()) {
        diagnoseUnsizedArrayPointerArithmetic(Info, E);
        // Can't verify -- trust that the user is doing the right thing (or if
        // not, trust that the caller will catch the bad behavior).
        // FIXME: Should we reject if this overflows, at least?
        Entries.back() = PathEntry::ArrayIndex(
            Entries.back().getAsArrayIndex() + TruncatedN);
        return;
      }

      // [expr.add]p4: For the purposes of these operators, a pointer to a
      // nonarray object behaves the same as a pointer to the first element of
      // an array of length one with the type of the object as its element type.
      bool IsArray = MostDerivedPathLength == Entries.size() &&
                     MostDerivedIsArrayElement;
      uint64_t ArrayIndex = IsArray ? Entries.back().getAsArrayIndex()
                                    : (uint64_t)IsOnePastTheEnd;
      uint64_t ArraySize =
          IsArray ? getMostDerivedArraySize() : (uint64_t)1;

      if (N < -(int64_t)ArrayIndex || N > ArraySize - ArrayIndex) {
        // Calculate the actual index in a wide enough type, so we can include
        // it in the note.
        N = N.extend(std::max<unsigned>(N.getBitWidth() + 1, 65));
        (llvm::APInt&)N += ArrayIndex;
        assert(N.ugt(ArraySize) && "bounds check failed for in-bounds index");
        diagnosePointerArithmetic(Info, E, N);
        setInvalid();
        return;
      }

      ArrayIndex += TruncatedN;
      assert(ArrayIndex <= ArraySize &&
             "bounds check succeeded for out-of-bounds index");

      if (IsArray)
        Entries.back() = PathEntry::ArrayIndex(ArrayIndex);
      else
        IsOnePastTheEnd = (ArrayIndex != 0);
    }
  };

  /// A stack frame in the constexpr call stack.
  struct CallStackFrame {
    EvalInfo &Info;

    /// Parent - The caller of this stack frame.
    CallStackFrame *Caller;

    /// Callee - The function which was called.
    const FunctionDecl *Callee;

    /// This - The binding for the this pointer in this call, if any.
    const LValue *This;

    /// Arguments - Parameter bindings for this function call, indexed by
    /// parameters' function scope indices.
    APValue *Arguments;

    /// Source location information about the default argument or default
    /// initializer expression we're evaluating, if any.
    CurrentSourceLocExprScope CurSourceLocExprScope;

    // Note that we intentionally use std::map here so that references to
    // values are stable.
    typedef std::pair<const void *, unsigned> MapKeyTy;
    typedef std::map<MapKeyTy, APValue> MapTy;
    /// Temporaries - Temporary lvalues materialized within this stack frame.
    MapTy Temporaries;

    /// CallLoc - The location of the call expression for this call.
    SourceLocation CallLoc;

    /// Index - The call index of this call.
    unsigned Index;

    /// The stack of integers for tracking version numbers for temporaries.
    SmallVector<unsigned, 2> TempVersionStack = {1};
    unsigned CurTempVersion = TempVersionStack.back();

    unsigned getTempVersion() const { return TempVersionStack.back(); }

    void pushTempVersion() {
      TempVersionStack.push_back(++CurTempVersion);
    }

    void popTempVersion() {
      TempVersionStack.pop_back();
    }

    // FIXME: Adding this to every 'CallStackFrame' may have a nontrivial impact
    // on the overall stack usage of deeply-recursing constexpr evaluations.
    // (We should cache this map rather than recomputing it repeatedly.)
    // But let's try this and see how it goes; we can look into caching the map
    // as a later change.

    /// LambdaCaptureFields - Mapping from captured variables/this to
    /// corresponding data members in the closure class.
    llvm::DenseMap<const VarDecl *, FieldDecl *> LambdaCaptureFields;
    FieldDecl *LambdaThisCaptureField;

    CallStackFrame(EvalInfo &Info, SourceLocation CallLoc,
                   const FunctionDecl *Callee, const LValue *This,
                   APValue *Arguments);
    ~CallStackFrame();

    // Return the temporary for Key whose version number is Version.
    APValue *getTemporary(const void *Key, unsigned Version) {
      MapKeyTy KV(Key, Version);
      auto LB = Temporaries.lower_bound(KV);
      if (LB != Temporaries.end() && LB->first == KV)
        return &LB->second;
      // Pair (Key,Version) wasn't found in the map. Check that no elements
      // in the map have 'Key' as their key.
      assert((LB == Temporaries.end() || LB->first.first != Key) &&
             (LB == Temporaries.begin() || std::prev(LB)->first.first != Key) &&
             "Element with key 'Key' found in map");
      return nullptr;
    }

    // Return the current temporary for Key in the map.
    APValue *getCurrentTemporary(const void *Key) {
      auto UB = Temporaries.upper_bound(MapKeyTy(Key, UINT_MAX));
      if (UB != Temporaries.begin() && std::prev(UB)->first.first == Key)
        return &std::prev(UB)->second;
      return nullptr;
    }

    // Return the version number of the current temporary for Key.
    unsigned getCurrentTemporaryVersion(const void *Key) const {
      auto UB = Temporaries.upper_bound(MapKeyTy(Key, UINT_MAX));
      if (UB != Temporaries.begin() && std::prev(UB)->first.first == Key)
        return std::prev(UB)->first.second;
      return 0;
    }

    APValue &createTemporary(const void *Key, bool IsLifetimeExtended);
  };

  /// Temporarily override 'this'.
  class ThisOverrideRAII {
  public:
    ThisOverrideRAII(CallStackFrame &Frame, const LValue *NewThis, bool Enable)
        : Frame(Frame), OldThis(Frame.This) {
      if (Enable)
        Frame.This = NewThis;
    }
    ~ThisOverrideRAII() {
      Frame.This = OldThis;
    }
  private:
    CallStackFrame &Frame;
    const LValue *OldThis;
  };

  /// A partial diagnostic which we might know in advance that we are not going
  /// to emit.
  class OptionalDiagnostic {
    PartialDiagnostic *Diag;

  public:
    explicit OptionalDiagnostic(PartialDiagnostic *Diag = nullptr)
      : Diag(Diag) {}

    template<typename T>
    OptionalDiagnostic &operator<<(const T &v) {
      if (Diag)
        *Diag << v;
      return *this;
    }

    OptionalDiagnostic &operator<<(const APSInt &I) {
      if (Diag) {
        SmallVector<char, 32> Buffer;
        I.toString(Buffer);
        *Diag << StringRef(Buffer.data(), Buffer.size());
      }
      return *this;
    }

    OptionalDiagnostic &operator<<(const APFloat &F) {
      if (Diag) {
        // FIXME: Force the precision of the source value down so we don't
        // print digits which are usually useless (we don't really care here if
        // we truncate a digit by accident in edge cases).  Ideally,
        // APFloat::toString would automatically print the shortest
        // representation which rounds to the correct value, but it's a bit
        // tricky to implement.
        unsigned precision =
            llvm::APFloat::semanticsPrecision(F.getSemantics());
        precision = (precision * 59 + 195) / 196;
        SmallVector<char, 32> Buffer;
        F.toString(Buffer, precision);
        *Diag << StringRef(Buffer.data(), Buffer.size());
      }
      return *this;
    }

    OptionalDiagnostic &operator<<(const APFixedPoint &FX) {
      if (Diag) {
        SmallVector<char, 32> Buffer;
        FX.toString(Buffer);
        *Diag << StringRef(Buffer.data(), Buffer.size());
      }
      return *this;
    }
  };

  /// A cleanup, and a flag indicating whether it is lifetime-extended.
  class Cleanup {
    llvm::PointerIntPair<APValue*, 1, bool> Value;

  public:
    Cleanup(APValue *Val, bool IsLifetimeExtended)
        : Value(Val, IsLifetimeExtended) {}

    bool isLifetimeExtended() const { return Value.getInt(); }
    void endLifetime() {
      *Value.getPointer() = APValue();
    }
  };

  /// A reference to an object whose construction we are currently evaluating.
  struct ObjectUnderConstruction {
    APValue::LValueBase Base;
    ArrayRef<APValue::LValuePathEntry> Path;
    friend bool operator==(const ObjectUnderConstruction &LHS,
                           const ObjectUnderConstruction &RHS) {
      return LHS.Base == RHS.Base && LHS.Path == RHS.Path;
    }
    friend llvm::hash_code hash_value(const ObjectUnderConstruction &Obj) {
      return llvm::hash_combine(Obj.Base, Obj.Path);
    }
  };
  enum class ConstructionPhase { None, Bases, AfterBases };
}

namespace llvm {
template<> struct DenseMapInfo<ObjectUnderConstruction> {
  using Base = DenseMapInfo<APValue::LValueBase>;
  static ObjectUnderConstruction getEmptyKey() {
    return {Base::getEmptyKey(), {}}; }
  static ObjectUnderConstruction getTombstoneKey() {
    return {Base::getTombstoneKey(), {}};
  }
  static unsigned getHashValue(const ObjectUnderConstruction &Object) {
    return hash_value(Object);
  }
  static bool isEqual(const ObjectUnderConstruction &LHS,
                      const ObjectUnderConstruction &RHS) {
    return LHS == RHS;
  }
};
}

namespace {
  /// EvalInfo - This is a private struct used by the evaluator to capture
  /// information about a subexpression as it is folded.  It retains information
  /// about the AST context, but also maintains information about the folded
  /// expression.
  ///
  /// If an expression could be evaluated, it is still possible it is not a C
  /// "integer constant expression" or constant expression.  If not, this struct
  /// captures information about how and why not.
  ///
  /// One bit of information passed *into* the request for constant folding
  /// indicates whether the subexpression is "evaluated" or not according to C
  /// rules.  For example, the RHS of (0 && foo()) is not evaluated.  We can
  /// evaluate the expression regardless of what the RHS is, but C only allows
  /// certain things in certain situations.
  struct EvalInfo {
    ASTContext &Ctx;

    /// EvalStatus - Contains information about the evaluation.
    Expr::EvalStatus &EvalStatus;

    /// CurrentCall - The top of the constexpr call stack.
    CallStackFrame *CurrentCall;

    /// CallStackDepth - The number of calls in the call stack right now.
    unsigned CallStackDepth;

    /// NextCallIndex - The next call index to assign.
    unsigned NextCallIndex;

    /// StepsLeft - The remaining number of evaluation steps we're permitted
    /// to perform. This is essentially a limit for the number of statements
    /// we will evaluate.
    unsigned StepsLeft;

    /// BottomFrame - The frame in which evaluation started. This must be
    /// initialized after CurrentCall and CallStackDepth.
    CallStackFrame BottomFrame;

    /// A stack of values whose lifetimes end at the end of some surrounding
    /// evaluation frame.
    llvm::SmallVector<Cleanup, 16> CleanupStack;

    /// EvaluatingDecl - This is the declaration whose initializer is being
    /// evaluated, if any.
    APValue::LValueBase EvaluatingDecl;

    /// EvaluatingDeclValue - This is the value being constructed for the
    /// declaration whose initializer is being evaluated, if any.
    APValue *EvaluatingDeclValue;

    /// Set of objects that are currently being constructed.
    llvm::DenseMap<ObjectUnderConstruction, ConstructionPhase>
        ObjectsUnderConstruction;

    struct EvaluatingConstructorRAII {
      EvalInfo &EI;
      ObjectUnderConstruction Object;
      bool DidInsert;
      EvaluatingConstructorRAII(EvalInfo &EI, ObjectUnderConstruction Object,
                                bool HasBases)
          : EI(EI), Object(Object) {
        DidInsert =
            EI.ObjectsUnderConstruction
                .insert({Object, HasBases ? ConstructionPhase::Bases
                                          : ConstructionPhase::AfterBases})
                .second;
      }
      void finishedConstructingBases() {
        EI.ObjectsUnderConstruction[Object] = ConstructionPhase::AfterBases;
      }
      ~EvaluatingConstructorRAII() {
        if (DidInsert) EI.ObjectsUnderConstruction.erase(Object);
      }
    };

    ConstructionPhase
    isEvaluatingConstructor(APValue::LValueBase Base,
                            ArrayRef<APValue::LValuePathEntry> Path) {
      return ObjectsUnderConstruction.lookup({Base, Path});
    }

    /// If we're currently speculatively evaluating, the outermost call stack
    /// depth at which we can mutate state, otherwise 0.
    unsigned SpeculativeEvaluationDepth = 0;

    /// The current array initialization index, if we're performing array
    /// initialization.
    uint64_t ArrayInitIndex = -1;

    /// HasActiveDiagnostic - Was the previous diagnostic stored? If so, further
    /// notes attached to it will also be stored, otherwise they will not be.
    bool HasActiveDiagnostic;

    /// Have we emitted a diagnostic explaining why we couldn't constant
    /// fold (not just why it's not strictly a constant expression)?
    bool HasFoldFailureDiagnostic;

    /// Whether or not we're in a context where the front end requires a
    /// constant value.
    bool InConstantContext;

    enum EvaluationMode {
      /// Evaluate as a constant expression. Stop if we find that the expression
      /// is not a constant expression.
      EM_ConstantExpression,

      /// Evaluate as a potential constant expression. Keep going if we hit a
      /// construct that we can't evaluate yet (because we don't yet know the
      /// value of something) but stop if we hit something that could never be
      /// a constant expression.
      EM_PotentialConstantExpression,

      /// Fold the expression to a constant. Stop if we hit a side-effect that
      /// we can't model.
      EM_ConstantFold,

      /// Evaluate the expression looking for integer overflow and similar
      /// issues. Don't worry about side-effects, and try to visit all
      /// subexpressions.
      EM_EvaluateForOverflow,

      /// Evaluate in any way we know how. Don't worry about side-effects that
      /// can't be modeled.
      EM_IgnoreSideEffects,

      /// Evaluate as a constant expression. Stop if we find that the expression
      /// is not a constant expression. Some expressions can be retried in the
      /// optimizer if we don't constant fold them here, but in an unevaluated
      /// context we try to fold them immediately since the optimizer never
      /// gets a chance to look at it.
      EM_ConstantExpressionUnevaluated,

      /// Evaluate as a potential constant expression. Keep going if we hit a
      /// construct that we can't evaluate yet (because we don't yet know the
      /// value of something) but stop if we hit something that could never be
      /// a constant expression. Some expressions can be retried in the
      /// optimizer if we don't constant fold them here, but in an unevaluated
      /// context we try to fold them immediately since the optimizer never
      /// gets a chance to look at it.
      EM_PotentialConstantExpressionUnevaluated,
    } EvalMode;

    /// Are we checking whether the expression is a potential constant
    /// expression?
    bool checkingPotentialConstantExpression() const {
      return EvalMode == EM_PotentialConstantExpression ||
             EvalMode == EM_PotentialConstantExpressionUnevaluated;
    }

    /// Are we checking an expression for overflow?
    // FIXME: We should check for any kind of undefined or suspicious behavior
    // in such constructs, not just overflow.
    bool checkingForOverflow() { return EvalMode == EM_EvaluateForOverflow; }

    EvalInfo(const ASTContext &C, Expr::EvalStatus &S, EvaluationMode Mode)
      : Ctx(const_cast<ASTContext &>(C)), EvalStatus(S), CurrentCall(nullptr),
        CallStackDepth(0), NextCallIndex(1),
        StepsLeft(getLangOpts().ConstexprStepLimit),
        BottomFrame(*this, SourceLocation(), nullptr, nullptr, nullptr),
        EvaluatingDecl((const ValueDecl *)nullptr),
        EvaluatingDeclValue(nullptr), HasActiveDiagnostic(false),
        HasFoldFailureDiagnostic(false),
        InConstantContext(false), EvalMode(Mode) {}

    void setEvaluatingDecl(APValue::LValueBase Base, APValue &Value) {
      EvaluatingDecl = Base;
      EvaluatingDeclValue = &Value;
    }

    const LangOptions &getLangOpts() const { return Ctx.getLangOpts(); }

    bool CheckCallLimit(SourceLocation Loc) {
      // Don't perform any constexpr calls (other than the call we're checking)
      // when checking a potential constant expression.
      if (checkingPotentialConstantExpression() && CallStackDepth > 1)
        return false;
      if (NextCallIndex == 0) {
        // NextCallIndex has wrapped around.
        FFDiag(Loc, diag::note_constexpr_call_limit_exceeded);
        return false;
      }
      if (CallStackDepth <= getLangOpts().ConstexprCallDepth)
        return true;
      FFDiag(Loc, diag::note_constexpr_depth_limit_exceeded)
        << getLangOpts().ConstexprCallDepth;
      return false;
    }

    std::pair<CallStackFrame *, unsigned>
    getCallFrameAndDepth(unsigned CallIndex) {
      assert(CallIndex && "no call index in getCallFrameAndDepth");
      // We will eventually hit BottomFrame, which has Index 1, so Frame can't
      // be null in this loop.
      unsigned Depth = CallStackDepth;
      CallStackFrame *Frame = CurrentCall;
      while (Frame->Index > CallIndex) {
        Frame = Frame->Caller;
        --Depth;
      }
      if (Frame->Index == CallIndex)
        return {Frame, Depth};
      return {nullptr, 0};
    }

    bool nextStep(const Stmt *S) {
      if (!StepsLeft) {
        FFDiag(S->getBeginLoc(), diag::note_constexpr_step_limit_exceeded);
        return false;
      }
      --StepsLeft;
      return true;
    }

  private:
    /// Add a diagnostic to the diagnostics list.
    PartialDiagnostic &addDiag(SourceLocation Loc, diag::kind DiagId) {
      PartialDiagnostic PD(DiagId, Ctx.getDiagAllocator());
      EvalStatus.Diag->push_back(std::make_pair(Loc, PD));
      return EvalStatus.Diag->back().second;
    }

    /// Add notes containing a call stack to the current point of evaluation.
    void addCallStack(unsigned Limit);

  private:
    OptionalDiagnostic Diag(SourceLocation Loc, diag::kind DiagId,
                            unsigned ExtraNotes, bool IsCCEDiag) {

      if (EvalStatus.Diag) {
        // If we have a prior diagnostic, it will be noting that the expression
        // isn't a constant expression. This diagnostic is more important,
        // unless we require this evaluation to produce a constant expression.
        //
        // FIXME: We might want to show both diagnostics to the user in
        // EM_ConstantFold mode.
        if (!EvalStatus.Diag->empty()) {
          switch (EvalMode) {
          case EM_ConstantFold:
          case EM_IgnoreSideEffects:
          case EM_EvaluateForOverflow:
            if (!HasFoldFailureDiagnostic)
              break;
            // We've already failed to fold something. Keep that diagnostic.
            LLVM_FALLTHROUGH;
          case EM_ConstantExpression:
          case EM_PotentialConstantExpression:
          case EM_ConstantExpressionUnevaluated:
          case EM_PotentialConstantExpressionUnevaluated:
            HasActiveDiagnostic = false;
            return OptionalDiagnostic();
          }
        }

        unsigned CallStackNotes = CallStackDepth - 1;
        unsigned Limit = Ctx.getDiagnostics().getConstexprBacktraceLimit();
        if (Limit)
          CallStackNotes = std::min(CallStackNotes, Limit + 1);
        if (checkingPotentialConstantExpression())
          CallStackNotes = 0;

        HasActiveDiagnostic = true;
        HasFoldFailureDiagnostic = !IsCCEDiag;
        EvalStatus.Diag->clear();
        EvalStatus.Diag->reserve(1 + ExtraNotes + CallStackNotes);
        addDiag(Loc, DiagId);
        if (!checkingPotentialConstantExpression())
          addCallStack(Limit);
        return OptionalDiagnostic(&(*EvalStatus.Diag)[0].second);
      }
      HasActiveDiagnostic = false;
      return OptionalDiagnostic();
    }
  public:
    // Diagnose that the evaluation could not be folded (FF => FoldFailure)
    OptionalDiagnostic
    FFDiag(SourceLocation Loc,
          diag::kind DiagId = diag::note_invalid_subexpr_in_const_expr,
          unsigned ExtraNotes = 0) {
      return Diag(Loc, DiagId, ExtraNotes, false);
    }

    OptionalDiagnostic FFDiag(const Expr *E, diag::kind DiagId
                              = diag::note_invalid_subexpr_in_const_expr,
                            unsigned ExtraNotes = 0) {
      if (EvalStatus.Diag)
        return Diag(E->getExprLoc(), DiagId, ExtraNotes, /*IsCCEDiag*/false);
      HasActiveDiagnostic = false;
      return OptionalDiagnostic();
    }

    /// Diagnose that the evaluation does not produce a C++11 core constant
    /// expression.
    ///
    /// FIXME: Stop evaluating if we're in EM_ConstantExpression or
    /// EM_PotentialConstantExpression mode and we produce one of these.
    OptionalDiagnostic CCEDiag(SourceLocation Loc, diag::kind DiagId
                                 = diag::note_invalid_subexpr_in_const_expr,
                               unsigned ExtraNotes = 0) {
      // Don't override a previous diagnostic. Don't bother collecting
      // diagnostics if we're evaluating for overflow.
      if (!EvalStatus.Diag || !EvalStatus.Diag->empty()) {
        HasActiveDiagnostic = false;
        return OptionalDiagnostic();
      }
      return Diag(Loc, DiagId, ExtraNotes, true);
    }
    OptionalDiagnostic CCEDiag(const Expr *E, diag::kind DiagId
                                 = diag::note_invalid_subexpr_in_const_expr,
                               unsigned ExtraNotes = 0) {
      return CCEDiag(E->getExprLoc(), DiagId, ExtraNotes);
    }
    /// Add a note to a prior diagnostic.
    OptionalDiagnostic Note(SourceLocation Loc, diag::kind DiagId) {
      if (!HasActiveDiagnostic)
        return OptionalDiagnostic();
      return OptionalDiagnostic(&addDiag(Loc, DiagId));
    }

    /// Add a stack of notes to a prior diagnostic.
    void addNotes(ArrayRef<PartialDiagnosticAt> Diags) {
      if (HasActiveDiagnostic) {
        EvalStatus.Diag->insert(EvalStatus.Diag->end(),
                                Diags.begin(), Diags.end());
      }
    }

    /// Should we continue evaluation after encountering a side-effect that we
    /// couldn't model?
    bool keepEvaluatingAfterSideEffect() {
      switch (EvalMode) {
      case EM_PotentialConstantExpression:
      case EM_PotentialConstantExpressionUnevaluated:
      case EM_EvaluateForOverflow:
      case EM_IgnoreSideEffects:
        return true;

      case EM_ConstantExpression:
      case EM_ConstantExpressionUnevaluated:
      case EM_ConstantFold:
        return false;
      }
      llvm_unreachable("Missed EvalMode case");
    }

    /// Note that we have had a side-effect, and determine whether we should
    /// keep evaluating.
    bool noteSideEffect() {
      EvalStatus.HasSideEffects = true;
      return keepEvaluatingAfterSideEffect();
    }

    /// Should we continue evaluation after encountering undefined behavior?
    bool keepEvaluatingAfterUndefinedBehavior() {
      switch (EvalMode) {
      case EM_EvaluateForOverflow:
      case EM_IgnoreSideEffects:
      case EM_ConstantFold:
        return true;

      case EM_PotentialConstantExpression:
      case EM_PotentialConstantExpressionUnevaluated:
      case EM_ConstantExpression:
      case EM_ConstantExpressionUnevaluated:
        return false;
      }
      llvm_unreachable("Missed EvalMode case");
    }

    /// Note that we hit something that was technically undefined behavior, but
    /// that we can evaluate past it (such as signed overflow or floating-point
    /// division by zero.)
    bool noteUndefinedBehavior() {
      EvalStatus.HasUndefinedBehavior = true;
      return keepEvaluatingAfterUndefinedBehavior();
    }

    /// Should we continue evaluation as much as possible after encountering a
    /// construct which can't be reduced to a value?
    bool keepEvaluatingAfterFailure() {
      if (!StepsLeft)
        return false;

      switch (EvalMode) {
      case EM_PotentialConstantExpression:
      case EM_PotentialConstantExpressionUnevaluated:
      case EM_EvaluateForOverflow:
        return true;

      case EM_ConstantExpression:
      case EM_ConstantExpressionUnevaluated:
      case EM_ConstantFold:
      case EM_IgnoreSideEffects:
        return false;
      }
      llvm_unreachable("Missed EvalMode case");
    }

    /// Notes that we failed to evaluate an expression that other expressions
    /// directly depend on, and determine if we should keep evaluating. This
    /// should only be called if we actually intend to keep evaluating.
    ///
    /// Call noteSideEffect() instead if we may be able to ignore the value that
    /// we failed to evaluate, e.g. if we failed to evaluate Foo() in:
    ///
    /// (Foo(), 1)      // use noteSideEffect
    /// (Foo() || true) // use noteSideEffect
    /// Foo() + 1       // use noteFailure
    LLVM_NODISCARD bool noteFailure() {
      // Failure when evaluating some expression often means there is some
      // subexpression whose evaluation was skipped. Therefore, (because we
      // don't track whether we skipped an expression when unwinding after an
      // evaluation failure) every evaluation failure that bubbles up from a
      // subexpression implies that a side-effect has potentially happened. We
      // skip setting the HasSideEffects flag to true until we decide to
      // continue evaluating after that point, which happens here.
      bool KeepGoing = keepEvaluatingAfterFailure();
      EvalStatus.HasSideEffects |= KeepGoing;
      return KeepGoing;
    }

    class ArrayInitLoopIndex {
      EvalInfo &Info;
      uint64_t OuterIndex;

    public:
      ArrayInitLoopIndex(EvalInfo &Info)
          : Info(Info), OuterIndex(Info.ArrayInitIndex) {
        Info.ArrayInitIndex = 0;
      }
      ~ArrayInitLoopIndex() { Info.ArrayInitIndex = OuterIndex; }

      operator uint64_t&() { return Info.ArrayInitIndex; }
    };
  };

  /// Object used to treat all foldable expressions as constant expressions.
  struct FoldConstant {
    EvalInfo &Info;
    bool Enabled;
    bool HadNoPriorDiags;
    EvalInfo::EvaluationMode OldMode;

    explicit FoldConstant(EvalInfo &Info, bool Enabled)
      : Info(Info),
        Enabled(Enabled),
        HadNoPriorDiags(Info.EvalStatus.Diag &&
                        Info.EvalStatus.Diag->empty() &&
                        !Info.EvalStatus.HasSideEffects),
        OldMode(Info.EvalMode) {
      if (Enabled &&
          (Info.EvalMode == EvalInfo::EM_ConstantExpression ||
           Info.EvalMode == EvalInfo::EM_ConstantExpressionUnevaluated))
        Info.EvalMode = EvalInfo::EM_ConstantFold;
    }
    void keepDiagnostics() { Enabled = false; }
    ~FoldConstant() {
      if (Enabled && HadNoPriorDiags && !Info.EvalStatus.Diag->empty() &&
          !Info.EvalStatus.HasSideEffects)
        Info.EvalStatus.Diag->clear();
      Info.EvalMode = OldMode;
    }
  };

  /// RAII object used to set the current evaluation mode to ignore
  /// side-effects.
  struct IgnoreSideEffectsRAII {
    EvalInfo &Info;
    EvalInfo::EvaluationMode OldMode;
    explicit IgnoreSideEffectsRAII(EvalInfo &Info)
        : Info(Info), OldMode(Info.EvalMode) {
      if (!Info.checkingPotentialConstantExpression())
        Info.EvalMode = EvalInfo::EM_IgnoreSideEffects;
    }

    ~IgnoreSideEffectsRAII() { Info.EvalMode = OldMode; }
  };

  /// RAII object used to optionally suppress diagnostics and side-effects from
  /// a speculative evaluation.
  class SpeculativeEvaluationRAII {
    EvalInfo *Info = nullptr;
    Expr::EvalStatus OldStatus;
    unsigned OldSpeculativeEvaluationDepth;

    void moveFromAndCancel(SpeculativeEvaluationRAII &&Other) {
      Info = Other.Info;
      OldStatus = Other.OldStatus;
      OldSpeculativeEvaluationDepth = Other.OldSpeculativeEvaluationDepth;
      Other.Info = nullptr;
    }

    void maybeRestoreState() {
      if (!Info)
        return;

      Info->EvalStatus = OldStatus;
      Info->SpeculativeEvaluationDepth = OldSpeculativeEvaluationDepth;
    }

  public:
    SpeculativeEvaluationRAII() = default;

    SpeculativeEvaluationRAII(
        EvalInfo &Info, SmallVectorImpl<PartialDiagnosticAt> *NewDiag = nullptr)
        : Info(&Info), OldStatus(Info.EvalStatus),
          OldSpeculativeEvaluationDepth(Info.SpeculativeEvaluationDepth) {
      Info.EvalStatus.Diag = NewDiag;
      Info.SpeculativeEvaluationDepth = Info.CallStackDepth + 1;
    }

    SpeculativeEvaluationRAII(const SpeculativeEvaluationRAII &Other) = delete;
    SpeculativeEvaluationRAII(SpeculativeEvaluationRAII &&Other) {
      moveFromAndCancel(std::move(Other));
    }

    SpeculativeEvaluationRAII &operator=(SpeculativeEvaluationRAII &&Other) {
      maybeRestoreState();
      moveFromAndCancel(std::move(Other));
      return *this;
    }

    ~SpeculativeEvaluationRAII() { maybeRestoreState(); }
  };

  /// RAII object wrapping a full-expression or block scope, and handling
  /// the ending of the lifetime of temporaries created within it.
  template<bool IsFullExpression>
  class ScopeRAII {
    EvalInfo &Info;
    unsigned OldStackSize;
  public:
    ScopeRAII(EvalInfo &Info)
        : Info(Info), OldStackSize(Info.CleanupStack.size()) {
      // Push a new temporary version. This is needed to distinguish between
      // temporaries created in different iterations of a loop.
      Info.CurrentCall->pushTempVersion();
    }
    ~ScopeRAII() {
      // Body moved to a static method to encourage the compiler to inline away
      // instances of this class.
      cleanup(Info, OldStackSize);
      Info.CurrentCall->popTempVersion();
    }
  private:
    static void cleanup(EvalInfo &Info, unsigned OldStackSize) {
      unsigned NewEnd = OldStackSize;
      for (unsigned I = OldStackSize, N = Info.CleanupStack.size();
           I != N; ++I) {
        if (IsFullExpression && Info.CleanupStack[I].isLifetimeExtended()) {
          // Full-expression cleanup of a lifetime-extended temporary: nothing
          // to do, just move this cleanup to the right place in the stack.
          std::swap(Info.CleanupStack[I], Info.CleanupStack[NewEnd]);
          ++NewEnd;
        } else {
          // End the lifetime of the object.
          Info.CleanupStack[I].endLifetime();
        }
      }
      Info.CleanupStack.erase(Info.CleanupStack.begin() + NewEnd,
                              Info.CleanupStack.end());
    }
  };
  typedef ScopeRAII<false> BlockScopeRAII;
  typedef ScopeRAII<true> FullExpressionRAII;
}

bool SubobjectDesignator::checkSubobject(EvalInfo &Info, const Expr *E,
                                         CheckSubobjectKind CSK) {
  if (Invalid)
    return false;
  if (isOnePastTheEnd()) {
    Info.CCEDiag(E, diag::note_constexpr_past_end_subobject)
      << CSK;
    setInvalid();
    return false;
  }
  // Note, we do not diagnose if isMostDerivedAnUnsizedArray(), because there
  // must actually be at least one array element; even a VLA cannot have a
  // bound of zero. And if our index is nonzero, we already had a CCEDiag.
  return true;
}

void SubobjectDesignator::diagnoseUnsizedArrayPointerArithmetic(EvalInfo &Info,
                                                                const Expr *E) {
  Info.CCEDiag(E, diag::note_constexpr_unsized_array_indexed);
  // Do not set the designator as invalid: we can represent this situation,
  // and correct handling of __builtin_object_size requires us to do so.
}

void SubobjectDesignator::diagnosePointerArithmetic(EvalInfo &Info,
                                                    const Expr *E,
                                                    const APSInt &N) {
  // If we're complaining, we must be able to statically determine the size of
  // the most derived array.
  if (MostDerivedPathLength == Entries.size() && MostDerivedIsArrayElement)
    Info.CCEDiag(E, diag::note_constexpr_array_index)
      << N << /*array*/ 0
      << static_cast<unsigned>(getMostDerivedArraySize());
  else
    Info.CCEDiag(E, diag::note_constexpr_array_index)
      << N << /*non-array*/ 1;
  setInvalid();
}

CallStackFrame::CallStackFrame(EvalInfo &Info, SourceLocation CallLoc,
                               const FunctionDecl *Callee, const LValue *This,
                               APValue *Arguments)
    : Info(Info), Caller(Info.CurrentCall), Callee(Callee), This(This),
      Arguments(Arguments), CallLoc(CallLoc), Index(Info.NextCallIndex++) {
  Info.CurrentCall = this;
  ++Info.CallStackDepth;
}

CallStackFrame::~CallStackFrame() {
  assert(Info.CurrentCall == this && "calls retired out of order");
  --Info.CallStackDepth;
  Info.CurrentCall = Caller;
}

APValue &CallStackFrame::createTemporary(const void *Key,
                                         bool IsLifetimeExtended) {
  unsigned Version = Info.CurrentCall->getTempVersion();
  APValue &Result = Temporaries[MapKeyTy(Key, Version)];
  assert(Result.isAbsent() && "temporary created multiple times");
  Info.CleanupStack.push_back(Cleanup(&Result, IsLifetimeExtended));
  return Result;
}

static void describeCall(CallStackFrame *Frame, raw_ostream &Out);

void EvalInfo::addCallStack(unsigned Limit) {
  // Determine which calls to skip, if any.
  unsigned ActiveCalls = CallStackDepth - 1;
  unsigned SkipStart = ActiveCalls, SkipEnd = SkipStart;
  if (Limit && Limit < ActiveCalls) {
    SkipStart = Limit / 2 + Limit % 2;
    SkipEnd = ActiveCalls - Limit / 2;
  }

  // Walk the call stack and add the diagnostics.
  unsigned CallIdx = 0;
  for (CallStackFrame *Frame = CurrentCall; Frame != &BottomFrame;
       Frame = Frame->Caller, ++CallIdx) {
    // Skip this call?
    if (CallIdx >= SkipStart && CallIdx < SkipEnd) {
      if (CallIdx == SkipStart) {
        // Note that we're skipping calls.
        addDiag(Frame->CallLoc, diag::note_constexpr_calls_suppressed)
          << unsigned(ActiveCalls - Limit);
      }
      continue;
    }

    // Use a different note for an inheriting constructor, because from the
    // user's perspective it's not really a function at all.
    if (auto *CD = dyn_cast_or_null<CXXConstructorDecl>(Frame->Callee)) {
      if (CD->isInheritingConstructor()) {
        addDiag(Frame->CallLoc, diag::note_constexpr_inherited_ctor_call_here)
          << CD->getParent();
        continue;
      }
    }

    SmallVector<char, 128> Buffer;
    llvm::raw_svector_ostream Out(Buffer);
    describeCall(Frame, Out);
    addDiag(Frame->CallLoc, diag::note_constexpr_call_here) << Out.str();
  }
}

/// Kinds of access we can perform on an object, for diagnostics. Note that
/// we consider a member function call to be a kind of access, even though
/// it is not formally an access of the object, because it has (largely) the
/// same set of semantic restrictions.
enum AccessKinds {
  AK_Read,
  AK_Assign,
  AK_Increment,
  AK_Decrement,
  AK_MemberCall,
  AK_DynamicCast,
  AK_TypeId,
};

static bool isModification(AccessKinds AK) {
  switch (AK) {
  case AK_Read:
  case AK_MemberCall:
  case AK_DynamicCast:
  case AK_TypeId:
    return false;
  case AK_Assign:
  case AK_Increment:
  case AK_Decrement:
    return true;
  }
  llvm_unreachable("unknown access kind");
}

/// Is this an access per the C++ definition?
static bool isFormalAccess(AccessKinds AK) {
  return AK == AK_Read || isModification(AK);
}

namespace {
  struct ComplexValue {
  private:
    bool IsInt;

  public:
    APSInt IntReal, IntImag;
    APFloat FloatReal, FloatImag;

    ComplexValue() : FloatReal(APFloat::Bogus()), FloatImag(APFloat::Bogus()) {}

    void makeComplexFloat() { IsInt = false; }
    bool isComplexFloat() const { return !IsInt; }
    APFloat &getComplexFloatReal() { return FloatReal; }
    APFloat &getComplexFloatImag() { return FloatImag; }

    void makeComplexInt() { IsInt = true; }
    bool isComplexInt() const { return IsInt; }
    APSInt &getComplexIntReal() { return IntReal; }
    APSInt &getComplexIntImag() { return IntImag; }

    void moveInto(APValue &v) const {
      if (isComplexFloat())
        v = APValue(FloatReal, FloatImag);
      else
        v = APValue(IntReal, IntImag);
    }
    void setFrom(const APValue &v) {
      assert(v.isComplexFloat() || v.isComplexInt());
      if (v.isComplexFloat()) {
        makeComplexFloat();
        FloatReal = v.getComplexFloatReal();
        FloatImag = v.getComplexFloatImag();
      } else {
        makeComplexInt();
        IntReal = v.getComplexIntReal();
        IntImag = v.getComplexIntImag();
      }
    }
  };

  struct LValue {
    APValue::LValueBase Base;
    CharUnits Offset;
    SubobjectDesignator Designator;
    bool IsNullPtr : 1;
    bool InvalidBase : 1;

    const APValue::LValueBase getLValueBase() const { return Base; }
    CharUnits &getLValueOffset() { return Offset; }
    const CharUnits &getLValueOffset() const { return Offset; }
    SubobjectDesignator &getLValueDesignator() { return Designator; }
    const SubobjectDesignator &getLValueDesignator() const { return Designator;}
    bool isNullPointer() const { return IsNullPtr;}

    unsigned getLValueCallIndex() const { return Base.getCallIndex(); }
    unsigned getLValueVersion() const { return Base.getVersion(); }

    void moveInto(APValue &V) const {
      if (Designator.Invalid)
        V = APValue(Base, Offset, APValue::NoLValuePath(), IsNullPtr);
      else {
        assert(!InvalidBase && "APValues can't handle invalid LValue bases");
        V = APValue(Base, Offset, Designator.Entries,
                    Designator.IsOnePastTheEnd, IsNullPtr);
      }
    }
    void setFrom(ASTContext &Ctx, const APValue &V) {
      assert(V.isLValue() && "Setting LValue from a non-LValue?");
      Base = V.getLValueBase();
      Offset = V.getLValueOffset();
      InvalidBase = false;
      Designator = SubobjectDesignator(Ctx, V);
      IsNullPtr = V.isNullPointer();
    }

    void set(APValue::LValueBase B, bool BInvalid = false) {
#ifndef NDEBUG
      // We only allow a few types of invalid bases. Enforce that here.
      if (BInvalid) {
        const auto *E = B.get<const Expr *>();
        assert((isa<MemberExpr>(E) || tryUnwrapAllocSizeCall(E)) &&
               "Unexpected type of invalid base");
      }
#endif

      Base = B;
      Offset = CharUnits::fromQuantity(0);
      InvalidBase = BInvalid;
      Designator = SubobjectDesignator(getType(B));
      IsNullPtr = false;
    }

    void setNull(QualType PointerTy, uint64_t TargetVal) {
      Base = (Expr *)nullptr;
      Offset = CharUnits::fromQuantity(TargetVal);
      InvalidBase = false;
      Designator = SubobjectDesignator(PointerTy->getPointeeType());
      IsNullPtr = true;
    }

    void setInvalid(APValue::LValueBase B, unsigned I = 0) {
      set(B, true);
    }

  private:
    // Check that this LValue is not based on a null pointer. If it is, produce
    // a diagnostic and mark the designator as invalid.
    template <typename GenDiagType>
    bool checkNullPointerDiagnosingWith(const GenDiagType &GenDiag) {
      if (Designator.Invalid)
        return false;
      if (IsNullPtr) {
        GenDiag();
        Designator.setInvalid();
        return false;
      }
      return true;
    }

  public:
    bool checkNullPointer(EvalInfo &Info, const Expr *E,
                          CheckSubobjectKind CSK) {
      return checkNullPointerDiagnosingWith([&Info, E, CSK] {
        Info.CCEDiag(E, diag::note_constexpr_null_subobject) << CSK;
      });
    }

    bool checkNullPointerForFoldAccess(EvalInfo &Info, const Expr *E,
                                       AccessKinds AK) {
      return checkNullPointerDiagnosingWith([&Info, E, AK] {
        Info.FFDiag(E, diag::note_constexpr_access_null) << AK;
      });
    }

    // Check this LValue refers to an object. If not, set the designator to be
    // invalid and emit a diagnostic.
    bool checkSubobject(EvalInfo &Info, const Expr *E, CheckSubobjectKind CSK) {
      return (CSK == CSK_ArrayToPointer || checkNullPointer(Info, E, CSK)) &&
             Designator.checkSubobject(Info, E, CSK);
    }

    void addDecl(EvalInfo &Info, const Expr *E,
                 const Decl *D, bool Virtual = false) {
      if (checkSubobject(Info, E, isa<FieldDecl>(D) ? CSK_Field : CSK_Base))
        Designator.addDeclUnchecked(D, Virtual);
    }
    void addUnsizedArray(EvalInfo &Info, const Expr *E, QualType ElemTy) {
      if (!Designator.Entries.empty()) {
        Info.CCEDiag(E, diag::note_constexpr_unsupported_unsized_array);
        Designator.setInvalid();
        return;
      }
      if (checkSubobject(Info, E, CSK_ArrayToPointer)) {
        assert(getType(Base)->isPointerType() || getType(Base)->isArrayType());
        Designator.FirstEntryIsAnUnsizedArray = true;
        Designator.addUnsizedArrayUnchecked(ElemTy);
      }
    }
    void addArray(EvalInfo &Info, const Expr *E, const ConstantArrayType *CAT) {
      if (checkSubobject(Info, E, CSK_ArrayToPointer))
        Designator.addArrayUnchecked(CAT);
    }
    void addComplex(EvalInfo &Info, const Expr *E, QualType EltTy, bool Imag) {
      if (checkSubobject(Info, E, Imag ? CSK_Imag : CSK_Real))
        Designator.addComplexUnchecked(EltTy, Imag);
    }
    void clearIsNullPointer() {
      IsNullPtr = false;
    }
    void adjustOffsetAndIndex(EvalInfo &Info, const Expr *E,
                              const APSInt &Index, CharUnits ElementSize) {
      // An index of 0 has no effect. (In C, adding 0 to a null pointer is UB,
      // but we're not required to diagnose it and it's valid in C++.)
      if (!Index)
        return;

      // Compute the new offset in the appropriate width, wrapping at 64 bits.
      // FIXME: When compiling for a 32-bit target, we should use 32-bit
      // offsets.
      uint64_t Offset64 = Offset.getQuantity();
      uint64_t ElemSize64 = ElementSize.getQuantity();
      uint64_t Index64 = Index.extOrTrunc(64).getZExtValue();
      Offset = CharUnits::fromQuantity(Offset64 + ElemSize64 * Index64);

      if (checkNullPointer(Info, E, CSK_ArrayIndex))
        Designator.adjustIndex(Info, E, Index);
      clearIsNullPointer();
    }
    void adjustOffset(CharUnits N) {
      Offset += N;
      if (N.getQuantity())
        clearIsNullPointer();
    }
  };

  struct MemberPtr {
    MemberPtr() {}
    explicit MemberPtr(const ValueDecl *Decl) :
      DeclAndIsDerivedMember(Decl, false), Path() {}

    /// The member or (direct or indirect) field referred to by this member
    /// pointer, or 0 if this is a null member pointer.
    const ValueDecl *getDecl() const {
      return DeclAndIsDerivedMember.getPointer();
    }
    /// Is this actually a member of some type derived from the relevant class?
    bool isDerivedMember() const {
      return DeclAndIsDerivedMember.getInt();
    }
    /// Get the class which the declaration actually lives in.
    const CXXRecordDecl *getContainingRecord() const {
      return cast<CXXRecordDecl>(
          DeclAndIsDerivedMember.getPointer()->getDeclContext());
    }

    void moveInto(APValue &V) const {
      V = APValue(getDecl(), isDerivedMember(), Path);
    }
    void setFrom(const APValue &V) {
      assert(V.isMemberPointer());
      DeclAndIsDerivedMember.setPointer(V.getMemberPointerDecl());
      DeclAndIsDerivedMember.setInt(V.isMemberPointerToDerivedMember());
      Path.clear();
      ArrayRef<const CXXRecordDecl*> P = V.getMemberPointerPath();
      Path.insert(Path.end(), P.begin(), P.end());
    }

    /// DeclAndIsDerivedMember - The member declaration, and a flag indicating
    /// whether the member is a member of some class derived from the class type
    /// of the member pointer.
    llvm::PointerIntPair<const ValueDecl*, 1, bool> DeclAndIsDerivedMember;
    /// Path - The path of base/derived classes from the member declaration's
    /// class (exclusive) to the class type of the member pointer (inclusive).
    SmallVector<const CXXRecordDecl*, 4> Path;

    /// Perform a cast towards the class of the Decl (either up or down the
    /// hierarchy).
    bool castBack(const CXXRecordDecl *Class) {
      assert(!Path.empty());
      const CXXRecordDecl *Expected;
      if (Path.size() >= 2)
        Expected = Path[Path.size() - 2];
      else
        Expected = getContainingRecord();
      if (Expected->getCanonicalDecl() != Class->getCanonicalDecl()) {
        // C++11 [expr.static.cast]p12: In a conversion from (D::*) to (B::*),
        // if B does not contain the original member and is not a base or
        // derived class of the class containing the original member, the result
        // of the cast is undefined.
        // C++11 [conv.mem]p2 does not cover this case for a cast from (B::*) to
        // (D::*). We consider that to be a language defect.
        return false;
      }
      Path.pop_back();
      return true;
    }
    /// Perform a base-to-derived member pointer cast.
    bool castToDerived(const CXXRecordDecl *Derived) {
      if (!getDecl())
        return true;
      if (!isDerivedMember()) {
        Path.push_back(Derived);
        return true;
      }
      if (!castBack(Derived))
        return false;
      if (Path.empty())
        DeclAndIsDerivedMember.setInt(false);
      return true;
    }
    /// Perform a derived-to-base member pointer cast.
    bool castToBase(const CXXRecordDecl *Base) {
      if (!getDecl())
        return true;
      if (Path.empty())
        DeclAndIsDerivedMember.setInt(true);
      if (isDerivedMember()) {
        Path.push_back(Base);
        return true;
      }
      return castBack(Base);
    }
  };

  /// Compare two member pointers, which are assumed to be of the same type.
  static bool operator==(const MemberPtr &LHS, const MemberPtr &RHS) {
    if (!LHS.getDecl() || !RHS.getDecl())
      return !LHS.getDecl() && !RHS.getDecl();
    if (LHS.getDecl()->getCanonicalDecl() != RHS.getDecl()->getCanonicalDecl())
      return false;
    return LHS.Path == RHS.Path;
  }
}

static bool Evaluate(APValue &Result, EvalInfo &Info, const Expr *E);
static bool EvaluateInPlace(APValue &Result, EvalInfo &Info,
                            const LValue &This, const Expr *E,
                            bool AllowNonLiteralTypes = false);
static bool EvaluateLValue(const Expr *E, LValue &Result, EvalInfo &Info,
                           bool InvalidBaseOK = false);
static bool EvaluatePointer(const Expr *E, LValue &Result, EvalInfo &Info,
                            bool InvalidBaseOK = false);
static bool EvaluateMemberPointer(const Expr *E, MemberPtr &Result,
                                  EvalInfo &Info);
static bool EvaluateTemporary(const Expr *E, LValue &Result, EvalInfo &Info);
static bool EvaluateInteger(const Expr *E, APSInt &Result, EvalInfo &Info);
static bool EvaluateIntegerOrLValue(const Expr *E, APValue &Result,
                                    EvalInfo &Info);
static bool EvaluateFloat(const Expr *E, APFloat &Result, EvalInfo &Info);
static bool EvaluateComplex(const Expr *E, ComplexValue &Res, EvalInfo &Info);
static bool EvaluateAtomic(const Expr *E, const LValue *This, APValue &Result,
                           EvalInfo &Info);
static bool EvaluateAsRValue(EvalInfo &Info, const Expr *E, APValue &Result);

/// Evaluate an integer or fixed point expression into an APResult.
static bool EvaluateFixedPointOrInteger(const Expr *E, APFixedPoint &Result,
                                        EvalInfo &Info);

/// Evaluate only a fixed point expression into an APResult.
static bool EvaluateFixedPoint(const Expr *E, APFixedPoint &Result,
                               EvalInfo &Info);

//===----------------------------------------------------------------------===//
// Misc utilities
//===----------------------------------------------------------------------===//

/// A helper function to create a temporary and set an LValue.
template <class KeyTy>
static APValue &createTemporary(const KeyTy *Key, bool IsLifetimeExtended,
                                LValue &LV, CallStackFrame &Frame) {
  LV.set({Key, Frame.Info.CurrentCall->Index,
          Frame.Info.CurrentCall->getTempVersion()});
  return Frame.createTemporary(Key, IsLifetimeExtended);
}

/// Negate an APSInt in place, converting it to a signed form if necessary, and
/// preserving its value (by extending by up to one bit as needed).
static void negateAsSigned(APSInt &Int) {
  if (Int.isUnsigned() || Int.isMinSignedValue()) {
    Int = Int.extend(Int.getBitWidth() + 1);
    Int.setIsSigned(true);
  }
  Int = -Int;
}

/// Produce a string describing the given constexpr call.
static void describeCall(CallStackFrame *Frame, raw_ostream &Out) {
  unsigned ArgIndex = 0;
  bool IsMemberCall = isa<CXXMethodDecl>(Frame->Callee) &&
                      !isa<CXXConstructorDecl>(Frame->Callee) &&
                      cast<CXXMethodDecl>(Frame->Callee)->isInstance();

  if (!IsMemberCall)
    Out << *Frame->Callee << '(';

  if (Frame->This && IsMemberCall) {
    APValue Val;
    Frame->This->moveInto(Val);
    Val.printPretty(Out, Frame->Info.Ctx,
                    Frame->This->Designator.MostDerivedType);
    // FIXME: Add parens around Val if needed.
    Out << "->" << *Frame->Callee << '(';
    IsMemberCall = false;
  }

  for (FunctionDecl::param_const_iterator I = Frame->Callee->param_begin(),
       E = Frame->Callee->param_end(); I != E; ++I, ++ArgIndex) {
    if (ArgIndex > (unsigned)IsMemberCall)
      Out << ", ";

    const ParmVarDecl *Param = *I;
    const APValue &Arg = Frame->Arguments[ArgIndex];
    Arg.printPretty(Out, Frame->Info.Ctx, Param->getType());

    if (ArgIndex == 0 && IsMemberCall)
      Out << "->" << *Frame->Callee << '(';
  }

  Out << ')';
}

/// Evaluate an expression to see if it had side-effects, and discard its
/// result.
/// \return \c true if the caller should keep evaluating.
static bool EvaluateIgnoredValue(EvalInfo &Info, const Expr *E) {
  APValue Scratch;
  if (!Evaluate(Scratch, Info, E))
    // We don't need the value, but we might have skipped a side effect here.
    return Info.noteSideEffect();
  return true;
}

/// Should this call expression be treated as a string literal?
static bool IsStringLiteralCall(const CallExpr *E) {
  unsigned Builtin = E->getBuiltinCallee();
  return (Builtin == Builtin::BI__builtin___CFStringMakeConstantString ||
          Builtin == Builtin::BI__builtin___NSStringMakeConstantString);
}

static bool IsGlobalLValue(APValue::LValueBase B) {
  // C++11 [expr.const]p3 An address constant expression is a prvalue core
  // constant expression of pointer type that evaluates to...

  // ... a null pointer value, or a prvalue core constant expression of type
  // std::nullptr_t.
  if (!B) return true;

  if (const ValueDecl *D = B.dyn_cast<const ValueDecl*>()) {
    // ... the address of an object with static storage duration,
    if (const VarDecl *VD = dyn_cast<VarDecl>(D))
      return VD->hasGlobalStorage();
    // ... the address of a function,
    return isa<FunctionDecl>(D);
  }

  if (B.is<TypeInfoLValue>())
    return true;

  const Expr *E = B.get<const Expr*>();
  switch (E->getStmtClass()) {
  default:
    return false;
  case Expr::CompoundLiteralExprClass: {
    const CompoundLiteralExpr *CLE = cast<CompoundLiteralExpr>(E);
    return CLE->isFileScope() && CLE->isLValue();
  }
  case Expr::MaterializeTemporaryExprClass:
    // A materialized temporary might have been lifetime-extended to static
    // storage duration.
    return cast<MaterializeTemporaryExpr>(E)->getStorageDuration() == SD_Static;
  // A string literal has static storage duration.
  case Expr::StringLiteralClass:
  case Expr::PredefinedExprClass:
  case Expr::ObjCStringLiteralClass:
  case Expr::ObjCEncodeExprClass:
  case Expr::CXXUuidofExprClass:
    return true;
  case Expr::ObjCBoxedExprClass:
    return cast<ObjCBoxedExpr>(E)->isExpressibleAsConstantInitializer();
  case Expr::CallExprClass:
    return IsStringLiteralCall(cast<CallExpr>(E));
  // For GCC compatibility, &&label has static storage duration.
  case Expr::AddrLabelExprClass:
    return true;
  // A Block literal expression may be used as the initialization value for
  // Block variables at global or local static scope.
  case Expr::BlockExprClass:
    return !cast<BlockExpr>(E)->getBlockDecl()->hasCaptures();
  case Expr::ImplicitValueInitExprClass:
    // FIXME:
    // We can never form an lvalue with an implicit value initialization as its
    // base through expression evaluation, so these only appear in one case: the
    // implicit variable declaration we invent when checking whether a constexpr
    // constructor can produce a constant expression. We must assume that such
    // an expression might be a global lvalue.
    return true;
  }
}

static const ValueDecl *GetLValueBaseDecl(const LValue &LVal) {
  return LVal.Base.dyn_cast<const ValueDecl*>();
}

static bool IsLiteralLValue(const LValue &Value) {
  if (Value.getLValueCallIndex())
    return false;
  const Expr *E = Value.Base.dyn_cast<const Expr*>();
  return E && !isa<MaterializeTemporaryExpr>(E);
}

static bool IsWeakLValue(const LValue &Value) {
  const ValueDecl *Decl = GetLValueBaseDecl(Value);
  return Decl && Decl->isWeak();
}

static bool isZeroSized(const LValue &Value) {
  const ValueDecl *Decl = GetLValueBaseDecl(Value);
  if (Decl && isa<VarDecl>(Decl)) {
    QualType Ty = Decl->getType();
    if (Ty->isArrayType())
      return Ty->isIncompleteType() ||
             Decl->getASTContext().getTypeSize(Ty) == 0;
  }
  return false;
}

static bool HasSameBase(const LValue &A, const LValue &B) {
  if (!A.getLValueBase())
    return !B.getLValueBase();
  if (!B.getLValueBase())
    return false;

  if (A.getLValueBase().getOpaqueValue() !=
      B.getLValueBase().getOpaqueValue()) {
    const Decl *ADecl = GetLValueBaseDecl(A);
    if (!ADecl)
      return false;
    const Decl *BDecl = GetLValueBaseDecl(B);
    if (!BDecl || ADecl->getCanonicalDecl() != BDecl->getCanonicalDecl())
      return false;
  }

  return IsGlobalLValue(A.getLValueBase()) ||
         (A.getLValueCallIndex() == B.getLValueCallIndex() &&
          A.getLValueVersion() == B.getLValueVersion());
}

static void NoteLValueLocation(EvalInfo &Info, APValue::LValueBase Base) {
  assert(Base && "no location for a null lvalue");
  const ValueDecl *VD = Base.dyn_cast<const ValueDecl*>();
  if (VD)
    Info.Note(VD->getLocation(), diag::note_declared_at);
  else if (const Expr *E = Base.dyn_cast<const Expr*>())
    Info.Note(E->getExprLoc(), diag::note_constexpr_temporary_here);
  // We have no information to show for a typeid(T) object.
}

/// Check that this reference or pointer core constant expression is a valid
/// value for an address or reference constant expression. Return true if we
/// can fold this expression, whether or not it's a constant expression.
static bool CheckLValueConstantExpression(EvalInfo &Info, SourceLocation Loc,
                                          QualType Type, const LValue &LVal,
                                          Expr::ConstExprUsage Usage) {
  bool IsReferenceType = Type->isReferenceType();

  APValue::LValueBase Base = LVal.getLValueBase();
  const SubobjectDesignator &Designator = LVal.getLValueDesignator();

  // Check that the object is a global. Note that the fake 'this' object we
  // manufacture when checking potential constant expressions is conservatively
  // assumed to be global here.
  if (!IsGlobalLValue(Base)) {
    if (Info.getLangOpts().CPlusPlus11) {
      const ValueDecl *VD = Base.dyn_cast<const ValueDecl*>();
      Info.FFDiag(Loc, diag::note_constexpr_non_global, 1)
        << IsReferenceType << !Designator.Entries.empty()
        << !!VD << VD;
      NoteLValueLocation(Info, Base);
    } else {
      Info.FFDiag(Loc);
    }
    // Don't allow references to temporaries to escape.
    return false;
  }
  assert((Info.checkingPotentialConstantExpression() ||
          LVal.getLValueCallIndex() == 0) &&
         "have call index for global lvalue");

  if (const ValueDecl *VD = Base.dyn_cast<const ValueDecl*>()) {
    if (const VarDecl *Var = dyn_cast<const VarDecl>(VD)) {
      // Check if this is a thread-local variable.
      if (Var->getTLSKind())
        return false;

      // A dllimport variable never acts like a constant.
      if (Usage == Expr::EvaluateForCodeGen && Var->hasAttr<DLLImportAttr>())
        return false;
    }
    if (const auto *FD = dyn_cast<const FunctionDecl>(VD)) {
      // __declspec(dllimport) must be handled very carefully:
      // We must never initialize an expression with the thunk in C++.
      // Doing otherwise would allow the same id-expression to yield
      // different addresses for the same function in different translation
      // units.  However, this means that we must dynamically initialize the
      // expression with the contents of the import address table at runtime.
      //
      // The C language has no notion of ODR; furthermore, it has no notion of
      // dynamic initialization.  This means that we are permitted to
      // perform initialization with the address of the thunk.
      if (Info.getLangOpts().CPlusPlus && Usage == Expr::EvaluateForCodeGen &&
          FD->hasAttr<DLLImportAttr>())
        return false;
    }
  }

  // Allow address constant expressions to be past-the-end pointers. This is
  // an extension: the standard requires them to point to an object.
  if (!IsReferenceType)
    return true;

  // A reference constant expression must refer to an object.
  if (!Base) {
    // FIXME: diagnostic
    Info.CCEDiag(Loc);
    return true;
  }

  // Does this refer one past the end of some object?
  if (!Designator.Invalid && Designator.isOnePastTheEnd()) {
    const ValueDecl *VD = Base.dyn_cast<const ValueDecl*>();
    Info.FFDiag(Loc, diag::note_constexpr_past_end, 1)
      << !Designator.Entries.empty() << !!VD << VD;
    NoteLValueLocation(Info, Base);
  }

  return true;
}

/// Member pointers are constant expressions unless they point to a
/// non-virtual dllimport member function.
static bool CheckMemberPointerConstantExpression(EvalInfo &Info,
                                                 SourceLocation Loc,
                                                 QualType Type,
                                                 const APValue &Value,
                                                 Expr::ConstExprUsage Usage) {
  const ValueDecl *Member = Value.getMemberPointerDecl();
  const auto *FD = dyn_cast_or_null<CXXMethodDecl>(Member);
  if (!FD)
    return true;
  return Usage == Expr::EvaluateForMangling || FD->isVirtual() ||
         !FD->hasAttr<DLLImportAttr>();
}

/// Check that this core constant expression is of literal type, and if not,
/// produce an appropriate diagnostic.
static bool CheckLiteralType(EvalInfo &Info, const Expr *E,
                             const LValue *This = nullptr) {
  if (!E->isRValue() || E->getType()->isLiteralType(Info.Ctx))
    return true;

  // C++1y: A constant initializer for an object o [...] may also invoke
  // constexpr constructors for o and its subobjects even if those objects
  // are of non-literal class types.
  //
  // C++11 missed this detail for aggregates, so classes like this:
  //   struct foo_t { union { int i; volatile int j; } u; };
  // are not (obviously) initializable like so:
  //   __attribute__((__require_constant_initialization__))
  //   static const foo_t x = {{0}};
  // because "i" is a subobject with non-literal initialization (due to the
  // volatile member of the union). See:
  //   http://www.open-std.org/jtc1/sc22/wg21/docs/cwg_active.html#1677
  // Therefore, we use the C++1y behavior.
  if (This && Info.EvaluatingDecl == This->getLValueBase())
    return true;

  // Prvalue constant expressions must be of literal types.
  if (Info.getLangOpts().CPlusPlus11)
    Info.FFDiag(E, diag::note_constexpr_nonliteral)
      << E->getType();
  else
    Info.FFDiag(E, diag::note_invalid_subexpr_in_const_expr);
  return false;
}

/// Check that this core constant expression value is a valid value for a
/// constant expression. If not, report an appropriate diagnostic. Does not
/// check that the expression is of literal type.
static bool
CheckConstantExpression(EvalInfo &Info, SourceLocation DiagLoc, QualType Type,
                        const APValue &Value,
                        Expr::ConstExprUsage Usage = Expr::EvaluateForCodeGen,
                        SourceLocation SubobjectLoc = SourceLocation()) {
  if (!Value.hasValue()) {
    Info.FFDiag(DiagLoc, diag::note_constexpr_uninitialized)
      << true << Type;
    if (SubobjectLoc.isValid())
      Info.Note(SubobjectLoc, diag::note_constexpr_subobject_declared_here);
    return false;
  }

  // We allow _Atomic(T) to be initialized from anything that T can be
  // initialized from.
  if (const AtomicType *AT = Type->getAs<AtomicType>())
    Type = AT->getValueType();

  // Core issue 1454: For a literal constant expression of array or class type,
  // each subobject of its value shall have been initialized by a constant
  // expression.
  if (Value.isArray()) {
    QualType EltTy = Type->castAsArrayTypeUnsafe()->getElementType();
    for (unsigned I = 0, N = Value.getArrayInitializedElts(); I != N; ++I) {
      if (!CheckConstantExpression(Info, DiagLoc, EltTy,
                                   Value.getArrayInitializedElt(I), Usage,
                                   SubobjectLoc))
        return false;
    }
    if (!Value.hasArrayFiller())
      return true;
    return CheckConstantExpression(Info, DiagLoc, EltTy, Value.getArrayFiller(),
                                   Usage, SubobjectLoc);
  }
  if (Value.isUnion() && Value.getUnionField()) {
    return CheckConstantExpression(Info, DiagLoc,
                                   Value.getUnionField()->getType(),
                                   Value.getUnionValue(), Usage,
                                   Value.getUnionField()->getLocation());
  }
  if (Value.isStruct()) {
    RecordDecl *RD = Type->castAs<RecordType>()->getDecl();
    if (const CXXRecordDecl *CD = dyn_cast<CXXRecordDecl>(RD)) {
      unsigned BaseIndex = 0;
      for (const CXXBaseSpecifier &BS : CD->bases()) {
        if (!CheckConstantExpression(Info, DiagLoc, BS.getType(),
                                     Value.getStructBase(BaseIndex), Usage,
                                     BS.getBeginLoc()))
          return false;
        ++BaseIndex;
      }
    }
    for (const auto *I : RD->fields()) {
      if (I->isUnnamedBitfield())
        continue;

      if (!CheckConstantExpression(Info, DiagLoc, I->getType(),
                                   Value.getStructField(I->getFieldIndex()),
                                   Usage, I->getLocation()))
        return false;
    }
  }

  if (Value.isLValue()) {
    LValue LVal;
    LVal.setFrom(Info.Ctx, Value);
    return CheckLValueConstantExpression(Info, DiagLoc, Type, LVal, Usage);
  }

  if (Value.isMemberPointer())
    return CheckMemberPointerConstantExpression(Info, DiagLoc, Type, Value, Usage);

  // Everything else is fine.
  return true;
}

static bool EvalPointerValueAsBool(const APValue &Value, bool &Result) {
  // A null base expression indicates a null pointer.  These are always
  // evaluatable, and they are false unless the offset is zero.
  if (!Value.getLValueBase()) {
    Result = !Value.getLValueOffset().isZero();
    return true;
  }

  // We have a non-null base.  These are generally known to be true, but if it's
  // a weak declaration it can be null at runtime.
  Result = true;
  const ValueDecl *Decl = Value.getLValueBase().dyn_cast<const ValueDecl*>();
  return !Decl || !Decl->isWeak();
}

static bool HandleConversionToBool(const APValue &Val, bool &Result) {
  switch (Val.getKind()) {
  case APValue::None:
  case APValue::Indeterminate:
    return false;
  case APValue::Int:
    Result = Val.getInt().getBoolValue();
    return true;
  case APValue::FixedPoint:
    Result = Val.getFixedPoint().getBoolValue();
    return true;
  case APValue::Float:
    Result = !Val.getFloat().isZero();
    return true;
  case APValue::ComplexInt:
    Result = Val.getComplexIntReal().getBoolValue() ||
             Val.getComplexIntImag().getBoolValue();
    return true;
  case APValue::ComplexFloat:
    Result = !Val.getComplexFloatReal().isZero() ||
             !Val.getComplexFloatImag().isZero();
    return true;
  case APValue::LValue:
    return EvalPointerValueAsBool(Val, Result);
  case APValue::MemberPointer:
    Result = Val.getMemberPointerDecl();
    return true;
  case APValue::Vector:
  case APValue::Array:
  case APValue::Struct:
  case APValue::Union:
  case APValue::AddrLabelDiff:
    return false;
  }

  llvm_unreachable("unknown APValue kind");
}

static bool EvaluateAsBooleanCondition(const Expr *E, bool &Result,
                                       EvalInfo &Info) {
  assert(E->isRValue() && "missing lvalue-to-rvalue conv in bool condition");
  APValue Val;
  if (!Evaluate(Val, Info, E))
    return false;
  return HandleConversionToBool(Val, Result);
}

template<typename T>
static bool HandleOverflow(EvalInfo &Info, const Expr *E,
                           const T &SrcValue, QualType DestType) {
  Info.CCEDiag(E, diag::note_constexpr_overflow)
    << SrcValue << DestType;
  return Info.noteUndefinedBehavior();
}

static bool HandleFloatToIntCast(EvalInfo &Info, const Expr *E,
                                 QualType SrcType, const APFloat &Value,
                                 QualType DestType, APSInt &Result) {
  unsigned DestWidth = Info.Ctx.getIntWidth(DestType);
  // Determine whether we are converting to unsigned or signed.
  bool DestSigned = DestType->isSignedIntegerOrEnumerationType();

  Result = APSInt(DestWidth, !DestSigned);
  bool ignored;
  if (Value.convertToInteger(Result, llvm::APFloat::rmTowardZero, &ignored)
      & APFloat::opInvalidOp)
    return HandleOverflow(Info, E, Value, DestType);
  return true;
}

static bool HandleFloatToFloatCast(EvalInfo &Info, const Expr *E,
                                   QualType SrcType, QualType DestType,
                                   APFloat &Result) {
  APFloat Value = Result;
  bool ignored;
  Result.convert(Info.Ctx.getFloatTypeSemantics(DestType),
                 APFloat::rmNearestTiesToEven, &ignored);
  return true;
}

static APSInt HandleIntToIntCast(EvalInfo &Info, const Expr *E,
                                 QualType DestType, QualType SrcType,
                                 const APSInt &Value) {
  unsigned DestWidth = Info.Ctx.getIntWidth(DestType);
  // Figure out if this is a truncate, extend or noop cast.
  // If the input is signed, do a sign extend, noop, or truncate.
  APSInt Result = Value.extOrTrunc(DestWidth);
  Result.setIsUnsigned(DestType->isUnsignedIntegerOrEnumerationType());
  if (DestType->isBooleanType())
    Result = Value.getBoolValue();
  return Result;
}

static bool HandleIntToFloatCast(EvalInfo &Info, const Expr *E,
                                 QualType SrcType, const APSInt &Value,
                                 QualType DestType, APFloat &Result) {
  Result = APFloat(Info.Ctx.getFloatTypeSemantics(DestType), 1);
  Result.convertFromAPInt(Value, Value.isSigned(),
                          APFloat::rmNearestTiesToEven);
  return true;
}

static bool truncateBitfieldValue(EvalInfo &Info, const Expr *E,
                                  APValue &Value, const FieldDecl *FD) {
  assert(FD->isBitField() && "truncateBitfieldValue on non-bitfield");

  if (!Value.isInt()) {
    // Trying to store a pointer-cast-to-integer into a bitfield.
    // FIXME: In this case, we should provide the diagnostic for casting
    // a pointer to an integer.
    assert(Value.isLValue() && "integral value neither int nor lvalue?");
    Info.FFDiag(E);
    return false;
  }

  APSInt &Int = Value.getInt();
  unsigned OldBitWidth = Int.getBitWidth();
  unsigned NewBitWidth = FD->getBitWidthValue(Info.Ctx);
  if (NewBitWidth < OldBitWidth)
    Int = Int.trunc(NewBitWidth).extend(OldBitWidth);
  return true;
}

static bool EvalAndBitcastToAPInt(EvalInfo &Info, const Expr *E,
                                  llvm::APInt &Res) {
  APValue SVal;
  if (!Evaluate(SVal, Info, E))
    return false;
  if (SVal.isInt()) {
    Res = SVal.getInt();
    return true;
  }
  if (SVal.isFloat()) {
    Res = SVal.getFloat().bitcastToAPInt();
    return true;
  }
  if (SVal.isVector()) {
    QualType VecTy = E->getType();
    unsigned VecSize = Info.Ctx.getTypeSize(VecTy);
    QualType EltTy = VecTy->castAs<VectorType>()->getElementType();
    unsigned EltSize = Info.Ctx.getTypeSize(EltTy);
    bool BigEndian = Info.Ctx.getTargetInfo().isBigEndian();
    Res = llvm::APInt::getNullValue(VecSize);
    for (unsigned i = 0; i < SVal.getVectorLength(); i++) {
      APValue &Elt = SVal.getVectorElt(i);
      llvm::APInt EltAsInt;
      if (Elt.isInt()) {
        EltAsInt = Elt.getInt();
      } else if (Elt.isFloat()) {
        EltAsInt = Elt.getFloat().bitcastToAPInt();
      } else {
        // Don't try to handle vectors of anything other than int or float
        // (not sure if it's possible to hit this case).
        Info.FFDiag(E, diag::note_invalid_subexpr_in_const_expr);
        return false;
      }
      unsigned BaseEltSize = EltAsInt.getBitWidth();
      if (BigEndian)
        Res |= EltAsInt.zextOrTrunc(VecSize).rotr(i*EltSize+BaseEltSize);
      else
        Res |= EltAsInt.zextOrTrunc(VecSize).rotl(i*EltSize);
    }
    return true;
  }
  // Give up if the input isn't an int, float, or vector.  For example, we
  // reject "(v4i16)(intptr_t)&a".
  Info.FFDiag(E, diag::note_invalid_subexpr_in_const_expr);
  return false;
}

/// Perform the given integer operation, which is known to need at most BitWidth
/// bits, and check for overflow in the original type (if that type was not an
/// unsigned type).
template<typename Operation>
static bool CheckedIntArithmetic(EvalInfo &Info, const Expr *E,
                                 const APSInt &LHS, const APSInt &RHS,
                                 unsigned BitWidth, Operation Op,
                                 APSInt &Result) {
  if (LHS.isUnsigned()) {
    Result = Op(LHS, RHS);
    return true;
  }

  APSInt Value(Op(LHS.extend(BitWidth), RHS.extend(BitWidth)), false);
  Result = Value.trunc(LHS.getBitWidth());
  if (Result.extend(BitWidth) != Value) {
    if (Info.checkingForOverflow())
      Info.Ctx.getDiagnostics().Report(E->getExprLoc(),
                                       diag::warn_integer_constant_overflow)
          << Result.toString(10) << E->getType();
    else
      return HandleOverflow(Info, E, Value, E->getType());
  }
  return true;
}

/// Perform the given binary integer operation.
static bool handleIntIntBinOp(EvalInfo &Info, const Expr *E, const APSInt &LHS,
                              BinaryOperatorKind Opcode, APSInt RHS,
                              APSInt &Result) {
  switch (Opcode) {
  default:
    Info.FFDiag(E);
    return false;
  case BO_Mul:
    return CheckedIntArithmetic(Info, E, LHS, RHS, LHS.getBitWidth() * 2,
                                std::multiplies<APSInt>(), Result);
  case BO_Add:
    return CheckedIntArithmetic(Info, E, LHS, RHS, LHS.getBitWidth() + 1,
                                std::plus<APSInt>(), Result);
  case BO_Sub:
    return CheckedIntArithmetic(Info, E, LHS, RHS, LHS.getBitWidth() + 1,
                                std::minus<APSInt>(), Result);
  case BO_And: Result = LHS & RHS; return true;
  case BO_Xor: Result = LHS ^ RHS; return true;
  case BO_Or:  Result = LHS | RHS; return true;
  case BO_Div:
  case BO_Rem:
    if (RHS == 0) {
      Info.FFDiag(E, diag::note_expr_divide_by_zero);
      return false;
    }
    Result = (Opcode == BO_Rem ? LHS % RHS : LHS / RHS);
    // Check for overflow case: INT_MIN / -1 or INT_MIN % -1. APSInt supports
    // this operation and gives the two's complement result.
    if (RHS.isNegative() && RHS.isAllOnesValue() &&
        LHS.isSigned() && LHS.isMinSignedValue())
      return HandleOverflow(Info, E, -LHS.extend(LHS.getBitWidth() + 1),
                            E->getType());
    return true;
  case BO_Shl: {
    if (Info.getLangOpts().OpenCL)
      // OpenCL 6.3j: shift values are effectively % word size of LHS.
      RHS &= APSInt(llvm::APInt(RHS.getBitWidth(),
                    static_cast<uint64_t>(LHS.getBitWidth() - 1)),
                    RHS.isUnsigned());
    else if (RHS.isSigned() && RHS.isNegative()) {
      // During constant-folding, a negative shift is an opposite shift. Such
      // a shift is not a constant expression.
      Info.CCEDiag(E, diag::note_constexpr_negative_shift) << RHS;
      RHS = -RHS;
      goto shift_right;
    }
  shift_left:
    // C++11 [expr.shift]p1: Shift width must be less than the bit width of
    // the shifted type.
    unsigned SA = (unsigned) RHS.getLimitedValue(LHS.getBitWidth()-1);
    if (SA != RHS) {
      Info.CCEDiag(E, diag::note_constexpr_large_shift)
        << RHS << E->getType() << LHS.getBitWidth();
    } else if (LHS.isSigned() && !Info.getLangOpts().CPlusPlus2a) {
      // C++11 [expr.shift]p2: A signed left shift must have a non-negative
      // operand, and must not overflow the corresponding unsigned type.
      // C++2a [expr.shift]p2: E1 << E2 is the unique value congruent to
      // E1 x 2^E2 module 2^N.
      if (LHS.isNegative())
        Info.CCEDiag(E, diag::note_constexpr_lshift_of_negative) << LHS;
      else if (LHS.countLeadingZeros() < SA)
        Info.CCEDiag(E, diag::note_constexpr_lshift_discards);
    }
    Result = LHS << SA;
    return true;
  }
  case BO_Shr: {
    if (Info.getLangOpts().OpenCL)
      // OpenCL 6.3j: shift values are effectively % word size of LHS.
      RHS &= APSInt(llvm::APInt(RHS.getBitWidth(),
                    static_cast<uint64_t>(LHS.getBitWidth() - 1)),
                    RHS.isUnsigned());
    else if (RHS.isSigned() && RHS.isNegative()) {
      // During constant-folding, a negative shift is an opposite shift. Such a
      // shift is not a constant expression.
      Info.CCEDiag(E, diag::note_constexpr_negative_shift) << RHS;
      RHS = -RHS;
      goto shift_left;
    }
  shift_right:
    // C++11 [expr.shift]p1: Shift width must be less than the bit width of the
    // shifted type.
    unsigned SA = (unsigned) RHS.getLimitedValue(LHS.getBitWidth()-1);
    if (SA != RHS)
      Info.CCEDiag(E, diag::note_constexpr_large_shift)
        << RHS << E->getType() << LHS.getBitWidth();
    Result = LHS >> SA;
    return true;
  }

  case BO_LT: Result = LHS < RHS; return true;
  case BO_GT: Result = LHS > RHS; return true;
  case BO_LE: Result = LHS <= RHS; return true;
  case BO_GE: Result = LHS >= RHS; return true;
  case BO_EQ: Result = LHS == RHS; return true;
  case BO_NE: Result = LHS != RHS; return true;
  case BO_Cmp:
    llvm_unreachable("BO_Cmp should be handled elsewhere");
  }
}

/// Perform the given binary floating-point operation, in-place, on LHS.
static bool handleFloatFloatBinOp(EvalInfo &Info, const Expr *E,
                                  APFloat &LHS, BinaryOperatorKind Opcode,
                                  const APFloat &RHS) {
  switch (Opcode) {
  default:
    Info.FFDiag(E);
    return false;
  case BO_Mul:
    LHS.multiply(RHS, APFloat::rmNearestTiesToEven);
    break;
  case BO_Add:
    LHS.add(RHS, APFloat::rmNearestTiesToEven);
    break;
  case BO_Sub:
    LHS.subtract(RHS, APFloat::rmNearestTiesToEven);
    break;
  case BO_Div:
    // [expr.mul]p4:
    //   If the second operand of / or % is zero the behavior is undefined.
    if (RHS.isZero())
      Info.CCEDiag(E, diag::note_expr_divide_by_zero);
    LHS.divide(RHS, APFloat::rmNearestTiesToEven);
    break;
  }

  // [expr.pre]p4:
  //   If during the evaluation of an expression, the result is not
  //   mathematically defined [...], the behavior is undefined.
  // FIXME: C++ rules require us to not conform to IEEE 754 here.
  if (LHS.isNaN()) {
    Info.CCEDiag(E, diag::note_constexpr_float_arithmetic) << LHS.isNaN();
    return Info.noteUndefinedBehavior();
  }
  return true;
}

/// Cast an lvalue referring to a base subobject to a derived class, by
/// truncating the lvalue's path to the given length.
static bool CastToDerivedClass(EvalInfo &Info, const Expr *E, LValue &Result,
                               const RecordDecl *TruncatedType,
                               unsigned TruncatedElements) {
  SubobjectDesignator &D = Result.Designator;

  // Check we actually point to a derived class object.
  if (TruncatedElements == D.Entries.size())
    return true;
  assert(TruncatedElements >= D.MostDerivedPathLength &&
         "not casting to a derived class");
  if (!Result.checkSubobject(Info, E, CSK_Derived))
    return false;

  // Truncate the path to the subobject, and remove any derived-to-base offsets.
  const RecordDecl *RD = TruncatedType;
  for (unsigned I = TruncatedElements, N = D.Entries.size(); I != N; ++I) {
    if (RD->isInvalidDecl()) return false;
    const ASTRecordLayout &Layout = Info.Ctx.getASTRecordLayout(RD);
    const CXXRecordDecl *Base = getAsBaseClass(D.Entries[I]);
    if (isVirtualBaseClass(D.Entries[I]))
      Result.Offset -= Layout.getVBaseClassOffset(Base);
    else
      Result.Offset -= Layout.getBaseClassOffset(Base);
    RD = Base;
  }
  D.Entries.resize(TruncatedElements);
  return true;
}

static bool HandleLValueDirectBase(EvalInfo &Info, const Expr *E, LValue &Obj,
                                   const CXXRecordDecl *Derived,
                                   const CXXRecordDecl *Base,
                                   const ASTRecordLayout *RL = nullptr) {
  if (!RL) {
    if (Derived->isInvalidDecl()) return false;
    RL = &Info.Ctx.getASTRecordLayout(Derived);
  }

  Obj.getLValueOffset() += RL->getBaseClassOffset(Base);
  Obj.addDecl(Info, E, Base, /*Virtual*/ false);
  return true;
}

static bool HandleLValueBase(EvalInfo &Info, const Expr *E, LValue &Obj,
                             const CXXRecordDecl *DerivedDecl,
                             const CXXBaseSpecifier *Base) {
  const CXXRecordDecl *BaseDecl = Base->getType()->getAsCXXRecordDecl();

  if (!Base->isVirtual())
    return HandleLValueDirectBase(Info, E, Obj, DerivedDecl, BaseDecl);

  SubobjectDesignator &D = Obj.Designator;
  if (D.Invalid)
    return false;

  // Extract most-derived object and corresponding type.
  DerivedDecl = D.MostDerivedType->getAsCXXRecordDecl();
  if (!CastToDerivedClass(Info, E, Obj, DerivedDecl, D.MostDerivedPathLength))
    return false;

  // Find the virtual base class.
  if (DerivedDecl->isInvalidDecl()) return false;
  const ASTRecordLayout &Layout = Info.Ctx.getASTRecordLayout(DerivedDecl);
  Obj.getLValueOffset() += Layout.getVBaseClassOffset(BaseDecl);
  Obj.addDecl(Info, E, BaseDecl, /*Virtual*/ true);
  return true;
}

static bool HandleLValueBasePath(EvalInfo &Info, const CastExpr *E,
                                 QualType Type, LValue &Result) {
  for (CastExpr::path_const_iterator PathI = E->path_begin(),
                                     PathE = E->path_end();
       PathI != PathE; ++PathI) {
    if (!HandleLValueBase(Info, E, Result, Type->getAsCXXRecordDecl(),
                          *PathI))
      return false;
    Type = (*PathI)->getType();
  }
  return true;
}

/// Cast an lvalue referring to a derived class to a known base subobject.
static bool CastToBaseClass(EvalInfo &Info, const Expr *E, LValue &Result,
                            const CXXRecordDecl *DerivedRD,
                            const CXXRecordDecl *BaseRD) {
  CXXBasePaths Paths(/*FindAmbiguities=*/false,
                     /*RecordPaths=*/true, /*DetectVirtual=*/false);
  if (!DerivedRD->isDerivedFrom(BaseRD, Paths))
    llvm_unreachable("Class must be derived from the passed in base class!");

  for (CXXBasePathElement &Elem : Paths.front())
    if (!HandleLValueBase(Info, E, Result, Elem.Class, Elem.Base))
      return false;
  return true;
}

/// Update LVal to refer to the given field, which must be a member of the type
/// currently described by LVal.
static bool HandleLValueMember(EvalInfo &Info, const Expr *E, LValue &LVal,
                               const FieldDecl *FD,
                               const ASTRecordLayout *RL = nullptr) {
  if (!RL) {
    if (FD->getParent()->isInvalidDecl()) return false;
    RL = &Info.Ctx.getASTRecordLayout(FD->getParent());
  }

  unsigned I = FD->getFieldIndex();
  LVal.adjustOffset(Info.Ctx.toCharUnitsFromBits(RL->getFieldOffset(I)));
  LVal.addDecl(Info, E, FD);
  return true;
}

/// Update LVal to refer to the given indirect field.
static bool HandleLValueIndirectMember(EvalInfo &Info, const Expr *E,
                                       LValue &LVal,
                                       const IndirectFieldDecl *IFD) {
  for (const auto *C : IFD->chain())
    if (!HandleLValueMember(Info, E, LVal, cast<FieldDecl>(C)))
      return false;
  return true;
}

/// Get the size of the given type in char units.
static bool HandleSizeof(EvalInfo &Info, SourceLocation Loc,
                         QualType Type, CharUnits &Size) {
  // sizeof(void), __alignof__(void), sizeof(function) = 1 as a gcc
  // extension.
  if (Type->isVoidType() || Type->isFunctionType()) {
    Size = CharUnits::One();
    return true;
  }

  if (Type->isDependentType()) {
    Info.FFDiag(Loc);
    return false;
  }

  if (!Type->isConstantSizeType()) {
    // sizeof(vla) is not a constantexpr: C99 6.5.3.4p2.
    // FIXME: Better diagnostic.
    Info.FFDiag(Loc);
    return false;
  }

  Size = Info.Ctx.getTypeSizeInChars(Type);
  return true;
}

/// Update a pointer value to model pointer arithmetic.
/// \param Info - Information about the ongoing evaluation.
/// \param E - The expression being evaluated, for diagnostic purposes.
/// \param LVal - The pointer value to be updated.
/// \param EltTy - The pointee type represented by LVal.
/// \param Adjustment - The adjustment, in objects of type EltTy, to add.
static bool HandleLValueArrayAdjustment(EvalInfo &Info, const Expr *E,
                                        LValue &LVal, QualType EltTy,
                                        APSInt Adjustment) {
  CharUnits SizeOfPointee;
  if (!HandleSizeof(Info, E->getExprLoc(), EltTy, SizeOfPointee))
    return false;

  LVal.adjustOffsetAndIndex(Info, E, Adjustment, SizeOfPointee);
  return true;
}

static bool HandleLValueArrayAdjustment(EvalInfo &Info, const Expr *E,
                                        LValue &LVal, QualType EltTy,
                                        int64_t Adjustment) {
  return HandleLValueArrayAdjustment(Info, E, LVal, EltTy,
                                     APSInt::get(Adjustment));
}

/// Update an lvalue to refer to a component of a complex number.
/// \param Info - Information about the ongoing evaluation.
/// \param LVal - The lvalue to be updated.
/// \param EltTy - The complex number's component type.
/// \param Imag - False for the real component, true for the imaginary.
static bool HandleLValueComplexElement(EvalInfo &Info, const Expr *E,
                                       LValue &LVal, QualType EltTy,
                                       bool Imag) {
  if (Imag) {
    CharUnits SizeOfComponent;
    if (!HandleSizeof(Info, E->getExprLoc(), EltTy, SizeOfComponent))
      return false;
    LVal.Offset += SizeOfComponent;
  }
  LVal.addComplex(Info, E, EltTy, Imag);
  return true;
}

/// Try to evaluate the initializer for a variable declaration.
///
/// \param Info   Information about the ongoing evaluation.
/// \param E      An expression to be used when printing diagnostics.
/// \param VD     The variable whose initializer should be obtained.
/// \param Frame  The frame in which the variable was created. Must be null
///               if this variable is not local to the evaluation.
/// \param Result Filled in with a pointer to the value of the variable.
static bool evaluateVarDeclInit(EvalInfo &Info, const Expr *E,
                                const VarDecl *VD, CallStackFrame *Frame,
                                APValue *&Result, const LValue *LVal) {

  // If this is a parameter to an active constexpr function call, perform
  // argument substitution.
  if (const ParmVarDecl *PVD = dyn_cast<ParmVarDecl>(VD)) {
    // Assume arguments of a potential constant expression are unknown
    // constant expressions.
    if (Info.checkingPotentialConstantExpression())
      return false;
    if (!Frame || !Frame->Arguments) {
      Info.FFDiag(E, diag::note_invalid_subexpr_in_const_expr);
      return false;
    }
    Result = &Frame->Arguments[PVD->getFunctionScopeIndex()];
    return true;
  }

  // If this is a local variable, dig out its value.
  if (Frame) {
    Result = LVal ? Frame->getTemporary(VD, LVal->getLValueVersion())
                  : Frame->getCurrentTemporary(VD);
    if (!Result) {
      // Assume variables referenced within a lambda's call operator that were
      // not declared within the call operator are captures and during checking
      // of a potential constant expression, assume they are unknown constant
      // expressions.
      assert(isLambdaCallOperator(Frame->Callee) &&
             (VD->getDeclContext() != Frame->Callee || VD->isInitCapture()) &&
             "missing value for local variable");
      if (Info.checkingPotentialConstantExpression())
        return false;
      // FIXME: implement capture evaluation during constant expr evaluation.
      Info.FFDiag(E->getBeginLoc(),
                  diag::note_unimplemented_constexpr_lambda_feature_ast)
          << "captures not currently allowed";
      return false;
    }
    return true;
  }

  // Dig out the initializer, and use the declaration which it's attached to.
  const Expr *Init = VD->getAnyInitializer(VD);
  if (!Init || Init->isValueDependent()) {
    // If we're checking a potential constant expression, the variable could be
    // initialized later.
    if (!Info.checkingPotentialConstantExpression())
      Info.FFDiag(E, diag::note_invalid_subexpr_in_const_expr);
    return false;
  }

  // If we're currently evaluating the initializer of this declaration, use that
  // in-flight value.
  if (Info.EvaluatingDecl.dyn_cast<const ValueDecl*>() == VD) {
    Result = Info.EvaluatingDeclValue;
    return true;
  }

  // Never evaluate the initializer of a weak variable. We can't be sure that
  // this is the definition which will be used.
  if (VD->isWeak()) {
    Info.FFDiag(E, diag::note_invalid_subexpr_in_const_expr);
    return false;
  }

  // Check that we can fold the initializer. In C++, we will have already done
  // this in the cases where it matters for conformance.
  SmallVector<PartialDiagnosticAt, 8> Notes;
  if (!VD->evaluateValue(Notes)) {
    Info.FFDiag(E, diag::note_constexpr_var_init_non_constant,
              Notes.size() + 1) << VD;
    Info.Note(VD->getLocation(), diag::note_declared_at);
    Info.addNotes(Notes);
    return false;
  } else if (!VD->checkInitIsICE()) {
    Info.CCEDiag(E, diag::note_constexpr_var_init_non_constant,
                 Notes.size() + 1) << VD;
    Info.Note(VD->getLocation(), diag::note_declared_at);
    Info.addNotes(Notes);
  }

  Result = VD->getEvaluatedValue();
  return true;
}

static bool IsConstNonVolatile(QualType T) {
  Qualifiers Quals = T.getQualifiers();
  return Quals.hasConst() && !Quals.hasVolatile();
}

/// Get the base index of the given base class within an APValue representing
/// the given derived class.
static unsigned getBaseIndex(const CXXRecordDecl *Derived,
                             const CXXRecordDecl *Base) {
  Base = Base->getCanonicalDecl();
  unsigned Index = 0;
  for (CXXRecordDecl::base_class_const_iterator I = Derived->bases_begin(),
         E = Derived->bases_end(); I != E; ++I, ++Index) {
    if (I->getType()->getAsCXXRecordDecl()->getCanonicalDecl() == Base)
      return Index;
  }

  llvm_unreachable("base class missing from derived class's bases list");
}

/// Extract the value of a character from a string literal.
static APSInt extractStringLiteralCharacter(EvalInfo &Info, const Expr *Lit,
                                            uint64_t Index) {
  assert(!isa<SourceLocExpr>(Lit) &&
         "SourceLocExpr should have already been converted to a StringLiteral");

  // FIXME: Support MakeStringConstant
  if (const auto *ObjCEnc = dyn_cast<ObjCEncodeExpr>(Lit)) {
    std::string Str;
    Info.Ctx.getObjCEncodingForType(ObjCEnc->getEncodedType(), Str);
    assert(Index <= Str.size() && "Index too large");
    return APSInt::getUnsigned(Str.c_str()[Index]);
  }

  if (auto PE = dyn_cast<PredefinedExpr>(Lit))
    Lit = PE->getFunctionName();
  const StringLiteral *S = cast<StringLiteral>(Lit);
  const ConstantArrayType *CAT =
      Info.Ctx.getAsConstantArrayType(S->getType());
  assert(CAT && "string literal isn't an array");
  QualType CharType = CAT->getElementType();
  assert(CharType->isIntegerType() && "unexpected character type");

  APSInt Value(S->getCharByteWidth() * Info.Ctx.getCharWidth(),
               CharType->isUnsignedIntegerType());
  if (Index < S->getLength())
    Value = S->getCodeUnit(Index);
  return Value;
}

// Expand a string literal into an array of characters.
//
// FIXME: This is inefficient; we should probably introduce something similar
// to the LLVM ConstantDataArray to make this cheaper.
static void expandStringLiteral(EvalInfo &Info, const StringLiteral *S,
                                APValue &Result) {
  const ConstantArrayType *CAT =
      Info.Ctx.getAsConstantArrayType(S->getType());
  assert(CAT && "string literal isn't an array");
  QualType CharType = CAT->getElementType();
  assert(CharType->isIntegerType() && "unexpected character type");

  unsigned Elts = CAT->getSize().getZExtValue();
  Result = APValue(APValue::UninitArray(),
                   std::min(S->getLength(), Elts), Elts);
  APSInt Value(S->getCharByteWidth() * Info.Ctx.getCharWidth(),
               CharType->isUnsignedIntegerType());
  if (Result.hasArrayFiller())
    Result.getArrayFiller() = APValue(Value);
  for (unsigned I = 0, N = Result.getArrayInitializedElts(); I != N; ++I) {
    Value = S->getCodeUnit(I);
    Result.getArrayInitializedElt(I) = APValue(Value);
  }
}

// Expand an array so that it has more than Index filled elements.
static void expandArray(APValue &Array, unsigned Index) {
  unsigned Size = Array.getArraySize();
  assert(Index < Size);

  // Always at least double the number of elements for which we store a value.
  unsigned OldElts = Array.getArrayInitializedElts();
  unsigned NewElts = std::max(Index+1, OldElts * 2);
  NewElts = std::min(Size, std::max(NewElts, 8u));

  // Copy the data across.
  APValue NewValue(APValue::UninitArray(), NewElts, Size);
  for (unsigned I = 0; I != OldElts; ++I)
    NewValue.getArrayInitializedElt(I).swap(Array.getArrayInitializedElt(I));
  for (unsigned I = OldElts; I != NewElts; ++I)
    NewValue.getArrayInitializedElt(I) = Array.getArrayFiller();
  if (NewValue.hasArrayFiller())
    NewValue.getArrayFiller() = Array.getArrayFiller();
  Array.swap(NewValue);
}

/// Determine whether a type would actually be read by an lvalue-to-rvalue
/// conversion. If it's of class type, we may assume that the copy operation
/// is trivial. Note that this is never true for a union type with fields
/// (because the copy always "reads" the active member) and always true for
/// a non-class type.
static bool isReadByLvalueToRvalueConversion(QualType T) {
  CXXRecordDecl *RD = T->getBaseElementTypeUnsafe()->getAsCXXRecordDecl();
  if (!RD || (RD->isUnion() && !RD->field_empty()))
    return true;
  if (RD->isEmpty())
    return false;

  for (auto *Field : RD->fields())
    if (isReadByLvalueToRvalueConversion(Field->getType()))
      return true;

  for (auto &BaseSpec : RD->bases())
    if (isReadByLvalueToRvalueConversion(BaseSpec.getType()))
      return true;

  return false;
}

/// Diagnose an attempt to read from any unreadable field within the specified
/// type, which might be a class type.
static bool diagnoseUnreadableFields(EvalInfo &Info, const Expr *E,
                                     QualType T) {
  CXXRecordDecl *RD = T->getBaseElementTypeUnsafe()->getAsCXXRecordDecl();
  if (!RD)
    return false;

  if (!RD->hasMutableFields())
    return false;

  for (auto *Field : RD->fields()) {
    // If we're actually going to read this field in some way, then it can't
    // be mutable. If we're in a union, then assigning to a mutable field
    // (even an empty one) can change the active member, so that's not OK.
    // FIXME: Add core issue number for the union case.
    if (Field->isMutable() &&
        (RD->isUnion() || isReadByLvalueToRvalueConversion(Field->getType()))) {
      Info.FFDiag(E, diag::note_constexpr_ltor_mutable, 1) << Field;
      Info.Note(Field->getLocation(), diag::note_declared_at);
      return true;
    }

    if (diagnoseUnreadableFields(Info, E, Field->getType()))
      return true;
  }

  for (auto &BaseSpec : RD->bases())
    if (diagnoseUnreadableFields(Info, E, BaseSpec.getType()))
      return true;

  // All mutable fields were empty, and thus not actually read.
  return false;
}

static bool lifetimeStartedInEvaluation(EvalInfo &Info,
                                        APValue::LValueBase Base) {
  // A temporary we created.
  if (Base.getCallIndex())
    return true;

  auto *Evaluating = Info.EvaluatingDecl.dyn_cast<const ValueDecl*>();
  if (!Evaluating)
    return false;

  // The variable whose initializer we're evaluating.
  if (auto *BaseD = Base.dyn_cast<const ValueDecl*>())
    if (declaresSameEntity(Evaluating, BaseD))
      return true;

  // A temporary lifetime-extended by the variable whose initializer we're
  // evaluating.
  if (auto *BaseE = Base.dyn_cast<const Expr *>())
    if (auto *BaseMTE = dyn_cast<MaterializeTemporaryExpr>(BaseE))
      if (declaresSameEntity(BaseMTE->getExtendingDecl(), Evaluating))
        return true;

  return false;
}

namespace {
/// A handle to a complete object (an object that is not a subobject of
/// another object).
struct CompleteObject {
  /// The identity of the object.
  APValue::LValueBase Base;
  /// The value of the complete object.
  APValue *Value;
  /// The type of the complete object.
  QualType Type;

  CompleteObject() : Value(nullptr) {}
  CompleteObject(APValue::LValueBase Base, APValue *Value, QualType Type)
      : Base(Base), Value(Value), Type(Type) {}

  bool mayReadMutableMembers(EvalInfo &Info) const {
    // In C++14 onwards, it is permitted to read a mutable member whose
    // lifetime began within the evaluation.
    // FIXME: Should we also allow this in C++11?
    if (!Info.getLangOpts().CPlusPlus14)
      return false;
    return lifetimeStartedInEvaluation(Info, Base);
  }

  explicit operator bool() const { return !Type.isNull(); }
};
} // end anonymous namespace

static QualType getSubobjectType(QualType ObjType, QualType SubobjType,
                                 bool IsMutable = false) {
  // C++ [basic.type.qualifier]p1:
  // - A const object is an object of type const T or a non-mutable subobject
  //   of a const object.
  if (ObjType.isConstQualified() && !IsMutable)
    SubobjType.addConst();
  // - A volatile object is an object of type const T or a subobject of a
  //   volatile object.
  if (ObjType.isVolatileQualified())
    SubobjType.addVolatile();
  return SubobjType;
}

/// Find the designated sub-object of an rvalue.
template<typename SubobjectHandler>
typename SubobjectHandler::result_type
findSubobject(EvalInfo &Info, const Expr *E, const CompleteObject &Obj,
              const SubobjectDesignator &Sub, SubobjectHandler &handler) {
  if (Sub.Invalid)
    // A diagnostic will have already been produced.
    return handler.failed();
  if (Sub.isOnePastTheEnd() || Sub.isMostDerivedAnUnsizedArray()) {
    if (Info.getLangOpts().CPlusPlus11)
      Info.FFDiag(E, Sub.isOnePastTheEnd()
                         ? diag::note_constexpr_access_past_end
                         : diag::note_constexpr_access_unsized_array)
          << handler.AccessKind;
    else
      Info.FFDiag(E);
    return handler.failed();
  }

  APValue *O = Obj.Value;
  QualType ObjType = Obj.Type;
  const FieldDecl *LastField = nullptr;
  const FieldDecl *VolatileField = nullptr;

  // Walk the designator's path to find the subobject.
  for (unsigned I = 0, N = Sub.Entries.size(); /**/; ++I) {
    // Reading an indeterminate value is undefined, but assigning over one is OK.
    if (O->isAbsent() || (O->isIndeterminate() && handler.AccessKind != AK_Assign)) {
      if (!Info.checkingPotentialConstantExpression())
        Info.FFDiag(E, diag::note_constexpr_access_uninit)
            << handler.AccessKind << O->isIndeterminate();
      return handler.failed();
    }

    // C++ [class.ctor]p5:
    //    const and volatile semantics are not applied on an object under
    //    construction.
    if ((ObjType.isConstQualified() || ObjType.isVolatileQualified()) &&
        ObjType->isRecordType() &&
        Info.isEvaluatingConstructor(
            Obj.Base, llvm::makeArrayRef(Sub.Entries.begin(),
                                         Sub.Entries.begin() + I)) !=
                          ConstructionPhase::None) {
      ObjType = Info.Ctx.getCanonicalType(ObjType);
      ObjType.removeLocalConst();
      ObjType.removeLocalVolatile();
    }

    // If this is our last pass, check that the final object type is OK.
    if (I == N || (I == N - 1 && ObjType->isAnyComplexType())) {
      // Accesses to volatile objects are prohibited.
      if (ObjType.isVolatileQualified() && isFormalAccess(handler.AccessKind)) {
        if (Info.getLangOpts().CPlusPlus) {
          int DiagKind;
          SourceLocation Loc;
          const NamedDecl *Decl = nullptr;
          if (VolatileField) {
            DiagKind = 2;
            Loc = VolatileField->getLocation();
            Decl = VolatileField;
          } else if (auto *VD = Obj.Base.dyn_cast<const ValueDecl*>()) {
            DiagKind = 1;
            Loc = VD->getLocation();
            Decl = VD;
          } else {
            DiagKind = 0;
            if (auto *E = Obj.Base.dyn_cast<const Expr *>())
              Loc = E->getExprLoc();
          }
          Info.FFDiag(E, diag::note_constexpr_access_volatile_obj, 1)
              << handler.AccessKind << DiagKind << Decl;
          Info.Note(Loc, diag::note_constexpr_volatile_here) << DiagKind;
        } else {
          Info.FFDiag(E, diag::note_invalid_subexpr_in_const_expr);
        }
        return handler.failed();
      }

      // If we are reading an object of class type, there may still be more
      // things we need to check: if there are any mutable subobjects, we
      // cannot perform this read. (This only happens when performing a trivial
      // copy or assignment.)
      if (ObjType->isRecordType() && handler.AccessKind == AK_Read &&
          !Obj.mayReadMutableMembers(Info) &&
          diagnoseUnreadableFields(Info, E, ObjType))
        return handler.failed();
    }

    if (I == N) {
      if (!handler.found(*O, ObjType))
        return false;

      // If we modified a bit-field, truncate it to the right width.
      if (isModification(handler.AccessKind) &&
          LastField && LastField->isBitField() &&
          !truncateBitfieldValue(Info, E, *O, LastField))
        return false;

      return true;
    }

    LastField = nullptr;
    if (ObjType->isArrayType()) {
      // Next subobject is an array element.
      const ConstantArrayType *CAT = Info.Ctx.getAsConstantArrayType(ObjType);
      assert(CAT && "vla in literal type?");
      uint64_t Index = Sub.Entries[I].getAsArrayIndex();
      if (CAT->getSize().ule(Index)) {
        // Note, it should not be possible to form a pointer with a valid
        // designator which points more than one past the end of the array.
        if (Info.getLangOpts().CPlusPlus11)
          Info.FFDiag(E, diag::note_constexpr_access_past_end)
            << handler.AccessKind;
        else
          Info.FFDiag(E);
        return handler.failed();
      }

      ObjType = CAT->getElementType();

      if (O->getArrayInitializedElts() > Index)
        O = &O->getArrayInitializedElt(Index);
      else if (handler.AccessKind != AK_Read) {
        expandArray(*O, Index);
        O = &O->getArrayInitializedElt(Index);
      } else
        O = &O->getArrayFiller();
    } else if (ObjType->isAnyComplexType()) {
      // Next subobject is a complex number.
      uint64_t Index = Sub.Entries[I].getAsArrayIndex();
      if (Index > 1) {
        if (Info.getLangOpts().CPlusPlus11)
          Info.FFDiag(E, diag::note_constexpr_access_past_end)
            << handler.AccessKind;
        else
          Info.FFDiag(E);
        return handler.failed();
      }

      ObjType = getSubobjectType(
          ObjType, ObjType->castAs<ComplexType>()->getElementType());

      assert(I == N - 1 && "extracting subobject of scalar?");
      if (O->isComplexInt()) {
        return handler.found(Index ? O->getComplexIntImag()
                                   : O->getComplexIntReal(), ObjType);
      } else {
        assert(O->isComplexFloat());
        return handler.found(Index ? O->getComplexFloatImag()
                                   : O->getComplexFloatReal(), ObjType);
      }
    } else if (const FieldDecl *Field = getAsField(Sub.Entries[I])) {
      if (Field->isMutable() && handler.AccessKind == AK_Read &&
          !Obj.mayReadMutableMembers(Info)) {
        Info.FFDiag(E, diag::note_constexpr_ltor_mutable, 1)
          << Field;
        Info.Note(Field->getLocation(), diag::note_declared_at);
        return handler.failed();
      }

      // Next subobject is a class, struct or union field.
      RecordDecl *RD = ObjType->castAs<RecordType>()->getDecl();
      if (RD->isUnion()) {
        const FieldDecl *UnionField = O->getUnionField();
        if (!UnionField ||
            UnionField->getCanonicalDecl() != Field->getCanonicalDecl()) {
          Info.FFDiag(E, diag::note_constexpr_access_inactive_union_member)
            << handler.AccessKind << Field << !UnionField << UnionField;
          return handler.failed();
        }
        O = &O->getUnionValue();
      } else
        O = &O->getStructField(Field->getFieldIndex());

      ObjType = getSubobjectType(ObjType, Field->getType(), Field->isMutable());
      LastField = Field;
      if (Field->getType().isVolatileQualified())
        VolatileField = Field;
    } else {
      // Next subobject is a base class.
      const CXXRecordDecl *Derived = ObjType->getAsCXXRecordDecl();
      const CXXRecordDecl *Base = getAsBaseClass(Sub.Entries[I]);
      O = &O->getStructBase(getBaseIndex(Derived, Base));

      ObjType = getSubobjectType(ObjType, Info.Ctx.getRecordType(Base));
    }
  }
}

namespace {
struct ExtractSubobjectHandler {
  EvalInfo &Info;
  APValue &Result;

  static const AccessKinds AccessKind = AK_Read;

  typedef bool result_type;
  bool failed() { return false; }
  bool found(APValue &Subobj, QualType SubobjType) {
    Result = Subobj;
    return true;
  }
  bool found(APSInt &Value, QualType SubobjType) {
    Result = APValue(Value);
    return true;
  }
  bool found(APFloat &Value, QualType SubobjType) {
    Result = APValue(Value);
    return true;
  }
};
} // end anonymous namespace

const AccessKinds ExtractSubobjectHandler::AccessKind;

/// Extract the designated sub-object of an rvalue.
static bool extractSubobject(EvalInfo &Info, const Expr *E,
                             const CompleteObject &Obj,
                             const SubobjectDesignator &Sub,
                             APValue &Result) {
  ExtractSubobjectHandler Handler = { Info, Result };
  return findSubobject(Info, E, Obj, Sub, Handler);
}

namespace {
struct ModifySubobjectHandler {
  EvalInfo &Info;
  APValue &NewVal;
  const Expr *E;

  typedef bool result_type;
  static const AccessKinds AccessKind = AK_Assign;

  bool checkConst(QualType QT) {
    // Assigning to a const object has undefined behavior.
    if (QT.isConstQualified()) {
      Info.FFDiag(E, diag::note_constexpr_modify_const_type) << QT;
      return false;
    }
    return true;
  }

  bool failed() { return false; }
  bool found(APValue &Subobj, QualType SubobjType) {
    if (!checkConst(SubobjType))
      return false;
    // We've been given ownership of NewVal, so just swap it in.
    Subobj.swap(NewVal);
    return true;
  }
  bool found(APSInt &Value, QualType SubobjType) {
    if (!checkConst(SubobjType))
      return false;
    if (!NewVal.isInt()) {
      // Maybe trying to write a cast pointer value into a complex?
      Info.FFDiag(E);
      return false;
    }
    Value = NewVal.getInt();
    return true;
  }
  bool found(APFloat &Value, QualType SubobjType) {
    if (!checkConst(SubobjType))
      return false;
    Value = NewVal.getFloat();
    return true;
  }
};
} // end anonymous namespace

const AccessKinds ModifySubobjectHandler::AccessKind;

/// Update the designated sub-object of an rvalue to the given value.
static bool modifySubobject(EvalInfo &Info, const Expr *E,
                            const CompleteObject &Obj,
                            const SubobjectDesignator &Sub,
                            APValue &NewVal) {
  ModifySubobjectHandler Handler = { Info, NewVal, E };
  return findSubobject(Info, E, Obj, Sub, Handler);
}

/// Find the position where two subobject designators diverge, or equivalently
/// the length of the common initial subsequence.
static unsigned FindDesignatorMismatch(QualType ObjType,
                                       const SubobjectDesignator &A,
                                       const SubobjectDesignator &B,
                                       bool &WasArrayIndex) {
  unsigned I = 0, N = std::min(A.Entries.size(), B.Entries.size());
  for (/**/; I != N; ++I) {
    if (!ObjType.isNull() &&
        (ObjType->isArrayType() || ObjType->isAnyComplexType())) {
      // Next subobject is an array element.
      if (A.Entries[I].getAsArrayIndex() != B.Entries[I].getAsArrayIndex()) {
        WasArrayIndex = true;
        return I;
      }
      if (ObjType->isAnyComplexType())
        ObjType = ObjType->castAs<ComplexType>()->getElementType();
      else
        ObjType = ObjType->castAsArrayTypeUnsafe()->getElementType();
    } else {
      if (A.Entries[I].getAsBaseOrMember() !=
          B.Entries[I].getAsBaseOrMember()) {
        WasArrayIndex = false;
        return I;
      }
      if (const FieldDecl *FD = getAsField(A.Entries[I]))
        // Next subobject is a field.
        ObjType = FD->getType();
      else
        // Next subobject is a base class.
        ObjType = QualType();
    }
  }
  WasArrayIndex = false;
  return I;
}

/// Determine whether the given subobject designators refer to elements of the
/// same array object.
static bool AreElementsOfSameArray(QualType ObjType,
                                   const SubobjectDesignator &A,
                                   const SubobjectDesignator &B) {
  if (A.Entries.size() != B.Entries.size())
    return false;

  bool IsArray = A.MostDerivedIsArrayElement;
  if (IsArray && A.MostDerivedPathLength != A.Entries.size())
    // A is a subobject of the array element.
    return false;

  // If A (and B) designates an array element, the last entry will be the array
  // index. That doesn't have to match. Otherwise, we're in the 'implicit array
  // of length 1' case, and the entire path must match.
  bool WasArrayIndex;
  unsigned CommonLength = FindDesignatorMismatch(ObjType, A, B, WasArrayIndex);
  return CommonLength >= A.Entries.size() - IsArray;
}

/// Find the complete object to which an LValue refers.
static CompleteObject findCompleteObject(EvalInfo &Info, const Expr *E,
                                         AccessKinds AK, const LValue &LVal,
                                         QualType LValType) {
  if (LVal.InvalidBase) {
    Info.FFDiag(E);
    return CompleteObject();
  }

  if (!LVal.Base) {
    Info.FFDiag(E, diag::note_constexpr_access_null) << AK;
    return CompleteObject();
  }

  CallStackFrame *Frame = nullptr;
  unsigned Depth = 0;
  if (LVal.getLValueCallIndex()) {
    std::tie(Frame, Depth) =
        Info.getCallFrameAndDepth(LVal.getLValueCallIndex());
    if (!Frame) {
      Info.FFDiag(E, diag::note_constexpr_lifetime_ended, 1)
        << AK << LVal.Base.is<const ValueDecl*>();
      NoteLValueLocation(Info, LVal.Base);
      return CompleteObject();
    }
  }

  bool IsAccess = isFormalAccess(AK);

  // C++11 DR1311: An lvalue-to-rvalue conversion on a volatile-qualified type
  // is not a constant expression (even if the object is non-volatile). We also
  // apply this rule to C++98, in order to conform to the expected 'volatile'
  // semantics.
  if (IsAccess && LValType.isVolatileQualified()) {
    if (Info.getLangOpts().CPlusPlus)
      Info.FFDiag(E, diag::note_constexpr_access_volatile_type)
        << AK << LValType;
    else
      Info.FFDiag(E);
    return CompleteObject();
  }

  // Compute value storage location and type of base object.
  APValue *BaseVal = nullptr;
  QualType BaseType = getType(LVal.Base);

  if (const ValueDecl *D = LVal.Base.dyn_cast<const ValueDecl*>()) {
    // In C++98, const, non-volatile integers initialized with ICEs are ICEs.
    // In C++11, constexpr, non-volatile variables initialized with constant
    // expressions are constant expressions too. Inside constexpr functions,
    // parameters are constant expressions even if they're non-const.
    // In C++1y, objects local to a constant expression (those with a Frame) are
    // both readable and writable inside constant expressions.
    // In C, such things can also be folded, although they are not ICEs.
    const VarDecl *VD = dyn_cast<VarDecl>(D);
    if (VD) {
      if (const VarDecl *VDef = VD->getDefinition(Info.Ctx))
        VD = VDef;
    }
    if (!VD || VD->isInvalidDecl()) {
      Info.FFDiag(E);
      return CompleteObject();
    }

    // Unless we're looking at a local variable or argument in a constexpr call,
    // the variable we're reading must be const.
    if (!Frame) {
      if (Info.getLangOpts().CPlusPlus14 &&
          declaresSameEntity(
              VD, Info.EvaluatingDecl.dyn_cast<const ValueDecl *>())) {
        // OK, we can read and modify an object if we're in the process of
        // evaluating its initializer, because its lifetime began in this
        // evaluation.
      } else if (isModification(AK)) {
        // All the remaining cases do not permit modification of the object.
        Info.FFDiag(E, diag::note_constexpr_modify_global);
        return CompleteObject();
      } else if (VD->isConstexpr()) {
        // OK, we can read this variable.
      } else if (BaseType->isIntegralOrEnumerationType()) {
        // In OpenCL if a variable is in constant address space it is a const
        // value.
        if (!(BaseType.isConstQualified() ||
              (Info.getLangOpts().OpenCL &&
               BaseType.getAddressSpace() == LangAS::opencl_constant))) {
          if (!IsAccess)
            return CompleteObject(LVal.getLValueBase(), nullptr, BaseType);
          if (Info.getLangOpts().CPlusPlus) {
            Info.FFDiag(E, diag::note_constexpr_ltor_non_const_int, 1) << VD;
            Info.Note(VD->getLocation(), diag::note_declared_at);
          } else {
            Info.FFDiag(E);
          }
          return CompleteObject();
        }
      } else if (!IsAccess) {
        return CompleteObject(LVal.getLValueBase(), nullptr, BaseType);
      } else if (BaseType->isFloatingType() && BaseType.isConstQualified()) {
        // We support folding of const floating-point types, in order to make
        // static const data members of such types (supported as an extension)
        // more useful.
        if (Info.getLangOpts().CPlusPlus11) {
          Info.CCEDiag(E, diag::note_constexpr_ltor_non_constexpr, 1) << VD;
          Info.Note(VD->getLocation(), diag::note_declared_at);
        } else {
          Info.CCEDiag(E);
        }
      } else if (BaseType.isConstQualified() && VD->hasDefinition(Info.Ctx)) {
        Info.CCEDiag(E, diag::note_constexpr_ltor_non_constexpr) << VD;
        // Keep evaluating to see what we can do.
      } else {
        // FIXME: Allow folding of values of any literal type in all languages.
        if (Info.checkingPotentialConstantExpression() &&
            VD->getType().isConstQualified() && !VD->hasDefinition(Info.Ctx)) {
          // The definition of this variable could be constexpr. We can't
          // access it right now, but may be able to in future.
        } else if (Info.getLangOpts().CPlusPlus11) {
          Info.FFDiag(E, diag::note_constexpr_ltor_non_constexpr, 1) << VD;
          Info.Note(VD->getLocation(), diag::note_declared_at);
        } else {
          Info.FFDiag(E);
        }
        return CompleteObject();
      }
    }

    if (!evaluateVarDeclInit(Info, E, VD, Frame, BaseVal, &LVal))
      return CompleteObject();
  } else {
    const Expr *Base = LVal.Base.dyn_cast<const Expr*>();

    if (!Frame) {
      if (const MaterializeTemporaryExpr *MTE =
              dyn_cast_or_null<MaterializeTemporaryExpr>(Base)) {
        assert(MTE->getStorageDuration() == SD_Static &&
               "should have a frame for a non-global materialized temporary");

        // Per C++1y [expr.const]p2:
        //  an lvalue-to-rvalue conversion [is not allowed unless it applies to]
        //   - a [...] glvalue of integral or enumeration type that refers to
        //     a non-volatile const object [...]
        //   [...]
        //   - a [...] glvalue of literal type that refers to a non-volatile
        //     object whose lifetime began within the evaluation of e.
        //
        // C++11 misses the 'began within the evaluation of e' check and
        // instead allows all temporaries, including things like:
        //   int &&r = 1;
        //   int x = ++r;
        //   constexpr int k = r;
        // Therefore we use the C++14 rules in C++11 too.
        const ValueDecl *VD = Info.EvaluatingDecl.dyn_cast<const ValueDecl*>();
        const ValueDecl *ED = MTE->getExtendingDecl();
        if (!(BaseType.isConstQualified() &&
              BaseType->isIntegralOrEnumerationType()) &&
            !(VD && VD->getCanonicalDecl() == ED->getCanonicalDecl())) {
          if (!IsAccess)
            return CompleteObject(LVal.getLValueBase(), nullptr, BaseType);
          Info.FFDiag(E, diag::note_constexpr_access_static_temporary, 1) << AK;
          Info.Note(MTE->getExprLoc(), diag::note_constexpr_temporary_here);
          return CompleteObject();
        }

        BaseVal = Info.Ctx.getMaterializedTemporaryValue(MTE, false);
        assert(BaseVal && "got reference to unevaluated temporary");
      } else {
        if (!IsAccess)
          return CompleteObject(LVal.getLValueBase(), nullptr, BaseType);
        APValue Val;
        LVal.moveInto(Val);
        Info.FFDiag(E, diag::note_constexpr_access_unreadable_object)
            << AK
            << Val.getAsString(Info.Ctx,
                               Info.Ctx.getLValueReferenceType(LValType));
        NoteLValueLocation(Info, LVal.Base);
        return CompleteObject();
      }
    } else {
      BaseVal = Frame->getTemporary(Base, LVal.Base.getVersion());
      assert(BaseVal && "missing value for temporary");
    }
  }

  // In C++14, we can't safely access any mutable state when we might be
  // evaluating after an unmodeled side effect.
  //
  // FIXME: Not all local state is mutable. Allow local constant subobjects
  // to be read here (but take care with 'mutable' fields).
  if ((Frame && Info.getLangOpts().CPlusPlus14 &&
       Info.EvalStatus.HasSideEffects) ||
      (isModification(AK) && Depth < Info.SpeculativeEvaluationDepth))
    return CompleteObject();

  return CompleteObject(LVal.getLValueBase(), BaseVal, BaseType);
}

/// Perform an lvalue-to-rvalue conversion on the given glvalue. This
/// can also be used for 'lvalue-to-lvalue' conversions for looking up the
/// glvalue referred to by an entity of reference type.
///
/// \param Info - Information about the ongoing evaluation.
/// \param Conv - The expression for which we are performing the conversion.
///               Used for diagnostics.
/// \param Type - The type of the glvalue (before stripping cv-qualifiers in the
///               case of a non-class type).
/// \param LVal - The glvalue on which we are attempting to perform this action.
/// \param RVal - The produced value will be placed here.
static bool handleLValueToRValueConversion(EvalInfo &Info, const Expr *Conv,
                                           QualType Type,
                                           const LValue &LVal, APValue &RVal) {
  if (LVal.Designator.Invalid)
    return false;

  // Check for special cases where there is no existing APValue to look at.
  const Expr *Base = LVal.Base.dyn_cast<const Expr*>();

  if (Base && !LVal.getLValueCallIndex() && !Type.isVolatileQualified()) {
    if (const CompoundLiteralExpr *CLE = dyn_cast<CompoundLiteralExpr>(Base)) {
      // In C99, a CompoundLiteralExpr is an lvalue, and we defer evaluating the
      // initializer until now for such expressions. Such an expression can't be
      // an ICE in C, so this only matters for fold.
      if (Type.isVolatileQualified()) {
        Info.FFDiag(Conv);
        return false;
      }
      APValue Lit;
      if (!Evaluate(Lit, Info, CLE->getInitializer()))
        return false;
      CompleteObject LitObj(LVal.Base, &Lit, Base->getType());
      return extractSubobject(Info, Conv, LitObj, LVal.Designator, RVal);
    } else if (isa<StringLiteral>(Base) || isa<PredefinedExpr>(Base)) {
      // Special-case character extraction so we don't have to construct an
      // APValue for the whole string.
      assert(LVal.Designator.Entries.size() <= 1 &&
             "Can only read characters from string literals");
      if (LVal.Designator.Entries.empty()) {
        // Fail for now for LValue to RValue conversion of an array.
        // (This shouldn't show up in C/C++, but it could be triggered by a
        // weird EvaluateAsRValue call from a tool.)
        Info.FFDiag(Conv);
        return false;
      }
      if (LVal.Designator.isOnePastTheEnd()) {
        if (Info.getLangOpts().CPlusPlus11)
          Info.FFDiag(Conv, diag::note_constexpr_access_past_end) << AK_Read;
        else
          Info.FFDiag(Conv);
        return false;
      }
      uint64_t CharIndex = LVal.Designator.Entries[0].getAsArrayIndex();
      RVal = APValue(extractStringLiteralCharacter(Info, Base, CharIndex));
      return true;
    }
  }

  CompleteObject Obj = findCompleteObject(Info, Conv, AK_Read, LVal, Type);
  return Obj && extractSubobject(Info, Conv, Obj, LVal.Designator, RVal);
}

/// Perform an assignment of Val to LVal. Takes ownership of Val.
static bool handleAssignment(EvalInfo &Info, const Expr *E, const LValue &LVal,
                             QualType LValType, APValue &Val) {
  if (LVal.Designator.Invalid)
    return false;

  if (!Info.getLangOpts().CPlusPlus14) {
    Info.FFDiag(E);
    return false;
  }

  CompleteObject Obj = findCompleteObject(Info, E, AK_Assign, LVal, LValType);
  return Obj && modifySubobject(Info, E, Obj, LVal.Designator, Val);
}

namespace {
struct CompoundAssignSubobjectHandler {
  EvalInfo &Info;
  const Expr *E;
  QualType PromotedLHSType;
  BinaryOperatorKind Opcode;
  const APValue &RHS;

  static const AccessKinds AccessKind = AK_Assign;

  typedef bool result_type;

  bool checkConst(QualType QT) {
    // Assigning to a const object has undefined behavior.
    if (QT.isConstQualified()) {
      Info.FFDiag(E, diag::note_constexpr_modify_const_type) << QT;
      return false;
    }
    return true;
  }

  bool failed() { return false; }
  bool found(APValue &Subobj, QualType SubobjType) {
    switch (Subobj.getKind()) {
    case APValue::Int:
      return found(Subobj.getInt(), SubobjType);
    case APValue::Float:
      return found(Subobj.getFloat(), SubobjType);
    case APValue::ComplexInt:
    case APValue::ComplexFloat:
      // FIXME: Implement complex compound assignment.
      Info.FFDiag(E);
      return false;
    case APValue::LValue:
      return foundPointer(Subobj, SubobjType);
    default:
      // FIXME: can this happen?
      Info.FFDiag(E);
      return false;
    }
  }
  bool found(APSInt &Value, QualType SubobjType) {
    if (!checkConst(SubobjType))
      return false;

    if (!SubobjType->isIntegerType()) {
      // We don't support compound assignment on integer-cast-to-pointer
      // values.
      Info.FFDiag(E);
      return false;
    }

    if (RHS.isInt()) {
      APSInt LHS =
          HandleIntToIntCast(Info, E, PromotedLHSType, SubobjType, Value);
      if (!handleIntIntBinOp(Info, E, LHS, Opcode, RHS.getInt(), LHS))
        return false;
      Value = HandleIntToIntCast(Info, E, SubobjType, PromotedLHSType, LHS);
      return true;
    } else if (RHS.isFloat()) {
      APFloat FValue(0.0);
      return HandleIntToFloatCast(Info, E, SubobjType, Value, PromotedLHSType,
                                  FValue) &&
             handleFloatFloatBinOp(Info, E, FValue, Opcode, RHS.getFloat()) &&
             HandleFloatToIntCast(Info, E, PromotedLHSType, FValue, SubobjType,
                                  Value);
    }

    Info.FFDiag(E);
    return false;
  }
  bool found(APFloat &Value, QualType SubobjType) {
    return checkConst(SubobjType) &&
           HandleFloatToFloatCast(Info, E, SubobjType, PromotedLHSType,
                                  Value) &&
           handleFloatFloatBinOp(Info, E, Value, Opcode, RHS.getFloat()) &&
           HandleFloatToFloatCast(Info, E, PromotedLHSType, SubobjType, Value);
  }
  bool foundPointer(APValue &Subobj, QualType SubobjType) {
    if (!checkConst(SubobjType))
      return false;

    QualType PointeeType;
    if (const PointerType *PT = SubobjType->getAs<PointerType>())
      PointeeType = PT->getPointeeType();

    if (PointeeType.isNull() || !RHS.isInt() ||
        (Opcode != BO_Add && Opcode != BO_Sub)) {
      Info.FFDiag(E);
      return false;
    }

    APSInt Offset = RHS.getInt();
    if (Opcode == BO_Sub)
      negateAsSigned(Offset);

    LValue LVal;
    LVal.setFrom(Info.Ctx, Subobj);
    if (!HandleLValueArrayAdjustment(Info, E, LVal, PointeeType, Offset))
      return false;
    LVal.moveInto(Subobj);
    return true;
  }
};
} // end anonymous namespace

const AccessKinds CompoundAssignSubobjectHandler::AccessKind;

/// Perform a compound assignment of LVal <op>= RVal.
static bool handleCompoundAssignment(
    EvalInfo &Info, const Expr *E,
    const LValue &LVal, QualType LValType, QualType PromotedLValType,
    BinaryOperatorKind Opcode, const APValue &RVal) {
  if (LVal.Designator.Invalid)
    return false;

  if (!Info.getLangOpts().CPlusPlus14) {
    Info.FFDiag(E);
    return false;
  }

  CompleteObject Obj = findCompleteObject(Info, E, AK_Assign, LVal, LValType);
  CompoundAssignSubobjectHandler Handler = { Info, E, PromotedLValType, Opcode,
                                             RVal };
  return Obj && findSubobject(Info, E, Obj, LVal.Designator, Handler);
}

namespace {
struct IncDecSubobjectHandler {
  EvalInfo &Info;
  const UnaryOperator *E;
  AccessKinds AccessKind;
  APValue *Old;

  typedef bool result_type;

  bool checkConst(QualType QT) {
    // Assigning to a const object has undefined behavior.
    if (QT.isConstQualified()) {
      Info.FFDiag(E, diag::note_constexpr_modify_const_type) << QT;
      return false;
    }
    return true;
  }

  bool failed() { return false; }
  bool found(APValue &Subobj, QualType SubobjType) {
    // Stash the old value. Also clear Old, so we don't clobber it later
    // if we're post-incrementing a complex.
    if (Old) {
      *Old = Subobj;
      Old = nullptr;
    }

    switch (Subobj.getKind()) {
    case APValue::Int:
      return found(Subobj.getInt(), SubobjType);
    case APValue::Float:
      return found(Subobj.getFloat(), SubobjType);
    case APValue::ComplexInt:
      return found(Subobj.getComplexIntReal(),
                   SubobjType->castAs<ComplexType>()->getElementType()
                     .withCVRQualifiers(SubobjType.getCVRQualifiers()));
    case APValue::ComplexFloat:
      return found(Subobj.getComplexFloatReal(),
                   SubobjType->castAs<ComplexType>()->getElementType()
                     .withCVRQualifiers(SubobjType.getCVRQualifiers()));
    case APValue::LValue:
      return foundPointer(Subobj, SubobjType);
    default:
      // FIXME: can this happen?
      Info.FFDiag(E);
      return false;
    }
  }
  bool found(APSInt &Value, QualType SubobjType) {
    if (!checkConst(SubobjType))
      return false;

    if (!SubobjType->isIntegerType()) {
      // We don't support increment / decrement on integer-cast-to-pointer
      // values.
      Info.FFDiag(E);
      return false;
    }

    if (Old) *Old = APValue(Value);

    // bool arithmetic promotes to int, and the conversion back to bool
    // doesn't reduce mod 2^n, so special-case it.
    if (SubobjType->isBooleanType()) {
      if (AccessKind == AK_Increment)
        Value = 1;
      else
        Value = !Value;
      return true;
    }

    bool WasNegative = Value.isNegative();
    if (AccessKind == AK_Increment) {
      ++Value;

      if (!WasNegative && Value.isNegative() && E->canOverflow()) {
        APSInt ActualValue(Value, /*IsUnsigned*/true);
        return HandleOverflow(Info, E, ActualValue, SubobjType);
      }
    } else {
      --Value;

      if (WasNegative && !Value.isNegative() && E->canOverflow()) {
        unsigned BitWidth = Value.getBitWidth();
        APSInt ActualValue(Value.sext(BitWidth + 1), /*IsUnsigned*/false);
        ActualValue.setBit(BitWidth);
        return HandleOverflow(Info, E, ActualValue, SubobjType);
      }
    }
    return true;
  }
  bool found(APFloat &Value, QualType SubobjType) {
    if (!checkConst(SubobjType))
      return false;

    if (Old) *Old = APValue(Value);

    APFloat One(Value.getSemantics(), 1);
    if (AccessKind == AK_Increment)
      Value.add(One, APFloat::rmNearestTiesToEven);
    else
      Value.subtract(One, APFloat::rmNearestTiesToEven);
    return true;
  }
  bool foundPointer(APValue &Subobj, QualType SubobjType) {
    if (!checkConst(SubobjType))
      return false;

    QualType PointeeType;
    if (const PointerType *PT = SubobjType->getAs<PointerType>())
      PointeeType = PT->getPointeeType();
    else {
      Info.FFDiag(E);
      return false;
    }

    LValue LVal;
    LVal.setFrom(Info.Ctx, Subobj);
    if (!HandleLValueArrayAdjustment(Info, E, LVal, PointeeType,
                                     AccessKind == AK_Increment ? 1 : -1))
      return false;
    LVal.moveInto(Subobj);
    return true;
  }
};
} // end anonymous namespace

/// Perform an increment or decrement on LVal.
static bool handleIncDec(EvalInfo &Info, const Expr *E, const LValue &LVal,
                         QualType LValType, bool IsIncrement, APValue *Old) {
  if (LVal.Designator.Invalid)
    return false;

  if (!Info.getLangOpts().CPlusPlus14) {
    Info.FFDiag(E);
    return false;
  }

  AccessKinds AK = IsIncrement ? AK_Increment : AK_Decrement;
  CompleteObject Obj = findCompleteObject(Info, E, AK, LVal, LValType);
  IncDecSubobjectHandler Handler = {Info, cast<UnaryOperator>(E), AK, Old};
  return Obj && findSubobject(Info, E, Obj, LVal.Designator, Handler);
}

/// Build an lvalue for the object argument of a member function call.
static bool EvaluateObjectArgument(EvalInfo &Info, const Expr *Object,
                                   LValue &This) {
  if (Object->getType()->isPointerType())
    return EvaluatePointer(Object, This, Info);

  if (Object->isGLValue())
    return EvaluateLValue(Object, This, Info);

  if (Object->getType()->isLiteralType(Info.Ctx))
    return EvaluateTemporary(Object, This, Info);

  Info.FFDiag(Object, diag::note_constexpr_nonliteral) << Object->getType();
  return false;
}

/// HandleMemberPointerAccess - Evaluate a member access operation and build an
/// lvalue referring to the result.
///
/// \param Info - Information about the ongoing evaluation.
/// \param LV - An lvalue referring to the base of the member pointer.
/// \param RHS - The member pointer expression.
/// \param IncludeMember - Specifies whether the member itself is included in
///        the resulting LValue subobject designator. This is not possible when
///        creating a bound member function.
/// \return The field or method declaration to which the member pointer refers,
///         or 0 if evaluation fails.
static const ValueDecl *HandleMemberPointerAccess(EvalInfo &Info,
                                                  QualType LVType,
                                                  LValue &LV,
                                                  const Expr *RHS,
                                                  bool IncludeMember = true) {
  MemberPtr MemPtr;
  if (!EvaluateMemberPointer(RHS, MemPtr, Info))
    return nullptr;

  // C++11 [expr.mptr.oper]p6: If the second operand is the null pointer to
  // member value, the behavior is undefined.
  if (!MemPtr.getDecl()) {
    // FIXME: Specific diagnostic.
    Info.FFDiag(RHS);
    return nullptr;
  }

  if (MemPtr.isDerivedMember()) {
    // This is a member of some derived class. Truncate LV appropriately.
    // The end of the derived-to-base path for the base object must match the
    // derived-to-base path for the member pointer.
    if (LV.Designator.MostDerivedPathLength + MemPtr.Path.size() >
        LV.Designator.Entries.size()) {
      Info.FFDiag(RHS);
      return nullptr;
    }
    unsigned PathLengthToMember =
        LV.Designator.Entries.size() - MemPtr.Path.size();
    for (unsigned I = 0, N = MemPtr.Path.size(); I != N; ++I) {
      const CXXRecordDecl *LVDecl = getAsBaseClass(
          LV.Designator.Entries[PathLengthToMember + I]);
      const CXXRecordDecl *MPDecl = MemPtr.Path[I];
      if (LVDecl->getCanonicalDecl() != MPDecl->getCanonicalDecl()) {
        Info.FFDiag(RHS);
        return nullptr;
      }
    }

    // Truncate the lvalue to the appropriate derived class.
    if (!CastToDerivedClass(Info, RHS, LV, MemPtr.getContainingRecord(),
                            PathLengthToMember))
      return nullptr;
  } else if (!MemPtr.Path.empty()) {
    // Extend the LValue path with the member pointer's path.
    LV.Designator.Entries.reserve(LV.Designator.Entries.size() +
                                  MemPtr.Path.size() + IncludeMember);

    // Walk down to the appropriate base class.
    if (const PointerType *PT = LVType->getAs<PointerType>())
      LVType = PT->getPointeeType();
    const CXXRecordDecl *RD = LVType->getAsCXXRecordDecl();
    assert(RD && "member pointer access on non-class-type expression");
    // The first class in the path is that of the lvalue.
    for (unsigned I = 1, N = MemPtr.Path.size(); I != N; ++I) {
      const CXXRecordDecl *Base = MemPtr.Path[N - I - 1];
      if (!HandleLValueDirectBase(Info, RHS, LV, RD, Base))
        return nullptr;
      RD = Base;
    }
    // Finally cast to the class containing the member.
    if (!HandleLValueDirectBase(Info, RHS, LV, RD,
                                MemPtr.getContainingRecord()))
      return nullptr;
  }

  // Add the member. Note that we cannot build bound member functions here.
  if (IncludeMember) {
    if (const FieldDecl *FD = dyn_cast<FieldDecl>(MemPtr.getDecl())) {
      if (!HandleLValueMember(Info, RHS, LV, FD))
        return nullptr;
    } else if (const IndirectFieldDecl *IFD =
                 dyn_cast<IndirectFieldDecl>(MemPtr.getDecl())) {
      if (!HandleLValueIndirectMember(Info, RHS, LV, IFD))
        return nullptr;
    } else {
      llvm_unreachable("can't construct reference to bound member function");
    }
  }

  return MemPtr.getDecl();
}

static const ValueDecl *HandleMemberPointerAccess(EvalInfo &Info,
                                                  const BinaryOperator *BO,
                                                  LValue &LV,
                                                  bool IncludeMember = true) {
  assert(BO->getOpcode() == BO_PtrMemD || BO->getOpcode() == BO_PtrMemI);

  if (!EvaluateObjectArgument(Info, BO->getLHS(), LV)) {
    if (Info.noteFailure()) {
      MemberPtr MemPtr;
      EvaluateMemberPointer(BO->getRHS(), MemPtr, Info);
    }
    return nullptr;
  }

  return HandleMemberPointerAccess(Info, BO->getLHS()->getType(), LV,
                                   BO->getRHS(), IncludeMember);
}

/// HandleBaseToDerivedCast - Apply the given base-to-derived cast operation on
/// the provided lvalue, which currently refers to the base object.
static bool HandleBaseToDerivedCast(EvalInfo &Info, const CastExpr *E,
                                    LValue &Result) {
  SubobjectDesignator &D = Result.Designator;
  if (D.Invalid || !Result.checkNullPointer(Info, E, CSK_Derived))
    return false;

  QualType TargetQT = E->getType();
  if (const PointerType *PT = TargetQT->getAs<PointerType>())
    TargetQT = PT->getPointeeType();

  // Check this cast lands within the final derived-to-base subobject path.
  if (D.MostDerivedPathLength + E->path_size() > D.Entries.size()) {
    Info.CCEDiag(E, diag::note_constexpr_invalid_downcast)
      << D.MostDerivedType << TargetQT;
    return false;
  }

  // Check the type of the final cast. We don't need to check the path,
  // since a cast can only be formed if the path is unique.
  unsigned NewEntriesSize = D.Entries.size() - E->path_size();
  const CXXRecordDecl *TargetType = TargetQT->getAsCXXRecordDecl();
  const CXXRecordDecl *FinalType;
  if (NewEntriesSize == D.MostDerivedPathLength)
    FinalType = D.MostDerivedType->getAsCXXRecordDecl();
  else
    FinalType = getAsBaseClass(D.Entries[NewEntriesSize - 1]);
  if (FinalType->getCanonicalDecl() != TargetType->getCanonicalDecl()) {
    Info.CCEDiag(E, diag::note_constexpr_invalid_downcast)
      << D.MostDerivedType << TargetQT;
    return false;
  }

  // Truncate the lvalue to the appropriate derived class.
  return CastToDerivedClass(Info, E, Result, TargetType, NewEntriesSize);
}

namespace {
enum EvalStmtResult {
  /// Evaluation failed.
  ESR_Failed,
  /// Hit a 'return' statement.
  ESR_Returned,
  /// Evaluation succeeded.
  ESR_Succeeded,
  /// Hit a 'continue' statement.
  ESR_Continue,
  /// Hit a 'break' statement.
  ESR_Break,
  /// Still scanning for 'case' or 'default' statement.
  ESR_CaseNotFound
};
}

static bool EvaluateVarDecl(EvalInfo &Info, const VarDecl *VD) {
  // We don't need to evaluate the initializer for a static local.
  if (!VD->hasLocalStorage())
    return true;

  LValue Result;
  APValue &Val = createTemporary(VD, true, Result, *Info.CurrentCall);

  const Expr *InitE = VD->getInit();
  if (!InitE) {
    Info.FFDiag(VD->getBeginLoc(), diag::note_constexpr_uninitialized)
        << false << VD->getType();
    Val = APValue();
    return false;
  }

  if (InitE->isValueDependent())
    return false;

  if (!EvaluateInPlace(Val, Info, Result, InitE)) {
    // Wipe out any partially-computed value, to allow tracking that this
    // evaluation failed.
    Val = APValue();
    return false;
  }

  return true;
}

static bool EvaluateDecl(EvalInfo &Info, const Decl *D) {
  bool OK = true;

  if (const VarDecl *VD = dyn_cast<VarDecl>(D))
    OK &= EvaluateVarDecl(Info, VD);

  if (const DecompositionDecl *DD = dyn_cast<DecompositionDecl>(D))
    for (auto *BD : DD->bindings())
      if (auto *VD = BD->getHoldingVar())
        OK &= EvaluateDecl(Info, VD);

  return OK;
}


/// Evaluate a condition (either a variable declaration or an expression).
static bool EvaluateCond(EvalInfo &Info, const VarDecl *CondDecl,
                         const Expr *Cond, bool &Result) {
  FullExpressionRAII Scope(Info);
  if (CondDecl && !EvaluateDecl(Info, CondDecl))
    return false;
  return EvaluateAsBooleanCondition(Cond, Result, Info);
}

namespace {
/// A location where the result (returned value) of evaluating a
/// statement should be stored.
struct StmtResult {
  /// The APValue that should be filled in with the returned value.
  APValue &Value;
  /// The location containing the result, if any (used to support RVO).
  const LValue *Slot;
};

struct TempVersionRAII {
  CallStackFrame &Frame;

  TempVersionRAII(CallStackFrame &Frame) : Frame(Frame) {
    Frame.pushTempVersion();
  }

  ~TempVersionRAII() {
    Frame.popTempVersion();
  }
};

}

static EvalStmtResult EvaluateStmt(StmtResult &Result, EvalInfo &Info,
                                   const Stmt *S,
                                   const SwitchCase *SC = nullptr);

/// Evaluate the body of a loop, and translate the result as appropriate.
static EvalStmtResult EvaluateLoopBody(StmtResult &Result, EvalInfo &Info,
                                       const Stmt *Body,
                                       const SwitchCase *Case = nullptr) {
  BlockScopeRAII Scope(Info);
  switch (EvalStmtResult ESR = EvaluateStmt(Result, Info, Body, Case)) {
  case ESR_Break:
    return ESR_Succeeded;
  case ESR_Succeeded:
  case ESR_Continue:
    return ESR_Continue;
  case ESR_Failed:
  case ESR_Returned:
  case ESR_CaseNotFound:
    return ESR;
  }
  llvm_unreachable("Invalid EvalStmtResult!");
}

/// Evaluate a switch statement.
static EvalStmtResult EvaluateSwitch(StmtResult &Result, EvalInfo &Info,
                                     const SwitchStmt *SS) {
  BlockScopeRAII Scope(Info);

  // Evaluate the switch condition.
  APSInt Value;
  {
    FullExpressionRAII Scope(Info);
    if (const Stmt *Init = SS->getInit()) {
      EvalStmtResult ESR = EvaluateStmt(Result, Info, Init);
      if (ESR != ESR_Succeeded)
        return ESR;
    }
    if (SS->getConditionVariable() &&
        !EvaluateDecl(Info, SS->getConditionVariable()))
      return ESR_Failed;
    if (!EvaluateInteger(SS->getCond(), Value, Info))
      return ESR_Failed;
  }

  // Find the switch case corresponding to the value of the condition.
  // FIXME: Cache this lookup.
  const SwitchCase *Found = nullptr;
  for (const SwitchCase *SC = SS->getSwitchCaseList(); SC;
       SC = SC->getNextSwitchCase()) {
    if (isa<DefaultStmt>(SC)) {
      Found = SC;
      continue;
    }

    const CaseStmt *CS = cast<CaseStmt>(SC);
    APSInt LHS = CS->getLHS()->EvaluateKnownConstInt(Info.Ctx);
    APSInt RHS = CS->getRHS() ? CS->getRHS()->EvaluateKnownConstInt(Info.Ctx)
                              : LHS;
    if (LHS <= Value && Value <= RHS) {
      Found = SC;
      break;
    }
  }

  if (!Found)
    return ESR_Succeeded;

  // Search the switch body for the switch case and evaluate it from there.
  switch (EvalStmtResult ESR = EvaluateStmt(Result, Info, SS->getBody(), Found)) {
  case ESR_Break:
    return ESR_Succeeded;
  case ESR_Succeeded:
  case ESR_Continue:
  case ESR_Failed:
  case ESR_Returned:
    return ESR;
  case ESR_CaseNotFound:
    // This can only happen if the switch case is nested within a statement
    // expression. We have no intention of supporting that.
    Info.FFDiag(Found->getBeginLoc(),
                diag::note_constexpr_stmt_expr_unsupported);
    return ESR_Failed;
  }
  llvm_unreachable("Invalid EvalStmtResult!");
}

// Evaluate a statement.
static EvalStmtResult EvaluateStmt(StmtResult &Result, EvalInfo &Info,
                                   const Stmt *S, const SwitchCase *Case) {
  if (!Info.nextStep(S))
    return ESR_Failed;

  // If we're hunting down a 'case' or 'default' label, recurse through
  // substatements until we hit the label.
  if (Case) {
    // FIXME: We don't start the lifetime of objects whose initialization we
    // jump over. However, such objects must be of class type with a trivial
    // default constructor that initialize all subobjects, so must be empty,
    // so this almost never matters.
    switch (S->getStmtClass()) {
    case Stmt::CompoundStmtClass:
      // FIXME: Precompute which substatement of a compound statement we
      // would jump to, and go straight there rather than performing a
      // linear scan each time.
    case Stmt::LabelStmtClass:
    case Stmt::AttributedStmtClass:
    case Stmt::DoStmtClass:
      break;

    case Stmt::CaseStmtClass:
    case Stmt::DefaultStmtClass:
      if (Case == S)
        Case = nullptr;
      break;

    case Stmt::IfStmtClass: {
      // FIXME: Precompute which side of an 'if' we would jump to, and go
      // straight there rather than scanning both sides.
      const IfStmt *IS = cast<IfStmt>(S);

      // Wrap the evaluation in a block scope, in case it's a DeclStmt
      // preceded by our switch label.
      BlockScopeRAII Scope(Info);

      EvalStmtResult ESR = EvaluateStmt(Result, Info, IS->getThen(), Case);
      if (ESR != ESR_CaseNotFound || !IS->getElse())
        return ESR;
      return EvaluateStmt(Result, Info, IS->getElse(), Case);
    }

    case Stmt::WhileStmtClass: {
      EvalStmtResult ESR =
          EvaluateLoopBody(Result, Info, cast<WhileStmt>(S)->getBody(), Case);
      if (ESR != ESR_Continue)
        return ESR;
      break;
    }

    case Stmt::ForStmtClass: {
      const ForStmt *FS = cast<ForStmt>(S);
      EvalStmtResult ESR =
          EvaluateLoopBody(Result, Info, FS->getBody(), Case);
      if (ESR != ESR_Continue)
        return ESR;
      if (FS->getInc()) {
        FullExpressionRAII IncScope(Info);
        if (!EvaluateIgnoredValue(Info, FS->getInc()))
          return ESR_Failed;
      }
      break;
    }

    case Stmt::DeclStmtClass:
      // FIXME: If the variable has initialization that can't be jumped over,
      // bail out of any immediately-surrounding compound-statement too.
    default:
      return ESR_CaseNotFound;
    }
  }

  switch (S->getStmtClass()) {
  default:
    if (const Expr *E = dyn_cast<Expr>(S)) {
      // Don't bother evaluating beyond an expression-statement which couldn't
      // be evaluated.
      FullExpressionRAII Scope(Info);
      if (!EvaluateIgnoredValue(Info, E))
        return ESR_Failed;
      return ESR_Succeeded;
    }

    Info.FFDiag(S->getBeginLoc());
    return ESR_Failed;

  case Stmt::NullStmtClass:
    return ESR_Succeeded;

  case Stmt::DeclStmtClass: {
    const DeclStmt *DS = cast<DeclStmt>(S);
    for (const auto *DclIt : DS->decls()) {
      // Each declaration initialization is its own full-expression.
      // FIXME: This isn't quite right; if we're performing aggregate
      // initialization, each braced subexpression is its own full-expression.
      FullExpressionRAII Scope(Info);
      if (!EvaluateDecl(Info, DclIt) && !Info.noteFailure())
        return ESR_Failed;
    }
    return ESR_Succeeded;
  }

  case Stmt::ReturnStmtClass: {
    const Expr *RetExpr = cast<ReturnStmt>(S)->getRetValue();
    FullExpressionRAII Scope(Info);
    if (RetExpr &&
        !(Result.Slot
              ? EvaluateInPlace(Result.Value, Info, *Result.Slot, RetExpr)
              : Evaluate(Result.Value, Info, RetExpr)))
      return ESR_Failed;
    return ESR_Returned;
  }

  case Stmt::CompoundStmtClass: {
    BlockScopeRAII Scope(Info);

    const CompoundStmt *CS = cast<CompoundStmt>(S);
    for (const auto *BI : CS->body()) {
      EvalStmtResult ESR = EvaluateStmt(Result, Info, BI, Case);
      if (ESR == ESR_Succeeded)
        Case = nullptr;
      else if (ESR != ESR_CaseNotFound)
        return ESR;
    }
    return Case ? ESR_CaseNotFound : ESR_Succeeded;
  }

  case Stmt::IfStmtClass: {
    const IfStmt *IS = cast<IfStmt>(S);

    // Evaluate the condition, as either a var decl or as an expression.
    BlockScopeRAII Scope(Info);
    if (const Stmt *Init = IS->getInit()) {
      EvalStmtResult ESR = EvaluateStmt(Result, Info, Init);
      if (ESR != ESR_Succeeded)
        return ESR;
    }
    bool Cond;
    if (!EvaluateCond(Info, IS->getConditionVariable(), IS->getCond(), Cond))
      return ESR_Failed;

    if (const Stmt *SubStmt = Cond ? IS->getThen() : IS->getElse()) {
      EvalStmtResult ESR = EvaluateStmt(Result, Info, SubStmt);
      if (ESR != ESR_Succeeded)
        return ESR;
    }
    return ESR_Succeeded;
  }

  case Stmt::WhileStmtClass: {
    const WhileStmt *WS = cast<WhileStmt>(S);
    while (true) {
      BlockScopeRAII Scope(Info);
      bool Continue;
      if (!EvaluateCond(Info, WS->getConditionVariable(), WS->getCond(),
                        Continue))
        return ESR_Failed;
      if (!Continue)
        break;

      EvalStmtResult ESR = EvaluateLoopBody(Result, Info, WS->getBody());
      if (ESR != ESR_Continue)
        return ESR;
    }
    return ESR_Succeeded;
  }

  case Stmt::DoStmtClass: {
    const DoStmt *DS = cast<DoStmt>(S);
    bool Continue;
    do {
      EvalStmtResult ESR = EvaluateLoopBody(Result, Info, DS->getBody(), Case);
      if (ESR != ESR_Continue)
        return ESR;
      Case = nullptr;

      FullExpressionRAII CondScope(Info);
      if (!EvaluateAsBooleanCondition(DS->getCond(), Continue, Info))
        return ESR_Failed;
    } while (Continue);
    return ESR_Succeeded;
  }

  case Stmt::ForStmtClass: {
    const ForStmt *FS = cast<ForStmt>(S);
    BlockScopeRAII Scope(Info);
    if (FS->getInit()) {
      EvalStmtResult ESR = EvaluateStmt(Result, Info, FS->getInit());
      if (ESR != ESR_Succeeded)
        return ESR;
    }
    while (true) {
      BlockScopeRAII Scope(Info);
      bool Continue = true;
      if (FS->getCond() && !EvaluateCond(Info, FS->getConditionVariable(),
                                         FS->getCond(), Continue))
        return ESR_Failed;
      if (!Continue)
        break;

      EvalStmtResult ESR = EvaluateLoopBody(Result, Info, FS->getBody());
      if (ESR != ESR_Continue)
        return ESR;

      if (FS->getInc()) {
        FullExpressionRAII IncScope(Info);
        if (!EvaluateIgnoredValue(Info, FS->getInc()))
          return ESR_Failed;
      }
    }
    return ESR_Succeeded;
  }

  case Stmt::CXXForRangeStmtClass: {
    const CXXForRangeStmt *FS = cast<CXXForRangeStmt>(S);
    BlockScopeRAII Scope(Info);

    // Evaluate the init-statement if present.
    if (FS->getInit()) {
      EvalStmtResult ESR = EvaluateStmt(Result, Info, FS->getInit());
      if (ESR != ESR_Succeeded)
        return ESR;
    }

    // Initialize the __range variable.
    EvalStmtResult ESR = EvaluateStmt(Result, Info, FS->getRangeStmt());
    if (ESR != ESR_Succeeded)
      return ESR;

    // Create the __begin and __end iterators.
    ESR = EvaluateStmt(Result, Info, FS->getBeginStmt());
    if (ESR != ESR_Succeeded)
      return ESR;
    ESR = EvaluateStmt(Result, Info, FS->getEndStmt());
    if (ESR != ESR_Succeeded)
      return ESR;

    while (true) {
      // Condition: __begin != __end.
      {
        bool Continue = true;
        FullExpressionRAII CondExpr(Info);
        if (!EvaluateAsBooleanCondition(FS->getCond(), Continue, Info))
          return ESR_Failed;
        if (!Continue)
          break;
      }

      // User's variable declaration, initialized by *__begin.
      BlockScopeRAII InnerScope(Info);
      ESR = EvaluateStmt(Result, Info, FS->getLoopVarStmt());
      if (ESR != ESR_Succeeded)
        return ESR;

      // Loop body.
      ESR = EvaluateLoopBody(Result, Info, FS->getBody());
      if (ESR != ESR_Continue)
        return ESR;

      // Increment: ++__begin
      if (!EvaluateIgnoredValue(Info, FS->getInc()))
        return ESR_Failed;
    }

    return ESR_Succeeded;
  }

  case Stmt::SwitchStmtClass:
    return EvaluateSwitch(Result, Info, cast<SwitchStmt>(S));

  case Stmt::ContinueStmtClass:
    return ESR_Continue;

  case Stmt::BreakStmtClass:
    return ESR_Break;

  case Stmt::LabelStmtClass:
    return EvaluateStmt(Result, Info, cast<LabelStmt>(S)->getSubStmt(), Case);

  case Stmt::AttributedStmtClass:
    // As a general principle, C++11 attributes can be ignored without
    // any semantic impact.
    return EvaluateStmt(Result, Info, cast<AttributedStmt>(S)->getSubStmt(),
                        Case);

  case Stmt::CaseStmtClass:
  case Stmt::DefaultStmtClass:
    return EvaluateStmt(Result, Info, cast<SwitchCase>(S)->getSubStmt(), Case);
  case Stmt::CXXTryStmtClass:
    // Evaluate try blocks by evaluating all sub statements.
    return EvaluateStmt(Result, Info, cast<CXXTryStmt>(S)->getTryBlock(), Case);
  }
}

/// CheckTrivialDefaultConstructor - Check whether a constructor is a trivial
/// default constructor. If so, we'll fold it whether or not it's marked as
/// constexpr. If it is marked as constexpr, we will never implicitly define it,
/// so we need special handling.
static bool CheckTrivialDefaultConstructor(EvalInfo &Info, SourceLocation Loc,
                                           const CXXConstructorDecl *CD,
                                           bool IsValueInitialization) {
  if (!CD->isTrivial() || !CD->isDefaultConstructor())
    return false;

  // Value-initialization does not call a trivial default constructor, so such a
  // call is a core constant expression whether or not the constructor is
  // constexpr.
  if (!CD->isConstexpr() && !IsValueInitialization) {
    if (Info.getLangOpts().CPlusPlus11) {
      // FIXME: If DiagDecl is an implicitly-declared special member function,
      // we should be much more explicit about why it's not constexpr.
      Info.CCEDiag(Loc, diag::note_constexpr_invalid_function, 1)
        << /*IsConstexpr*/0 << /*IsConstructor*/1 << CD;
      Info.Note(CD->getLocation(), diag::note_declared_at);
    } else {
      Info.CCEDiag(Loc, diag::note_invalid_subexpr_in_const_expr);
    }
  }
  return true;
}

/// CheckConstexprFunction - Check that a function can be called in a constant
/// expression.
static bool CheckConstexprFunction(EvalInfo &Info, SourceLocation CallLoc,
                                   const FunctionDecl *Declaration,
                                   const FunctionDecl *Definition,
                                   const Stmt *Body) {
  // Potential constant expressions can contain calls to declared, but not yet
  // defined, constexpr functions.
  if (Info.checkingPotentialConstantExpression() && !Definition &&
      Declaration->isConstexpr())
    return false;

  // Bail out if the function declaration itself is invalid.  We will
  // have produced a relevant diagnostic while parsing it, so just
  // note the problematic sub-expression.
  if (Declaration->isInvalidDecl()) {
    Info.FFDiag(CallLoc, diag::note_invalid_subexpr_in_const_expr);
    return false;
  }

  // DR1872: An instantiated virtual constexpr function can't be called in a
  // constant expression (prior to C++20). We can still constant-fold such a
  // call.
  if (!Info.Ctx.getLangOpts().CPlusPlus2a && isa<CXXMethodDecl>(Declaration) &&
      cast<CXXMethodDecl>(Declaration)->isVirtual())
    Info.CCEDiag(CallLoc, diag::note_constexpr_virtual_call);

  if (Definition && Definition->isInvalidDecl()) {
    Info.FFDiag(CallLoc, diag::note_invalid_subexpr_in_const_expr);
    return false;
  }

  // Can we evaluate this function call?
  if (Definition && Definition->isConstexpr() && Body)
    return true;

  if (Info.getLangOpts().CPlusPlus11) {
    const FunctionDecl *DiagDecl = Definition ? Definition : Declaration;

    // If this function is not constexpr because it is an inherited
    // non-constexpr constructor, diagnose that directly.
    auto *CD = dyn_cast<CXXConstructorDecl>(DiagDecl);
    if (CD && CD->isInheritingConstructor()) {
      auto *Inherited = CD->getInheritedConstructor().getConstructor();
      if (!Inherited->isConstexpr())
        DiagDecl = CD = Inherited;
    }

    // FIXME: If DiagDecl is an implicitly-declared special member function
    // or an inheriting constructor, we should be much more explicit about why
    // it's not constexpr.
    if (CD && CD->isInheritingConstructor())
      Info.FFDiag(CallLoc, diag::note_constexpr_invalid_inhctor, 1)
        << CD->getInheritedConstructor().getConstructor()->getParent();
    else
      Info.FFDiag(CallLoc, diag::note_constexpr_invalid_function, 1)
        << DiagDecl->isConstexpr() << (bool)CD << DiagDecl;
    Info.Note(DiagDecl->getLocation(), diag::note_declared_at);
  } else {
    Info.FFDiag(CallLoc, diag::note_invalid_subexpr_in_const_expr);
  }
  return false;
}

namespace {
struct CheckDynamicTypeHandler {
  AccessKinds AccessKind;
  typedef bool result_type;
  bool failed() { return false; }
  bool found(APValue &Subobj, QualType SubobjType) { return true; }
  bool found(APSInt &Value, QualType SubobjType) { return true; }
  bool found(APFloat &Value, QualType SubobjType) { return true; }
};
} // end anonymous namespace

/// Check that we can access the notional vptr of an object / determine its
/// dynamic type.
static bool checkDynamicType(EvalInfo &Info, const Expr *E, const LValue &This,
                             AccessKinds AK, bool Polymorphic) {
  if (This.Designator.Invalid)
    return false;

  CompleteObject Obj = findCompleteObject(Info, E, AK, This, QualType());

  if (!Obj)
    return false;

  if (!Obj.Value) {
    // The object is not usable in constant expressions, so we can't inspect
    // its value to see if it's in-lifetime or what the active union members
    // are. We can still check for a one-past-the-end lvalue.
    if (This.Designator.isOnePastTheEnd() ||
        This.Designator.isMostDerivedAnUnsizedArray()) {
      Info.FFDiag(E, This.Designator.isOnePastTheEnd()
                         ? diag::note_constexpr_access_past_end
                         : diag::note_constexpr_access_unsized_array)
          << AK;
      return false;
    } else if (Polymorphic) {
      // Conservatively refuse to perform a polymorphic operation if we would
      // not be able to read a notional 'vptr' value.
      APValue Val;
      This.moveInto(Val);
      QualType StarThisType =
          Info.Ctx.getLValueReferenceType(This.Designator.getType(Info.Ctx));
      Info.FFDiag(E, diag::note_constexpr_polymorphic_unknown_dynamic_type)
          << AK << Val.getAsString(Info.Ctx, StarThisType);
      return false;
    }
    return true;
  }

  CheckDynamicTypeHandler Handler{AK};
  return Obj && findSubobject(Info, E, Obj, This.Designator, Handler);
}

/// Check that the pointee of the 'this' pointer in a member function call is
/// either within its lifetime or in its period of construction or destruction.
static bool checkNonVirtualMemberCallThisPointer(EvalInfo &Info, const Expr *E,
                                                 const LValue &This) {
  return checkDynamicType(Info, E, This, AK_MemberCall, false);
}

struct DynamicType {
  /// The dynamic class type of the object.
  const CXXRecordDecl *Type;
  /// The corresponding path length in the lvalue.
  unsigned PathLength;
};

static const CXXRecordDecl *getBaseClassType(SubobjectDesignator &Designator,
                                             unsigned PathLength) {
  assert(PathLength >= Designator.MostDerivedPathLength && PathLength <=
      Designator.Entries.size() && "invalid path length");
  return (PathLength == Designator.MostDerivedPathLength)
             ? Designator.MostDerivedType->getAsCXXRecordDecl()
             : getAsBaseClass(Designator.Entries[PathLength - 1]);
}

/// Determine the dynamic type of an object.
static Optional<DynamicType> ComputeDynamicType(EvalInfo &Info, const Expr *E,
                                                LValue &This, AccessKinds AK) {
  // If we don't have an lvalue denoting an object of class type, there is no
  // meaningful dynamic type. (We consider objects of non-class type to have no
  // dynamic type.)
  if (!checkDynamicType(Info, E, This, AK, true))
    return None;

  // Refuse to compute a dynamic type in the presence of virtual bases. This
  // shouldn't happen other than in constant-folding situations, since literal
  // types can't have virtual bases.
  //
  // Note that consumers of DynamicType assume that the type has no virtual
  // bases, and will need modifications if this restriction is relaxed.
  const CXXRecordDecl *Class =
      This.Designator.MostDerivedType->getAsCXXRecordDecl();
  if (!Class || Class->getNumVBases()) {
    Info.FFDiag(E);
    return None;
  }

  // FIXME: For very deep class hierarchies, it might be beneficial to use a
  // binary search here instead. But the overwhelmingly common case is that
  // we're not in the middle of a constructor, so it probably doesn't matter
  // in practice.
  ArrayRef<APValue::LValuePathEntry> Path = This.Designator.Entries;
  for (unsigned PathLength = This.Designator.MostDerivedPathLength;
       PathLength <= Path.size(); ++PathLength) {
    switch (Info.isEvaluatingConstructor(This.getLValueBase(),
                                         Path.slice(0, PathLength))) {
    case ConstructionPhase::Bases:
      // We're constructing a base class. This is not the dynamic type.
      break;

    case ConstructionPhase::None:
    case ConstructionPhase::AfterBases:
      // We've finished constructing the base classes, so this is the dynamic
      // type.
      return DynamicType{getBaseClassType(This.Designator, PathLength),
                         PathLength};
    }
  }

  // CWG issue 1517: we're constructing a base class of the object described by
  // 'This', so that object has not yet begun its period of construction and
  // any polymorphic operation on it results in undefined behavior.
  Info.FFDiag(E);
  return None;
}

/// Perform virtual dispatch.
static const CXXMethodDecl *HandleVirtualDispatch(
    EvalInfo &Info, const Expr *E, LValue &This, const CXXMethodDecl *Found,
    llvm::SmallVectorImpl<QualType> &CovariantAdjustmentPath) {
  Optional<DynamicType> DynType =
      ComputeDynamicType(Info, E, This, AK_MemberCall);
  if (!DynType)
    return nullptr;

  // Find the final overrider. It must be declared in one of the classes on the
  // path from the dynamic type to the static type.
  // FIXME: If we ever allow literal types to have virtual base classes, that
  // won't be true.
  const CXXMethodDecl *Callee = Found;
  unsigned PathLength = DynType->PathLength;
  for (/**/; PathLength <= This.Designator.Entries.size(); ++PathLength) {
    const CXXRecordDecl *Class = getBaseClassType(This.Designator, PathLength);
    const CXXMethodDecl *Overrider =
        Found->getCorrespondingMethodDeclaredInClass(Class, false);
    if (Overrider) {
      Callee = Overrider;
      break;
    }
  }

  // C++2a [class.abstract]p6:
  //   the effect of making a virtual call to a pure virtual function [...] is
  //   undefined
  if (Callee->isPure()) {
    Info.FFDiag(E, diag::note_constexpr_pure_virtual_call, 1) << Callee;
    Info.Note(Callee->getLocation(), diag::note_declared_at);
    return nullptr;
  }

  // If necessary, walk the rest of the path to determine the sequence of
  // covariant adjustment steps to apply.
  if (!Info.Ctx.hasSameUnqualifiedType(Callee->getReturnType(),
                                       Found->getReturnType())) {
    CovariantAdjustmentPath.push_back(Callee->getReturnType());
    for (unsigned CovariantPathLength = PathLength + 1;
         CovariantPathLength != This.Designator.Entries.size();
         ++CovariantPathLength) {
      const CXXRecordDecl *NextClass =
          getBaseClassType(This.Designator, CovariantPathLength);
      const CXXMethodDecl *Next =
          Found->getCorrespondingMethodDeclaredInClass(NextClass, false);
      if (Next && !Info.Ctx.hasSameUnqualifiedType(
                      Next->getReturnType(), CovariantAdjustmentPath.back()))
        CovariantAdjustmentPath.push_back(Next->getReturnType());
    }
    if (!Info.Ctx.hasSameUnqualifiedType(Found->getReturnType(),
                                         CovariantAdjustmentPath.back()))
      CovariantAdjustmentPath.push_back(Found->getReturnType());
  }

  // Perform 'this' adjustment.
  if (!CastToDerivedClass(Info, E, This, Callee->getParent(), PathLength))
    return nullptr;

  return Callee;
}

/// Perform the adjustment from a value returned by a virtual function to
/// a value of the statically expected type, which may be a pointer or
/// reference to a base class of the returned type.
static bool HandleCovariantReturnAdjustment(EvalInfo &Info, const Expr *E,
                                            APValue &Result,
                                            ArrayRef<QualType> Path) {
  assert(Result.isLValue() &&
         "unexpected kind of APValue for covariant return");
  if (Result.isNullPointer())
    return true;

  LValue LVal;
  LVal.setFrom(Info.Ctx, Result);

  const CXXRecordDecl *OldClass = Path[0]->getPointeeCXXRecordDecl();
  for (unsigned I = 1; I != Path.size(); ++I) {
    const CXXRecordDecl *NewClass = Path[I]->getPointeeCXXRecordDecl();
    assert(OldClass && NewClass && "unexpected kind of covariant return");
    if (OldClass != NewClass &&
        !CastToBaseClass(Info, E, LVal, OldClass, NewClass))
      return false;
    OldClass = NewClass;
  }

  LVal.moveInto(Result);
  return true;
}

/// Determine whether \p Base, which is known to be a direct base class of
/// \p Derived, is a public base class.
static bool isBaseClassPublic(const CXXRecordDecl *Derived,
                              const CXXRecordDecl *Base) {
  for (const CXXBaseSpecifier &BaseSpec : Derived->bases()) {
    auto *BaseClass = BaseSpec.getType()->getAsCXXRecordDecl();
    if (BaseClass && declaresSameEntity(BaseClass, Base))
      return BaseSpec.getAccessSpecifier() == AS_public;
  }
  llvm_unreachable("Base is not a direct base of Derived");
}

/// Apply the given dynamic cast operation on the provided lvalue.
///
/// This implements the hard case of dynamic_cast, requiring a "runtime check"
/// to find a suitable target subobject.
static bool HandleDynamicCast(EvalInfo &Info, const ExplicitCastExpr *E,
                              LValue &Ptr) {
  // We can't do anything with a non-symbolic pointer value.
  SubobjectDesignator &D = Ptr.Designator;
  if (D.Invalid)
    return false;

  // C++ [expr.dynamic.cast]p6:
  //   If v is a null pointer value, the result is a null pointer value.
  if (Ptr.isNullPointer() && !E->isGLValue())
    return true;

  // For all the other cases, we need the pointer to point to an object within
  // its lifetime / period of construction / destruction, and we need to know
  // its dynamic type.
  Optional<DynamicType> DynType =
      ComputeDynamicType(Info, E, Ptr, AK_DynamicCast);
  if (!DynType)
    return false;

  // C++ [expr.dynamic.cast]p7:
  //   If T is "pointer to cv void", then the result is a pointer to the most
  //   derived object
  if (E->getType()->isVoidPointerType())
    return CastToDerivedClass(Info, E, Ptr, DynType->Type, DynType->PathLength);

  const CXXRecordDecl *C = E->getTypeAsWritten()->getPointeeCXXRecordDecl();
  assert(C && "dynamic_cast target is not void pointer nor class");
  CanQualType CQT = Info.Ctx.getCanonicalType(Info.Ctx.getRecordType(C));

  auto RuntimeCheckFailed = [&] (CXXBasePaths *Paths) {
    // C++ [expr.dynamic.cast]p9:
    if (!E->isGLValue()) {
      //   The value of a failed cast to pointer type is the null pointer value
      //   of the required result type.
      auto TargetVal = Info.Ctx.getTargetNullPointerValue(E->getType());
      Ptr.setNull(E->getType(), TargetVal);
      return true;
    }

    //   A failed cast to reference type throws [...] std::bad_cast.
    unsigned DiagKind;
    if (!Paths && (declaresSameEntity(DynType->Type, C) ||
                   DynType->Type->isDerivedFrom(C)))
      DiagKind = 0;
    else if (!Paths || Paths->begin() == Paths->end())
      DiagKind = 1;
    else if (Paths->isAmbiguous(CQT))
      DiagKind = 2;
    else {
      assert(Paths->front().Access != AS_public && "why did the cast fail?");
      DiagKind = 3;
    }
    Info.FFDiag(E, diag::note_constexpr_dynamic_cast_to_reference_failed)
        << DiagKind << Ptr.Designator.getType(Info.Ctx)
        << Info.Ctx.getRecordType(DynType->Type)
        << E->getType().getUnqualifiedType();
    return false;
  };

  // Runtime check, phase 1:
  //   Walk from the base subobject towards the derived object looking for the
  //   target type.
  for (int PathLength = Ptr.Designator.Entries.size();
       PathLength >= (int)DynType->PathLength; --PathLength) {
    const CXXRecordDecl *Class = getBaseClassType(Ptr.Designator, PathLength);
    if (declaresSameEntity(Class, C))
      return CastToDerivedClass(Info, E, Ptr, Class, PathLength);
    // We can only walk across public inheritance edges.
    if (PathLength > (int)DynType->PathLength &&
        !isBaseClassPublic(getBaseClassType(Ptr.Designator, PathLength - 1),
                           Class))
      return RuntimeCheckFailed(nullptr);
  }

  // Runtime check, phase 2:
  //   Search the dynamic type for an unambiguous public base of type C.
  CXXBasePaths Paths(/*FindAmbiguities=*/true,
                     /*RecordPaths=*/true, /*DetectVirtual=*/false);
  if (DynType->Type->isDerivedFrom(C, Paths) && !Paths.isAmbiguous(CQT) &&
      Paths.front().Access == AS_public) {
    // Downcast to the dynamic type...
    if (!CastToDerivedClass(Info, E, Ptr, DynType->Type, DynType->PathLength))
      return false;
    // ... then upcast to the chosen base class subobject.
    for (CXXBasePathElement &Elem : Paths.front())
      if (!HandleLValueBase(Info, E, Ptr, Elem.Class, Elem.Base))
        return false;
    return true;
  }

  // Otherwise, the runtime check fails.
  return RuntimeCheckFailed(&Paths);
}

namespace {
struct StartLifetimeOfUnionMemberHandler {
  const FieldDecl *Field;

  static const AccessKinds AccessKind = AK_Assign;

  APValue getDefaultInitValue(QualType SubobjType) {
    if (auto *RD = SubobjType->getAsCXXRecordDecl()) {
      if (RD->isUnion())
        return APValue((const FieldDecl*)nullptr);

      APValue Struct(APValue::UninitStruct(), RD->getNumBases(),
                     std::distance(RD->field_begin(), RD->field_end()));

      unsigned Index = 0;
      for (CXXRecordDecl::base_class_const_iterator I = RD->bases_begin(),
             End = RD->bases_end(); I != End; ++I, ++Index)
        Struct.getStructBase(Index) = getDefaultInitValue(I->getType());

      for (const auto *I : RD->fields()) {
        if (I->isUnnamedBitfield())
          continue;
        Struct.getStructField(I->getFieldIndex()) =
            getDefaultInitValue(I->getType());
      }
      return Struct;
    }

    if (auto *AT = dyn_cast_or_null<ConstantArrayType>(
            SubobjType->getAsArrayTypeUnsafe())) {
      APValue Array(APValue::UninitArray(), 0, AT->getSize().getZExtValue());
      if (Array.hasArrayFiller())
        Array.getArrayFiller() = getDefaultInitValue(AT->getElementType());
      return Array;
    }

    return APValue::IndeterminateValue();
  }

  typedef bool result_type;
  bool failed() { return false; }
  bool found(APValue &Subobj, QualType SubobjType) {
    // We are supposed to perform no initialization but begin the lifetime of
    // the object. We interpret that as meaning to do what default
    // initialization of the object would do if all constructors involved were
    // trivial:
    //  * All base, non-variant member, and array element subobjects' lifetimes
    //    begin
    //  * No variant members' lifetimes begin
    //  * All scalar subobjects whose lifetimes begin have indeterminate values
    assert(SubobjType->isUnionType());
    if (!declaresSameEntity(Subobj.getUnionField(), Field))
      Subobj.setUnion(Field, getDefaultInitValue(Field->getType()));
    return true;
  }
  bool found(APSInt &Value, QualType SubobjType) {
    llvm_unreachable("wrong value kind for union object");
  }
  bool found(APFloat &Value, QualType SubobjType) {
    llvm_unreachable("wrong value kind for union object");
  }
};
} // end anonymous namespace

const AccessKinds StartLifetimeOfUnionMemberHandler::AccessKind;

/// Handle a builtin simple-assignment or a call to a trivial assignment
/// operator whose left-hand side might involve a union member access. If it
/// does, implicitly start the lifetime of any accessed union elements per
/// C++20 [class.union]5.
static bool HandleUnionActiveMemberChange(EvalInfo &Info, const Expr *LHSExpr,
                                          const LValue &LHS) {
  if (LHS.InvalidBase || LHS.Designator.Invalid)
    return false;

  llvm::SmallVector<std::pair<unsigned, const FieldDecl*>, 4> UnionPathLengths;
  // C++ [class.union]p5:
  //   define the set S(E) of subexpressions of E as follows:
  unsigned PathLength = LHS.Designator.Entries.size();
  for (const Expr *E = LHSExpr; E != nullptr;) {
    //   -- If E is of the form A.B, S(E) contains the elements of S(A)...
    if (auto *ME = dyn_cast<MemberExpr>(E)) {
      auto *FD = dyn_cast<FieldDecl>(ME->getMemberDecl());
      if (!FD)
        break;

      //    ... and also contains A.B if B names a union member
      if (FD->getParent()->isUnion())
        UnionPathLengths.push_back({PathLength - 1, FD});

      E = ME->getBase();
      --PathLength;
      assert(declaresSameEntity(FD,
                                LHS.Designator.Entries[PathLength]
                                    .getAsBaseOrMember().getPointer()));

      //   -- If E is of the form A[B] and is interpreted as a built-in array
      //      subscripting operator, S(E) is [S(the array operand, if any)].
    } else if (auto *ASE = dyn_cast<ArraySubscriptExpr>(E)) {
      // Step over an ArrayToPointerDecay implicit cast.
      auto *Base = ASE->getBase()->IgnoreImplicit();
      if (!Base->getType()->isArrayType())
        break;

      E = Base;
      --PathLength;

    } else if (auto *ICE = dyn_cast<ImplicitCastExpr>(E)) {
      // Step over a derived-to-base conversion.
      E = ICE->getSubExpr();
      if (ICE->getCastKind() == CK_NoOp)
        continue;
      if (ICE->getCastKind() != CK_DerivedToBase &&
          ICE->getCastKind() != CK_UncheckedDerivedToBase)
        break;
      // Walk path backwards as we walk up from the base to the derived class.
      for (const CXXBaseSpecifier *Elt : llvm::reverse(ICE->path())) {
        --PathLength;
        (void)Elt;
        assert(declaresSameEntity(Elt->getType()->getAsCXXRecordDecl(),
                                  LHS.Designator.Entries[PathLength]
                                      .getAsBaseOrMember().getPointer()));
      }

    //   -- Otherwise, S(E) is empty.
    } else {
      break;
    }
  }

  // Common case: no unions' lifetimes are started.
  if (UnionPathLengths.empty())
    return true;

  //   if modification of X [would access an inactive union member], an object
  //   of the type of X is implicitly created
  CompleteObject Obj =
      findCompleteObject(Info, LHSExpr, AK_Assign, LHS, LHSExpr->getType());
  if (!Obj)
    return false;
  for (std::pair<unsigned, const FieldDecl *> LengthAndField :
           llvm::reverse(UnionPathLengths)) {
    // Form a designator for the union object.
    SubobjectDesignator D = LHS.Designator;
    D.truncate(Info.Ctx, LHS.Base, LengthAndField.first);

    StartLifetimeOfUnionMemberHandler StartLifetime{LengthAndField.second};
    if (!findSubobject(Info, LHSExpr, Obj, D, StartLifetime))
      return false;
  }

  return true;
}

/// Determine if a class has any fields that might need to be copied by a
/// trivial copy or move operation.
static bool hasFields(const CXXRecordDecl *RD) {
  if (!RD || RD->isEmpty())
    return false;
  for (auto *FD : RD->fields()) {
    if (FD->isUnnamedBitfield())
      continue;
    return true;
  }
  for (auto &Base : RD->bases())
    if (hasFields(Base.getType()->getAsCXXRecordDecl()))
      return true;
  return false;
}

namespace {
typedef SmallVector<APValue, 8> ArgVector;
}

/// EvaluateArgs - Evaluate the arguments to a function call.
static bool EvaluateArgs(ArrayRef<const Expr *> Args, ArgVector &ArgValues,
                         EvalInfo &Info, const FunctionDecl *Callee) {
  bool Success = true;
  llvm::SmallBitVector ForbiddenNullArgs;
  if (Callee->hasAttr<NonNullAttr>()) {
    ForbiddenNullArgs.resize(Args.size());
    for (const auto *Attr : Callee->specific_attrs<NonNullAttr>()) {
      if (!Attr->args_size()) {
        ForbiddenNullArgs.set();
        break;
      } else
        for (auto Idx : Attr->args()) {
          unsigned ASTIdx = Idx.getASTIndex();
          if (ASTIdx >= Args.size())
            continue;
          ForbiddenNullArgs[ASTIdx] = 1;
        }
    }
  }
  for (ArrayRef<const Expr*>::iterator I = Args.begin(), E = Args.end();
       I != E; ++I) {
    if (!Evaluate(ArgValues[I - Args.begin()], Info, *I)) {
      // If we're checking for a potential constant expression, evaluate all
      // initializers even if some of them fail.
      if (!Info.noteFailure())
        return false;
      Success = false;
    } else if (!ForbiddenNullArgs.empty() &&
               ForbiddenNullArgs[I - Args.begin()] &&
               ArgValues[I - Args.begin()].isNullPointer()) {
      Info.CCEDiag(*I, diag::note_non_null_attribute_failed);
      if (!Info.noteFailure())
        return false;
      Success = false;
    }
  }
  return Success;
}

/// Evaluate a function call.
static bool HandleFunctionCall(SourceLocation CallLoc,
                               const FunctionDecl *Callee, const LValue *This,
                               ArrayRef<const Expr*> Args, const Stmt *Body,
                               EvalInfo &Info, APValue &Result,
                               const LValue *ResultSlot) {
  ArgVector ArgValues(Args.size());
  if (!EvaluateArgs(Args, ArgValues, Info, Callee))
    return false;

  if (!Info.CheckCallLimit(CallLoc))
    return false;

  CallStackFrame Frame(Info, CallLoc, Callee, This, ArgValues.data());

  // For a trivial copy or move assignment, perform an APValue copy. This is
  // essential for unions, where the operations performed by the assignment
  // operator cannot be represented as statements.
  //
  // Skip this for non-union classes with no fields; in that case, the defaulted
  // copy/move does not actually read the object.
  const CXXMethodDecl *MD = dyn_cast<CXXMethodDecl>(Callee);
  if (MD && MD->isDefaulted() &&
      (MD->getParent()->isUnion() ||
       (MD->isTrivial() && hasFields(MD->getParent())))) {
    assert(This &&
           (MD->isCopyAssignmentOperator() || MD->isMoveAssignmentOperator()));
    LValue RHS;
    RHS.setFrom(Info.Ctx, ArgValues[0]);
    APValue RHSValue;
    if (!handleLValueToRValueConversion(Info, Args[0], Args[0]->getType(),
                                        RHS, RHSValue))
      return false;
    if (Info.getLangOpts().CPlusPlus2a && MD->isTrivial() &&
        !HandleUnionActiveMemberChange(Info, Args[0], *This))
      return false;
    if (!handleAssignment(Info, Args[0], *This, MD->getThisType(),
                          RHSValue))
      return false;
    This->moveInto(Result);
    return true;
  } else if (MD && isLambdaCallOperator(MD)) {
    // We're in a lambda; determine the lambda capture field maps unless we're
    // just constexpr checking a lambda's call operator. constexpr checking is
    // done before the captures have been added to the closure object (unless
    // we're inferring constexpr-ness), so we don't have access to them in this
    // case. But since we don't need the captures to constexpr check, we can
    // just ignore them.
    if (!Info.checkingPotentialConstantExpression())
      MD->getParent()->getCaptureFields(Frame.LambdaCaptureFields,
                                        Frame.LambdaThisCaptureField);
  }

  StmtResult Ret = {Result, ResultSlot};
  EvalStmtResult ESR = EvaluateStmt(Ret, Info, Body);
  if (ESR == ESR_Succeeded) {
    if (Callee->getReturnType()->isVoidType())
      return true;
    Info.FFDiag(Callee->getEndLoc(), diag::note_constexpr_no_return);
  }
  return ESR == ESR_Returned;
}

/// Evaluate a constructor call.
static bool HandleConstructorCall(const Expr *E, const LValue &This,
                                  APValue *ArgValues,
                                  const CXXConstructorDecl *Definition,
                                  EvalInfo &Info, APValue &Result) {
  SourceLocation CallLoc = E->getExprLoc();
  if (!Info.CheckCallLimit(CallLoc))
    return false;

  const CXXRecordDecl *RD = Definition->getParent();
  if (RD->getNumVBases()) {
    Info.FFDiag(CallLoc, diag::note_constexpr_virtual_base) << RD;
    return false;
  }

  EvalInfo::EvaluatingConstructorRAII EvalObj(
      Info,
      ObjectUnderConstruction{This.getLValueBase(), This.Designator.Entries},
      RD->getNumBases());
  CallStackFrame Frame(Info, CallLoc, Definition, &This, ArgValues);

  // FIXME: Creating an APValue just to hold a nonexistent return value is
  // wasteful.
  APValue RetVal;
  StmtResult Ret = {RetVal, nullptr};

  // If it's a delegating constructor, delegate.
  if (Definition->isDelegatingConstructor()) {
    CXXConstructorDecl::init_const_iterator I = Definition->init_begin();
    {
      FullExpressionRAII InitScope(Info);
      if (!EvaluateInPlace(Result, Info, This, (*I)->getInit()))
        return false;
    }
    return EvaluateStmt(Ret, Info, Definition->getBody()) != ESR_Failed;
  }

  // For a trivial copy or move constructor, perform an APValue copy. This is
  // essential for unions (or classes with anonymous union members), where the
  // operations performed by the constructor cannot be represented by
  // ctor-initializers.
  //
  // Skip this for empty non-union classes; we should not perform an
  // lvalue-to-rvalue conversion on them because their copy constructor does not
  // actually read them.
  if (Definition->isDefaulted() && Definition->isCopyOrMoveConstructor() &&
      (Definition->getParent()->isUnion() ||
       (Definition->isTrivial() && hasFields(Definition->getParent())))) {
    LValue RHS;
    RHS.setFrom(Info.Ctx, ArgValues[0]);
    return handleLValueToRValueConversion(
        Info, E, Definition->getParamDecl(0)->getType().getNonReferenceType(),
        RHS, Result);
  }

  // Reserve space for the struct members.
  if (!RD->isUnion() && !Result.hasValue())
    Result = APValue(APValue::UninitStruct(), RD->getNumBases(),
                     std::distance(RD->field_begin(), RD->field_end()));

  if (RD->isInvalidDecl()) return false;
  const ASTRecordLayout &Layout = Info.Ctx.getASTRecordLayout(RD);

  // A scope for temporaries lifetime-extended by reference members.
  BlockScopeRAII LifetimeExtendedScope(Info);

  bool Success = true;
  unsigned BasesSeen = 0;
#ifndef NDEBUG
  CXXRecordDecl::base_class_const_iterator BaseIt = RD->bases_begin();
#endif
  for (const auto *I : Definition->inits()) {
    LValue Subobject = This;
    LValue SubobjectParent = This;
    APValue *Value = &Result;

    // Determine the subobject to initialize.
    FieldDecl *FD = nullptr;
    if (I->isBaseInitializer()) {
      QualType BaseType(I->getBaseClass(), 0);
#ifndef NDEBUG
      // Non-virtual base classes are initialized in the order in the class
      // definition. We have already checked for virtual base classes.
      assert(!BaseIt->isVirtual() && "virtual base for literal type");
      assert(Info.Ctx.hasSameType(BaseIt->getType(), BaseType) &&
             "base class initializers not in expected order");
      ++BaseIt;
#endif
      if (!HandleLValueDirectBase(Info, I->getInit(), Subobject, RD,
                                  BaseType->getAsCXXRecordDecl(), &Layout))
        return false;
      Value = &Result.getStructBase(BasesSeen++);
    } else if ((FD = I->getMember())) {
      if (!HandleLValueMember(Info, I->getInit(), Subobject, FD, &Layout))
        return false;
      if (RD->isUnion()) {
        Result = APValue(FD);
        Value = &Result.getUnionValue();
      } else {
        Value = &Result.getStructField(FD->getFieldIndex());
      }
    } else if (IndirectFieldDecl *IFD = I->getIndirectMember()) {
      // Walk the indirect field decl's chain to find the object to initialize,
      // and make sure we've initialized every step along it.
      auto IndirectFieldChain = IFD->chain();
      for (auto *C : IndirectFieldChain) {
        FD = cast<FieldDecl>(C);
        CXXRecordDecl *CD = cast<CXXRecordDecl>(FD->getParent());
        // Switch the union field if it differs. This happens if we had
        // preceding zero-initialization, and we're now initializing a union
        // subobject other than the first.
        // FIXME: In this case, the values of the other subobjects are
        // specified, since zero-initialization sets all padding bits to zero.
        if (!Value->hasValue() ||
            (Value->isUnion() && Value->getUnionField() != FD)) {
          if (CD->isUnion())
            *Value = APValue(FD);
          else
            *Value = APValue(APValue::UninitStruct(), CD->getNumBases(),
                             std::distance(CD->field_begin(), CD->field_end()));
        }
        // Store Subobject as its parent before updating it for the last element
        // in the chain.
        if (C == IndirectFieldChain.back())
          SubobjectParent = Subobject;
        if (!HandleLValueMember(Info, I->getInit(), Subobject, FD))
          return false;
        if (CD->isUnion())
          Value = &Value->getUnionValue();
        else
          Value = &Value->getStructField(FD->getFieldIndex());
      }
    } else {
      llvm_unreachable("unknown base initializer kind");
    }

    // Need to override This for implicit field initializers as in this case
    // This refers to innermost anonymous struct/union containing initializer,
    // not to currently constructed class.
    const Expr *Init = I->getInit();
    ThisOverrideRAII ThisOverride(*Info.CurrentCall, &SubobjectParent,
                                  isa<CXXDefaultInitExpr>(Init));
    FullExpressionRAII InitScope(Info);
    if (!EvaluateInPlace(*Value, Info, Subobject, Init) ||
        (FD && FD->isBitField() &&
         !truncateBitfieldValue(Info, Init, *Value, FD))) {
      // If we're checking for a potential constant expression, evaluate all
      // initializers even if some of them fail.
      if (!Info.noteFailure())
        return false;
      Success = false;
    }

    // This is the point at which the dynamic type of the object becomes this
    // class type.
    if (I->isBaseInitializer() && BasesSeen == RD->getNumBases())
      EvalObj.finishedConstructingBases();
  }

  return Success &&
         EvaluateStmt(Ret, Info, Definition->getBody()) != ESR_Failed;
}

static bool HandleConstructorCall(const Expr *E, const LValue &This,
                                  ArrayRef<const Expr*> Args,
                                  const CXXConstructorDecl *Definition,
                                  EvalInfo &Info, APValue &Result) {
  ArgVector ArgValues(Args.size());
  if (!EvaluateArgs(Args, ArgValues, Info, Definition))
    return false;

  return HandleConstructorCall(E, This, ArgValues.data(), Definition,
                               Info, Result);
}

//===----------------------------------------------------------------------===//
// Generic Evaluation
//===----------------------------------------------------------------------===//
namespace {

class BitCastBuffer {
  // FIXME: We're going to need bit-level granularity when we support
  // bit-fields.
  // FIXME: Its possible under the C++ standard for 'char' to not be 8 bits, but
  // we don't support a host or target where that is the case. Still, we should
  // use a more generic type in case we ever do.
  SmallVector<Optional<unsigned char>, 32> Bytes;

  static_assert(std::numeric_limits<unsigned char>::digits >= 8,
                "Need at least 8 bit unsigned char");

  bool TargetIsLittleEndian;

public:
  BitCastBuffer(CharUnits Width, bool TargetIsLittleEndian)
      : Bytes(Width.getQuantity()),
        TargetIsLittleEndian(TargetIsLittleEndian) {}

  LLVM_NODISCARD
  bool readObject(CharUnits Offset, CharUnits Width,
                  SmallVectorImpl<unsigned char> &Output) const {
    for (CharUnits I = Offset, E = Offset + Width; I != E; ++I) {
      // If a byte of an integer is uninitialized, then the whole integer is
      // uninitalized.
      if (!Bytes[I.getQuantity()])
        return false;
      Output.push_back(*Bytes[I.getQuantity()]);
    }
    if (llvm::sys::IsLittleEndianHost != TargetIsLittleEndian)
      std::reverse(Output.begin(), Output.end());
    return true;
  }

  void writeObject(CharUnits Offset, SmallVectorImpl<unsigned char> &Input) {
    if (llvm::sys::IsLittleEndianHost != TargetIsLittleEndian)
      std::reverse(Input.begin(), Input.end());

    size_t Index = 0;
    for (unsigned char Byte : Input) {
      assert(!Bytes[Offset.getQuantity() + Index] && "overwriting a byte?");
      Bytes[Offset.getQuantity() + Index] = Byte;
      ++Index;
    }
  }

  size_t size() { return Bytes.size(); }
};

/// Traverse an APValue to produce an BitCastBuffer, emulating how the current
/// target would represent the value at runtime.
class APValueToBufferConverter {
  EvalInfo &Info;
  BitCastBuffer Buffer;
  const CastExpr *BCE;

  APValueToBufferConverter(EvalInfo &Info, CharUnits ObjectWidth,
                           const CastExpr *BCE)
      : Info(Info),
        Buffer(ObjectWidth, Info.Ctx.getTargetInfo().isLittleEndian()),
        BCE(BCE) {}

  bool visit(const APValue &Val, QualType Ty) {
    return visit(Val, Ty, CharUnits::fromQuantity(0));
  }

  // Write out Val with type Ty into Buffer starting at Offset.
  bool visit(const APValue &Val, QualType Ty, CharUnits Offset) {
    assert((size_t)Offset.getQuantity() <= Buffer.size());

    // As a special case, nullptr_t has an indeterminate value.
    if (Ty->isNullPtrType())
      return true;

    // Dig through Src to find the byte at SrcOffset.
    switch (Val.getKind()) {
    case APValue::Indeterminate:
    case APValue::None:
      return true;

    case APValue::Int:
      return visitInt(Val.getInt(), Ty, Offset);
    case APValue::Float:
      return visitFloat(Val.getFloat(), Ty, Offset);
    case APValue::Array:
      return visitArray(Val, Ty, Offset);
    case APValue::Struct:
      return visitRecord(Val, Ty, Offset);

    case APValue::ComplexInt:
    case APValue::ComplexFloat:
    case APValue::Vector:
    case APValue::FixedPoint:
      // FIXME: We should support these.

    case APValue::Union:
    case APValue::MemberPointer:
    case APValue::AddrLabelDiff: {
      Info.FFDiag(BCE->getBeginLoc(),
                  diag::note_constexpr_bit_cast_unsupported_type)
          << Ty;
      return false;
    }

    case APValue::LValue:
      llvm_unreachable("LValue subobject in bit_cast?");
    }
    llvm_unreachable("Unhandled APValue::ValueKind");
  }

  bool visitRecord(const APValue &Val, QualType Ty, CharUnits Offset) {
    const RecordDecl *RD = Ty->getAsRecordDecl();
    const ASTRecordLayout &Layout = Info.Ctx.getASTRecordLayout(RD);

    // Visit the base classes.
    if (auto *CXXRD = dyn_cast<CXXRecordDecl>(RD)) {
      for (size_t I = 0, E = CXXRD->getNumBases(); I != E; ++I) {
        const CXXBaseSpecifier &BS = CXXRD->bases_begin()[I];
        CXXRecordDecl *BaseDecl = BS.getType()->getAsCXXRecordDecl();

        if (!visitRecord(Val.getStructBase(I), BS.getType(),
                         Layout.getBaseClassOffset(BaseDecl) + Offset))
          return false;
      }
    }

    // Visit the fields.
    unsigned FieldIdx = 0;
    for (FieldDecl *FD : RD->fields()) {
      if (FD->isBitField()) {
        Info.FFDiag(BCE->getBeginLoc(),
                    diag::note_constexpr_bit_cast_unsupported_bitfield);
        return false;
      }

      uint64_t FieldOffsetBits = Layout.getFieldOffset(FieldIdx);

      assert(FieldOffsetBits % Info.Ctx.getCharWidth() == 0 &&
             "only bit-fields can have sub-char alignment");
      CharUnits FieldOffset =
          Info.Ctx.toCharUnitsFromBits(FieldOffsetBits) + Offset;
      QualType FieldTy = FD->getType();
      if (!visit(Val.getStructField(FieldIdx), FieldTy, FieldOffset))
        return false;
      ++FieldIdx;
    }

    return true;
  }

  bool visitArray(const APValue &Val, QualType Ty, CharUnits Offset) {
    const auto *CAT =
        dyn_cast_or_null<ConstantArrayType>(Ty->getAsArrayTypeUnsafe());
    if (!CAT)
      return false;

    CharUnits ElemWidth = Info.Ctx.getTypeSizeInChars(CAT->getElementType());
    unsigned NumInitializedElts = Val.getArrayInitializedElts();
    unsigned ArraySize = Val.getArraySize();
    // First, initialize the initialized elements.
    for (unsigned I = 0; I != NumInitializedElts; ++I) {
      const APValue &SubObj = Val.getArrayInitializedElt(I);
      if (!visit(SubObj, CAT->getElementType(), Offset + I * ElemWidth))
        return false;
    }

    // Next, initialize the rest of the array using the filler.
    if (Val.hasArrayFiller()) {
      const APValue &Filler = Val.getArrayFiller();
      for (unsigned I = NumInitializedElts; I != ArraySize; ++I) {
        if (!visit(Filler, CAT->getElementType(), Offset + I * ElemWidth))
          return false;
      }
    }

    return true;
  }

  bool visitInt(const APSInt &Val, QualType Ty, CharUnits Offset) {
    CharUnits Width = Info.Ctx.getTypeSizeInChars(Ty);
    SmallVector<unsigned char, 8> Bytes(Width.getQuantity());
    llvm::StoreIntToMemory(Val, &*Bytes.begin(), Width.getQuantity());
    Buffer.writeObject(Offset, Bytes);
    return true;
  }

  bool visitFloat(const APFloat &Val, QualType Ty, CharUnits Offset) {
    APSInt AsInt(Val.bitcastToAPInt());
    return visitInt(AsInt, Ty, Offset);
  }

public:
  static Optional<BitCastBuffer> convert(EvalInfo &Info, const APValue &Src,
                                         const CastExpr *BCE) {
    CharUnits DstSize = Info.Ctx.getTypeSizeInChars(BCE->getType());
    APValueToBufferConverter Converter(Info, DstSize, BCE);
    if (!Converter.visit(Src, BCE->getSubExpr()->getType()))
      return None;
    return Converter.Buffer;
  }
};

/// Write an BitCastBuffer into an APValue.
class BufferToAPValueConverter {
  EvalInfo &Info;
  const BitCastBuffer &Buffer;
  const CastExpr *BCE;

  BufferToAPValueConverter(EvalInfo &Info, const BitCastBuffer &Buffer,
                           const CastExpr *BCE)
      : Info(Info), Buffer(Buffer), BCE(BCE) {}

  // Emit an unsupported bit_cast type error. Sema refuses to build a bit_cast
  // with an invalid type, so anything left is a deficiency on our part (FIXME).
  // Ideally this will be unreachable.
  llvm::NoneType unsupportedType(QualType Ty) {
    Info.FFDiag(BCE->getBeginLoc(),
                diag::note_constexpr_bit_cast_unsupported_type)
        << Ty;
    return None;
  }

  Optional<APValue> visit(const BuiltinType *T, CharUnits Offset,
                          const EnumType *EnumSugar = nullptr) {
    if (T->isNullPtrType()) {
      uint64_t NullValue = Info.Ctx.getTargetNullPointerValue(QualType(T, 0));
      return APValue((Expr *)nullptr,
                     /*Offset=*/CharUnits::fromQuantity(NullValue),
                     APValue::NoLValuePath{}, /*IsNullPtr=*/true);
    }

    CharUnits SizeOf = Info.Ctx.getTypeSizeInChars(T);
    SmallVector<uint8_t, 8> Bytes;
    if (!Buffer.readObject(Offset, SizeOf, Bytes)) {
      // If this is std::byte or unsigned char, then its okay to store an
      // indeterminate value.
      bool IsStdByte = EnumSugar && EnumSugar->isStdByteType();
      bool IsUChar =
          !EnumSugar && (T->isSpecificBuiltinType(BuiltinType::UChar) ||
                         T->isSpecificBuiltinType(BuiltinType::Char_U));
      if (!IsStdByte && !IsUChar) {
        QualType DisplayType(EnumSugar ? (const Type *)EnumSugar : T, 0);
        Info.FFDiag(BCE->getExprLoc(),
                    diag::note_constexpr_bit_cast_indet_dest)
            << DisplayType << Info.Ctx.getLangOpts().CharIsSigned;
        return None;
      }

      return APValue::IndeterminateValue();
    }

    APSInt Val(SizeOf.getQuantity() * Info.Ctx.getCharWidth(), true);
    llvm::LoadIntFromMemory(Val, &*Bytes.begin(), Bytes.size());

    if (T->isIntegralOrEnumerationType()) {
      Val.setIsSigned(T->isSignedIntegerOrEnumerationType());
      return APValue(Val);
    }

    if (T->isRealFloatingType()) {
      const llvm::fltSemantics &Semantics =
          Info.Ctx.getFloatTypeSemantics(QualType(T, 0));
      return APValue(APFloat(Semantics, Val));
    }

    return unsupportedType(QualType(T, 0));
  }

  Optional<APValue> visit(const RecordType *RTy, CharUnits Offset) {
    const RecordDecl *RD = RTy->getAsRecordDecl();
    const ASTRecordLayout &Layout = Info.Ctx.getASTRecordLayout(RD);

    unsigned NumBases = 0;
    if (auto *CXXRD = dyn_cast<CXXRecordDecl>(RD))
      NumBases = CXXRD->getNumBases();

    APValue ResultVal(APValue::UninitStruct(), NumBases,
                      std::distance(RD->field_begin(), RD->field_end()));

    // Visit the base classes.
    if (auto *CXXRD = dyn_cast<CXXRecordDecl>(RD)) {
      for (size_t I = 0, E = CXXRD->getNumBases(); I != E; ++I) {
        const CXXBaseSpecifier &BS = CXXRD->bases_begin()[I];
        CXXRecordDecl *BaseDecl = BS.getType()->getAsCXXRecordDecl();
        if (BaseDecl->isEmpty() ||
            Info.Ctx.getASTRecordLayout(BaseDecl).getNonVirtualSize().isZero())
          continue;

        Optional<APValue> SubObj = visitType(
            BS.getType(), Layout.getBaseClassOffset(BaseDecl) + Offset);
        if (!SubObj)
          return None;
        ResultVal.getStructBase(I) = *SubObj;
      }
    }

    // Visit the fields.
    unsigned FieldIdx = 0;
    for (FieldDecl *FD : RD->fields()) {
      // FIXME: We don't currently support bit-fields. A lot of the logic for
      // this is in CodeGen, so we need to factor it around.
      if (FD->isBitField()) {
        Info.FFDiag(BCE->getBeginLoc(),
                    diag::note_constexpr_bit_cast_unsupported_bitfield);
        return None;
      }

      uint64_t FieldOffsetBits = Layout.getFieldOffset(FieldIdx);
      assert(FieldOffsetBits % Info.Ctx.getCharWidth() == 0);

      CharUnits FieldOffset =
          CharUnits::fromQuantity(FieldOffsetBits / Info.Ctx.getCharWidth()) +
          Offset;
      QualType FieldTy = FD->getType();
      Optional<APValue> SubObj = visitType(FieldTy, FieldOffset);
      if (!SubObj)
        return None;
      ResultVal.getStructField(FieldIdx) = *SubObj;
      ++FieldIdx;
    }

    return ResultVal;
  }

  Optional<APValue> visit(const EnumType *Ty, CharUnits Offset) {
    QualType RepresentationType = Ty->getDecl()->getIntegerType();
    assert(!RepresentationType.isNull() &&
           "enum forward decl should be caught by Sema");
    const BuiltinType *AsBuiltin =
        RepresentationType.getCanonicalType()->getAs<BuiltinType>();
    assert(AsBuiltin && "non-integral enum underlying type?");
    // Recurse into the underlying type. Treat std::byte transparently as
    // unsigned char.
    return visit(AsBuiltin, Offset, /*EnumTy=*/Ty);
  }

  Optional<APValue> visit(const ConstantArrayType *Ty, CharUnits Offset) {
    size_t Size = Ty->getSize().getLimitedValue();
    CharUnits ElementWidth = Info.Ctx.getTypeSizeInChars(Ty->getElementType());

    APValue ArrayValue(APValue::UninitArray(), Size, Size);
    for (size_t I = 0; I != Size; ++I) {
      Optional<APValue> ElementValue =
          visitType(Ty->getElementType(), Offset + I * ElementWidth);
      if (!ElementValue)
        return None;
      ArrayValue.getArrayInitializedElt(I) = std::move(*ElementValue);
    }

    return ArrayValue;
  }

  Optional<APValue> visit(const Type *Ty, CharUnits Offset) {
    return unsupportedType(QualType(Ty, 0));
  }

  Optional<APValue> visitType(QualType Ty, CharUnits Offset) {
    QualType Can = Ty.getCanonicalType();

    switch (Can->getTypeClass()) {
#define TYPE(Class, Base)                                                      \
  case Type::Class:                                                            \
    return visit(cast<Class##Type>(Can.getTypePtr()), Offset);
#define ABSTRACT_TYPE(Class, Base)
#define NON_CANONICAL_TYPE(Class, Base)                                        \
  case Type::Class:                                                            \
    llvm_unreachable("non-canonical type should be impossible!");
#define DEPENDENT_TYPE(Class, Base)                                            \
  case Type::Class:                                                            \
    llvm_unreachable(                                                          \
        "dependent types aren't supported in the constant evaluator!");
#define NON_CANONICAL_UNLESS_DEPENDENT(Class, Base)                            \
  case Type::Class:                                                            \
    llvm_unreachable("either dependent or not canonical!");
#include "clang/AST/TypeNodes.def"
    }
    llvm_unreachable("Unhandled Type::TypeClass");
  }

public:
  // Pull out a full value of type DstType.
  static Optional<APValue> convert(EvalInfo &Info, BitCastBuffer &Buffer,
                                   const CastExpr *BCE) {
    BufferToAPValueConverter Converter(Info, Buffer, BCE);
    return Converter.visitType(BCE->getType(), CharUnits::fromQuantity(0));
  }
};

static bool checkBitCastConstexprEligibilityType(SourceLocation Loc,
                                                 QualType Ty, EvalInfo *Info,
                                                 const ASTContext &Ctx,
                                                 bool CheckingDest) {
  Ty = Ty.getCanonicalType();

  auto diag = [&](int Reason) {
    if (Info)
      Info->FFDiag(Loc, diag::note_constexpr_bit_cast_invalid_type)
          << CheckingDest << (Reason == 4) << Reason;
    return false;
  };
  auto note = [&](int Construct, QualType NoteTy, SourceLocation NoteLoc) {
    if (Info)
      Info->Note(NoteLoc, diag::note_constexpr_bit_cast_invalid_subtype)
          << NoteTy << Construct << Ty;
    return false;
  };

  if (Ty->isUnionType())
    return diag(0);
  if (Ty->isPointerType())
    return diag(1);
  if (Ty->isMemberPointerType())
    return diag(2);
  if (Ty.isVolatileQualified())
    return diag(3);

  if (RecordDecl *Record = Ty->getAsRecordDecl()) {
    if (auto *CXXRD = dyn_cast<CXXRecordDecl>(Record)) {
      for (CXXBaseSpecifier &BS : CXXRD->bases())
        if (!checkBitCastConstexprEligibilityType(Loc, BS.getType(), Info, Ctx,
                                                  CheckingDest))
          return note(1, BS.getType(), BS.getBeginLoc());
    }
    for (FieldDecl *FD : Record->fields()) {
      if (FD->getType()->isReferenceType())
        return diag(4);
      if (!checkBitCastConstexprEligibilityType(Loc, FD->getType(), Info, Ctx,
                                                CheckingDest))
        return note(0, FD->getType(), FD->getBeginLoc());
    }
  }

  if (Ty->isArrayType() &&
      !checkBitCastConstexprEligibilityType(Loc, Ctx.getBaseElementType(Ty),
                                            Info, Ctx, CheckingDest))
    return false;

  return true;
}

static bool checkBitCastConstexprEligibility(EvalInfo *Info,
                                             const ASTContext &Ctx,
                                             const CastExpr *BCE) {
  bool DestOK = checkBitCastConstexprEligibilityType(
      BCE->getBeginLoc(), BCE->getType(), Info, Ctx, true);
  bool SourceOK = DestOK && checkBitCastConstexprEligibilityType(
                                BCE->getBeginLoc(),
                                BCE->getSubExpr()->getType(), Info, Ctx, false);
  return SourceOK;
}

static bool handleLValueToRValueBitCast(EvalInfo &Info, APValue &DestValue,
                                        APValue &SourceValue,
                                        const CastExpr *BCE) {
  assert(CHAR_BIT == 8 && Info.Ctx.getTargetInfo().getCharWidth() == 8 &&
         "no host or target supports non 8-bit chars");
  assert(SourceValue.isLValue() &&
         "LValueToRValueBitcast requires an lvalue operand!");

  if (!checkBitCastConstexprEligibility(&Info, Info.Ctx, BCE))
    return false;

  LValue SourceLValue;
  APValue SourceRValue;
  SourceLValue.setFrom(Info.Ctx, SourceValue);
  if (!handleLValueToRValueConversion(Info, BCE,
                                      BCE->getSubExpr()->getType().withConst(),
                                      SourceLValue, SourceRValue))
    return false;

  // Read out SourceValue into a char buffer.
  Optional<BitCastBuffer> Buffer =
      APValueToBufferConverter::convert(Info, SourceRValue, BCE);
  if (!Buffer)
    return false;

  // Write out the buffer into a new APValue.
  Optional<APValue> MaybeDestValue =
      BufferToAPValueConverter::convert(Info, *Buffer, BCE);
  if (!MaybeDestValue)
    return false;

  DestValue = std::move(*MaybeDestValue);
  return true;
}

template <class Derived>
class ExprEvaluatorBase
  : public ConstStmtVisitor<Derived, bool> {
private:
  Derived &getDerived() { return static_cast<Derived&>(*this); }
  bool DerivedSuccess(const APValue &V, const Expr *E) {
    return getDerived().Success(V, E);
  }
  bool DerivedZeroInitialization(const Expr *E) {
    return getDerived().ZeroInitialization(E);
  }

  // Check whether a conditional operator with a non-constant condition is a
  // potential constant expression. If neither arm is a potential constant
  // expression, then the conditional operator is not either.
  template<typename ConditionalOperator>
  void CheckPotentialConstantConditional(const ConditionalOperator *E) {
    assert(Info.checkingPotentialConstantExpression());

    // Speculatively evaluate both arms.
    SmallVector<PartialDiagnosticAt, 8> Diag;
    {
      SpeculativeEvaluationRAII Speculate(Info, &Diag);
      StmtVisitorTy::Visit(E->getFalseExpr());
      if (Diag.empty())
        return;
    }

    {
      SpeculativeEvaluationRAII Speculate(Info, &Diag);
      Diag.clear();
      StmtVisitorTy::Visit(E->getTrueExpr());
      if (Diag.empty())
        return;
    }

    Error(E, diag::note_constexpr_conditional_never_const);
  }


  template<typename ConditionalOperator>
  bool HandleConditionalOperator(const ConditionalOperator *E) {
    bool BoolResult;
    if (!EvaluateAsBooleanCondition(E->getCond(), BoolResult, Info)) {
      if (Info.checkingPotentialConstantExpression() && Info.noteFailure()) {
        CheckPotentialConstantConditional(E);
        return false;
      }
      if (Info.noteFailure()) {
        StmtVisitorTy::Visit(E->getTrueExpr());
        StmtVisitorTy::Visit(E->getFalseExpr());
      }
      return false;
    }

    Expr *EvalExpr = BoolResult ? E->getTrueExpr() : E->getFalseExpr();
    return StmtVisitorTy::Visit(EvalExpr);
  }

protected:
  EvalInfo &Info;
  typedef ConstStmtVisitor<Derived, bool> StmtVisitorTy;
  typedef ExprEvaluatorBase ExprEvaluatorBaseTy;

  OptionalDiagnostic CCEDiag(const Expr *E, diag::kind D) {
    return Info.CCEDiag(E, D);
  }

  bool ZeroInitialization(const Expr *E) { return Error(E); }

public:
  ExprEvaluatorBase(EvalInfo &Info) : Info(Info) {}

  EvalInfo &getEvalInfo() { return Info; }

  /// Report an evaluation error. This should only be called when an error is
  /// first discovered. When propagating an error, just return false.
  bool Error(const Expr *E, diag::kind D) {
    Info.FFDiag(E, D);
    return false;
  }
  bool Error(const Expr *E) {
    return Error(E, diag::note_invalid_subexpr_in_const_expr);
  }

  bool VisitStmt(const Stmt *) {
    llvm_unreachable("Expression evaluator should not be called on stmts");
  }
  bool VisitExpr(const Expr *E) {
    return Error(E);
  }

  bool VisitConstantExpr(const ConstantExpr *E)
    { return StmtVisitorTy::Visit(E->getSubExpr()); }
  bool VisitParenExpr(const ParenExpr *E)
    { return StmtVisitorTy::Visit(E->getSubExpr()); }
  bool VisitUnaryExtension(const UnaryOperator *E)
    { return StmtVisitorTy::Visit(E->getSubExpr()); }
  bool VisitUnaryPlus(const UnaryOperator *E)
    { return StmtVisitorTy::Visit(E->getSubExpr()); }
  bool VisitChooseExpr(const ChooseExpr *E)
    { return StmtVisitorTy::Visit(E->getChosenSubExpr()); }
  bool VisitGenericSelectionExpr(const GenericSelectionExpr *E)
    { return StmtVisitorTy::Visit(E->getResultExpr()); }
  bool VisitSubstNonTypeTemplateParmExpr(const SubstNonTypeTemplateParmExpr *E)
    { return StmtVisitorTy::Visit(E->getReplacement()); }
  bool VisitCXXDefaultArgExpr(const CXXDefaultArgExpr *E) {
    TempVersionRAII RAII(*Info.CurrentCall);
    SourceLocExprScopeGuard Guard(E, Info.CurrentCall->CurSourceLocExprScope);
    return StmtVisitorTy::Visit(E->getExpr());
  }
  bool VisitCXXDefaultInitExpr(const CXXDefaultInitExpr *E) {
    TempVersionRAII RAII(*Info.CurrentCall);
    // The initializer may not have been parsed yet, or might be erroneous.
    if (!E->getExpr())
      return Error(E);
    SourceLocExprScopeGuard Guard(E, Info.CurrentCall->CurSourceLocExprScope);
    return StmtVisitorTy::Visit(E->getExpr());
  }

  // We cannot create any objects for which cleanups are required, so there is
  // nothing to do here; all cleanups must come from unevaluated subexpressions.
  bool VisitExprWithCleanups(const ExprWithCleanups *E)
    { return StmtVisitorTy::Visit(E->getSubExpr()); }

  bool VisitCXXReinterpretCastExpr(const CXXReinterpretCastExpr *E) {
    CCEDiag(E, diag::note_constexpr_invalid_cast) << 0;
    return static_cast<Derived*>(this)->VisitCastExpr(E);
  }
  bool VisitCXXDynamicCastExpr(const CXXDynamicCastExpr *E) {
    if (!Info.Ctx.getLangOpts().CPlusPlus2a)
      CCEDiag(E, diag::note_constexpr_invalid_cast) << 1;
    return static_cast<Derived*>(this)->VisitCastExpr(E);
  }
  bool VisitBuiltinBitCastExpr(const BuiltinBitCastExpr *E) {
    return static_cast<Derived*>(this)->VisitCastExpr(E);
  }

  bool VisitBinaryOperator(const BinaryOperator *E) {
    switch (E->getOpcode()) {
    default:
      return Error(E);

    case BO_Comma:
      VisitIgnoredValue(E->getLHS());
      return StmtVisitorTy::Visit(E->getRHS());

    case BO_PtrMemD:
    case BO_PtrMemI: {
      LValue Obj;
      if (!HandleMemberPointerAccess(Info, E, Obj))
        return false;
      APValue Result;
      if (!handleLValueToRValueConversion(Info, E, E->getType(), Obj, Result))
        return false;
      return DerivedSuccess(Result, E);
    }
    }
  }

  bool VisitBinaryConditionalOperator(const BinaryConditionalOperator *E) {
    // Evaluate and cache the common expression. We treat it as a temporary,
    // even though it's not quite the same thing.
    if (!Evaluate(Info.CurrentCall->createTemporary(E->getOpaqueValue(), false),
                  Info, E->getCommon()))
      return false;

    return HandleConditionalOperator(E);
  }

  bool VisitConditionalOperator(const ConditionalOperator *E) {
    bool IsBcpCall = false;
    // If the condition (ignoring parens) is a __builtin_constant_p call,
    // the result is a constant expression if it can be folded without
    // side-effects. This is an important GNU extension. See GCC PR38377
    // for discussion.
    if (const CallExpr *CallCE =
          dyn_cast<CallExpr>(E->getCond()->IgnoreParenCasts()))
      if (CallCE->getBuiltinCallee() == Builtin::BI__builtin_constant_p)
        IsBcpCall = true;

    // Always assume __builtin_constant_p(...) ? ... : ... is a potential
    // constant expression; we can't check whether it's potentially foldable.
    if (Info.checkingPotentialConstantExpression() && IsBcpCall)
      return false;

    FoldConstant Fold(Info, IsBcpCall);
    if (!HandleConditionalOperator(E)) {
      Fold.keepDiagnostics();
      return false;
    }

    return true;
  }

  bool VisitOpaqueValueExpr(const OpaqueValueExpr *E) {
    if (APValue *Value = Info.CurrentCall->getCurrentTemporary(E))
      return DerivedSuccess(*Value, E);

    const Expr *Source = E->getSourceExpr();
    if (!Source)
      return Error(E);
    if (Source == E) { // sanity checking.
      assert(0 && "OpaqueValueExpr recursively refers to itself");
      return Error(E);
    }
    return StmtVisitorTy::Visit(Source);
  }

  bool VisitCallExpr(const CallExpr *E) {
    APValue Result;
    if (!handleCallExpr(E, Result, nullptr))
      return false;
    return DerivedSuccess(Result, E);
  }

  bool handleCallExpr(const CallExpr *E, APValue &Result,
                     const LValue *ResultSlot) {
    const Expr *Callee = E->getCallee()->IgnoreParens();
    QualType CalleeType = Callee->getType();

    const FunctionDecl *FD = nullptr;
    LValue *This = nullptr, ThisVal;
    auto Args = llvm::makeArrayRef(E->getArgs(), E->getNumArgs());
    bool HasQualifier = false;

    // Extract function decl and 'this' pointer from the callee.
    if (CalleeType->isSpecificBuiltinType(BuiltinType::BoundMember)) {
      const CXXMethodDecl *Member = nullptr;
      if (const MemberExpr *ME = dyn_cast<MemberExpr>(Callee)) {
        // Explicit bound member calls, such as x.f() or p->g();
        if (!EvaluateObjectArgument(Info, ME->getBase(), ThisVal))
          return false;
        Member = dyn_cast<CXXMethodDecl>(ME->getMemberDecl());
        if (!Member)
          return Error(Callee);
        This = &ThisVal;
        HasQualifier = ME->hasQualifier();
      } else if (const BinaryOperator *BE = dyn_cast<BinaryOperator>(Callee)) {
        // Indirect bound member calls ('.*' or '->*').
        Member = dyn_cast_or_null<CXXMethodDecl>(
            HandleMemberPointerAccess(Info, BE, ThisVal, false));
        if (!Member)
          return Error(Callee);
        This = &ThisVal;
      } else
        return Error(Callee);
      FD = Member;
    } else if (CalleeType->isFunctionPointerType()) {
      LValue Call;
      if (!EvaluatePointer(Callee, Call, Info))
        return false;

      if (!Call.getLValueOffset().isZero())
        return Error(Callee);
      FD = dyn_cast_or_null<FunctionDecl>(
                             Call.getLValueBase().dyn_cast<const ValueDecl*>());
      if (!FD)
        return Error(Callee);
      // Don't call function pointers which have been cast to some other type.
      // Per DR (no number yet), the caller and callee can differ in noexcept.
      if (!Info.Ctx.hasSameFunctionTypeIgnoringExceptionSpec(
        CalleeType->getPointeeType(), FD->getType())) {
        return Error(E);
      }

      // Overloaded operator calls to member functions are represented as normal
      // calls with '*this' as the first argument.
      const CXXMethodDecl *MD = dyn_cast<CXXMethodDecl>(FD);
      if (MD && !MD->isStatic()) {
        // FIXME: When selecting an implicit conversion for an overloaded
        // operator delete, we sometimes try to evaluate calls to conversion
        // operators without a 'this' parameter!
        if (Args.empty())
          return Error(E);

        if (!EvaluateObjectArgument(Info, Args[0], ThisVal))
          return false;
        This = &ThisVal;
        Args = Args.slice(1);
      } else if (MD && MD->isLambdaStaticInvoker()) {
        // Map the static invoker for the lambda back to the call operator.
        // Conveniently, we don't have to slice out the 'this' argument (as is
        // being done for the non-static case), since a static member function
        // doesn't have an implicit argument passed in.
        const CXXRecordDecl *ClosureClass = MD->getParent();
        assert(
            ClosureClass->captures_begin() == ClosureClass->captures_end() &&
            "Number of captures must be zero for conversion to function-ptr");

        const CXXMethodDecl *LambdaCallOp =
            ClosureClass->getLambdaCallOperator();

        // Set 'FD', the function that will be called below, to the call
        // operator.  If the closure object represents a generic lambda, find
        // the corresponding specialization of the call operator.

        if (ClosureClass->isGenericLambda()) {
          assert(MD->isFunctionTemplateSpecialization() &&
                 "A generic lambda's static-invoker function must be a "
                 "template specialization");
          const TemplateArgumentList *TAL = MD->getTemplateSpecializationArgs();
          FunctionTemplateDecl *CallOpTemplate =
              LambdaCallOp->getDescribedFunctionTemplate();
          void *InsertPos = nullptr;
          FunctionDecl *CorrespondingCallOpSpecialization =
              CallOpTemplate->findSpecialization(TAL->asArray(), InsertPos);
          assert(CorrespondingCallOpSpecialization &&
                 "We must always have a function call operator specialization "
                 "that corresponds to our static invoker specialization");
          FD = cast<CXXMethodDecl>(CorrespondingCallOpSpecialization);
        } else
          FD = LambdaCallOp;
      }
    } else
      return Error(E);

    SmallVector<QualType, 4> CovariantAdjustmentPath;
    if (This) {
      auto *NamedMember = dyn_cast<CXXMethodDecl>(FD);
      if (NamedMember && NamedMember->isVirtual() && !HasQualifier) {
        // Perform virtual dispatch, if necessary.
        FD = HandleVirtualDispatch(Info, E, *This, NamedMember,
                                   CovariantAdjustmentPath);
        if (!FD)
          return false;
      } else {
        // Check that the 'this' pointer points to an object of the right type.
        if (!checkNonVirtualMemberCallThisPointer(Info, E, *This))
          return false;
      }
    }

    const FunctionDecl *Definition = nullptr;
    Stmt *Body = FD->getBody(Definition);

    if (!CheckConstexprFunction(Info, E->getExprLoc(), FD, Definition, Body) ||
        !HandleFunctionCall(E->getExprLoc(), Definition, This, Args, Body, Info,
                            Result, ResultSlot))
      return false;

    if (!CovariantAdjustmentPath.empty() &&
        !HandleCovariantReturnAdjustment(Info, E, Result,
                                         CovariantAdjustmentPath))
      return false;

    return true;
  }

  bool VisitCompoundLiteralExpr(const CompoundLiteralExpr *E) {
    return StmtVisitorTy::Visit(E->getInitializer());
  }
  bool VisitInitListExpr(const InitListExpr *E) {
    if (E->getNumInits() == 0)
      return DerivedZeroInitialization(E);
    if (E->getNumInits() == 1)
      return StmtVisitorTy::Visit(E->getInit(0));
    return Error(E);
  }
  bool VisitImplicitValueInitExpr(const ImplicitValueInitExpr *E) {
    return DerivedZeroInitialization(E);
  }
  bool VisitCXXScalarValueInitExpr(const CXXScalarValueInitExpr *E) {
    return DerivedZeroInitialization(E);
  }
  bool VisitCXXNullPtrLiteralExpr(const CXXNullPtrLiteralExpr *E) {
    return DerivedZeroInitialization(E);
  }

  /// A member expression where the object is a prvalue is itself a prvalue.
  bool VisitMemberExpr(const MemberExpr *E) {
    assert(!Info.Ctx.getLangOpts().CPlusPlus11 &&
           "missing temporary materialization conversion");
    assert(!E->isArrow() && "missing call to bound member function?");

    APValue Val;
    if (!Evaluate(Val, Info, E->getBase()))
      return false;

    QualType BaseTy = E->getBase()->getType();

    const FieldDecl *FD = dyn_cast<FieldDecl>(E->getMemberDecl());
    if (!FD) return Error(E);
    assert(!FD->getType()->isReferenceType() && "prvalue reference?");
    assert(BaseTy->castAs<RecordType>()->getDecl()->getCanonicalDecl() ==
           FD->getParent()->getCanonicalDecl() && "record / field mismatch");

    // Note: there is no lvalue base here. But this case should only ever
    // happen in C or in C++98, where we cannot be evaluating a constexpr
    // constructor, which is the only case the base matters.
    CompleteObject Obj(APValue::LValueBase(), &Val, BaseTy);
    SubobjectDesignator Designator(BaseTy);
    Designator.addDeclUnchecked(FD);

    APValue Result;
    return extractSubobject(Info, E, Obj, Designator, Result) &&
           DerivedSuccess(Result, E);
  }

  bool VisitCastExpr(const CastExpr *E) {
    switch (E->getCastKind()) {
    default:
      break;

    case CK_AtomicToNonAtomic: {
      APValue AtomicVal;
      // This does not need to be done in place even for class/array types:
      // atomic-to-non-atomic conversion implies copying the object
      // representation.
      if (!Evaluate(AtomicVal, Info, E->getSubExpr()))
        return false;
      return DerivedSuccess(AtomicVal, E);
    }

    case CK_NoOp:
    case CK_UserDefinedConversion:
      return StmtVisitorTy::Visit(E->getSubExpr());

    case CK_LValueToRValue: {
      LValue LVal;
      if (!EvaluateLValue(E->getSubExpr(), LVal, Info))
        return false;
      APValue RVal;
      // Note, we use the subexpression's type in order to retain cv-qualifiers.
      if (!handleLValueToRValueConversion(Info, E, E->getSubExpr()->getType(),
                                          LVal, RVal))
        return false;
      return DerivedSuccess(RVal, E);
    }
    case CK_LValueToRValueBitCast: {
      APValue DestValue, SourceValue;
      if (!Evaluate(SourceValue, Info, E->getSubExpr()))
        return false;
      if (!handleLValueToRValueBitCast(Info, DestValue, SourceValue, E))
        return false;
      return DerivedSuccess(DestValue, E);
    }
    }

    return Error(E);
  }

  bool VisitUnaryPostInc(const UnaryOperator *UO) {
    return VisitUnaryPostIncDec(UO);
  }
  bool VisitUnaryPostDec(const UnaryOperator *UO) {
    return VisitUnaryPostIncDec(UO);
  }
  bool VisitUnaryPostIncDec(const UnaryOperator *UO) {
    if (!Info.getLangOpts().CPlusPlus14 && !Info.keepEvaluatingAfterFailure())
      return Error(UO);

    LValue LVal;
    if (!EvaluateLValue(UO->getSubExpr(), LVal, Info))
      return false;
    APValue RVal;
    if (!handleIncDec(this->Info, UO, LVal, UO->getSubExpr()->getType(),
                      UO->isIncrementOp(), &RVal))
      return false;
    return DerivedSuccess(RVal, UO);
  }

  bool VisitStmtExpr(const StmtExpr *E) {
    // We will have checked the full-expressions inside the statement expression
    // when they were completed, and don't need to check them again now.
    if (Info.checkingForOverflow())
      return Error(E);

    BlockScopeRAII Scope(Info);
    const CompoundStmt *CS = E->getSubStmt();
    if (CS->body_empty())
      return true;

    for (CompoundStmt::const_body_iterator BI = CS->body_begin(),
                                           BE = CS->body_end();
         /**/; ++BI) {
      if (BI + 1 == BE) {
        const Expr *FinalExpr = dyn_cast<Expr>(*BI);
        if (!FinalExpr) {
          Info.FFDiag((*BI)->getBeginLoc(),
                      diag::note_constexpr_stmt_expr_unsupported);
          return false;
        }
        return this->Visit(FinalExpr);
      }

      APValue ReturnValue;
      StmtResult Result = { ReturnValue, nullptr };
      EvalStmtResult ESR = EvaluateStmt(Result, Info, *BI);
      if (ESR != ESR_Succeeded) {
        // FIXME: If the statement-expression terminated due to 'return',
        // 'break', or 'continue', it would be nice to propagate that to
        // the outer statement evaluation rather than bailing out.
        if (ESR != ESR_Failed)
          Info.FFDiag((*BI)->getBeginLoc(),
                      diag::note_constexpr_stmt_expr_unsupported);
        return false;
      }
    }

    llvm_unreachable("Return from function from the loop above.");
  }

  /// Visit a value which is evaluated, but whose value is ignored.
  void VisitIgnoredValue(const Expr *E) {
    EvaluateIgnoredValue(Info, E);
  }

  /// Potentially visit a MemberExpr's base expression.
  void VisitIgnoredBaseExpression(const Expr *E) {
    // While MSVC doesn't evaluate the base expression, it does diagnose the
    // presence of side-effecting behavior.
    if (Info.getLangOpts().MSVCCompat && !E->HasSideEffects(Info.Ctx))
      return;
    VisitIgnoredValue(E);
  }
};

} // namespace

//===----------------------------------------------------------------------===//
// Common base class for lvalue and temporary evaluation.
//===----------------------------------------------------------------------===//
namespace {
template<class Derived>
class LValueExprEvaluatorBase
  : public ExprEvaluatorBase<Derived> {
protected:
  LValue &Result;
  bool InvalidBaseOK;
  typedef LValueExprEvaluatorBase LValueExprEvaluatorBaseTy;
  typedef ExprEvaluatorBase<Derived> ExprEvaluatorBaseTy;

  bool Success(APValue::LValueBase B) {
    Result.set(B);
    return true;
  }

  bool evaluatePointer(const Expr *E, LValue &Result) {
    return EvaluatePointer(E, Result, this->Info, InvalidBaseOK);
  }

public:
  LValueExprEvaluatorBase(EvalInfo &Info, LValue &Result, bool InvalidBaseOK)
      : ExprEvaluatorBaseTy(Info), Result(Result),
        InvalidBaseOK(InvalidBaseOK) {}

  bool Success(const APValue &V, const Expr *E) {
    Result.setFrom(this->Info.Ctx, V);
    return true;
  }

  bool VisitMemberExpr(const MemberExpr *E) {
    // Handle non-static data members.
    QualType BaseTy;
    bool EvalOK;
    if (E->isArrow()) {
      EvalOK = evaluatePointer(E->getBase(), Result);
      BaseTy = E->getBase()->getType()->castAs<PointerType>()->getPointeeType();
    } else if (E->getBase()->isRValue()) {
      assert(E->getBase()->getType()->isRecordType());
      EvalOK = EvaluateTemporary(E->getBase(), Result, this->Info);
      BaseTy = E->getBase()->getType();
    } else {
      EvalOK = this->Visit(E->getBase());
      BaseTy = E->getBase()->getType();
    }
    if (!EvalOK) {
      if (!InvalidBaseOK)
        return false;
      Result.setInvalid(E);
      return true;
    }

    const ValueDecl *MD = E->getMemberDecl();
    if (const FieldDecl *FD = dyn_cast<FieldDecl>(E->getMemberDecl())) {
      assert(BaseTy->getAs<RecordType>()->getDecl()->getCanonicalDecl() ==
             FD->getParent()->getCanonicalDecl() && "record / field mismatch");
      (void)BaseTy;
      if (!HandleLValueMember(this->Info, E, Result, FD))
        return false;
    } else if (const IndirectFieldDecl *IFD = dyn_cast<IndirectFieldDecl>(MD)) {
      if (!HandleLValueIndirectMember(this->Info, E, Result, IFD))
        return false;
    } else
      return this->Error(E);

    if (MD->getType()->isReferenceType()) {
      APValue RefValue;
      if (!handleLValueToRValueConversion(this->Info, E, MD->getType(), Result,
                                          RefValue))
        return false;
      return Success(RefValue, E);
    }
    return true;
  }

  bool VisitBinaryOperator(const BinaryOperator *E) {
    switch (E->getOpcode()) {
    default:
      return ExprEvaluatorBaseTy::VisitBinaryOperator(E);

    case BO_PtrMemD:
    case BO_PtrMemI:
      return HandleMemberPointerAccess(this->Info, E, Result);
    }
  }

  bool VisitCastExpr(const CastExpr *E) {
    switch (E->getCastKind()) {
    default:
      return ExprEvaluatorBaseTy::VisitCastExpr(E);

    case CK_DerivedToBase:
    case CK_UncheckedDerivedToBase:
      if (!this->Visit(E->getSubExpr()))
        return false;

      // Now figure out the necessary offset to add to the base LV to get from
      // the derived class to the base class.
      return HandleLValueBasePath(this->Info, E, E->getSubExpr()->getType(),
                                  Result);
    }
  }
};
}

//===----------------------------------------------------------------------===//
// LValue Evaluation
//
// This is used for evaluating lvalues (in C and C++), xvalues (in C++11),
// function designators (in C), decl references to void objects (in C), and
// temporaries (if building with -Wno-address-of-temporary).
//
// LValue evaluation produces values comprising a base expression of one of the
// following types:
// - Declarations
//  * VarDecl
//  * FunctionDecl
// - Literals
//  * CompoundLiteralExpr in C (and in global scope in C++)
//  * StringLiteral
//  * PredefinedExpr
//  * ObjCStringLiteralExpr
//  * ObjCEncodeExpr
//  * AddrLabelExpr
//  * BlockExpr
//  * CallExpr for a MakeStringConstant builtin
// - typeid(T) expressions, as TypeInfoLValues
// - Locals and temporaries
//  * MaterializeTemporaryExpr
//  * Any Expr, with a CallIndex indicating the function in which the temporary
//    was evaluated, for cases where the MaterializeTemporaryExpr is missing
//    from the AST (FIXME).
//  * A MaterializeTemporaryExpr that has static storage duration, with no
//    CallIndex, for a lifetime-extended temporary.
// plus an offset in bytes.
//===----------------------------------------------------------------------===//
namespace {
class LValueExprEvaluator
  : public LValueExprEvaluatorBase<LValueExprEvaluator> {
public:
  LValueExprEvaluator(EvalInfo &Info, LValue &Result, bool InvalidBaseOK) :
    LValueExprEvaluatorBaseTy(Info, Result, InvalidBaseOK) {}

  bool VisitVarDecl(const Expr *E, const VarDecl *VD);
  bool VisitUnaryPreIncDec(const UnaryOperator *UO);

  bool VisitDeclRefExpr(const DeclRefExpr *E);
  bool VisitPredefinedExpr(const PredefinedExpr *E) { return Success(E); }
  bool VisitMaterializeTemporaryExpr(const MaterializeTemporaryExpr *E);
  bool VisitCompoundLiteralExpr(const CompoundLiteralExpr *E);
  bool VisitMemberExpr(const MemberExpr *E);
  bool VisitStringLiteral(const StringLiteral *E) { return Success(E); }
  bool VisitObjCEncodeExpr(const ObjCEncodeExpr *E) { return Success(E); }
  bool VisitCXXTypeidExpr(const CXXTypeidExpr *E);
  bool VisitCXXUuidofExpr(const CXXUuidofExpr *E);
  bool VisitArraySubscriptExpr(const ArraySubscriptExpr *E);
  bool VisitUnaryDeref(const UnaryOperator *E);
  bool VisitUnaryReal(const UnaryOperator *E);
  bool VisitUnaryImag(const UnaryOperator *E);
  bool VisitUnaryPreInc(const UnaryOperator *UO) {
    return VisitUnaryPreIncDec(UO);
  }
  bool VisitUnaryPreDec(const UnaryOperator *UO) {
    return VisitUnaryPreIncDec(UO);
  }
  bool VisitBinAssign(const BinaryOperator *BO);
  bool VisitCompoundAssignOperator(const CompoundAssignOperator *CAO);

  bool VisitCastExpr(const CastExpr *E) {
    switch (E->getCastKind()) {
    default:
      return LValueExprEvaluatorBaseTy::VisitCastExpr(E);

    case CK_LValueBitCast:
      this->CCEDiag(E, diag::note_constexpr_invalid_cast) << 2;
      if (!Visit(E->getSubExpr()))
        return false;
      Result.Designator.setInvalid();
      return true;

    case CK_BaseToDerived:
      if (!Visit(E->getSubExpr()))
        return false;
      return HandleBaseToDerivedCast(Info, E, Result);

    case CK_Dynamic:
      if (!Visit(E->getSubExpr()))
        return false;
      return HandleDynamicCast(Info, cast<ExplicitCastExpr>(E), Result);
    }
  }

  bool VisitCHKCBindTemporaryExpr(const CHKCBindTemporaryExpr *E);
};
} // end anonymous namespace

/// Evaluate an expression as an lvalue. This can be legitimately called on
/// expressions which are not glvalues, in three cases:
///  * function designators in C, and
///  * "extern void" objects
///  * @selector() expressions in Objective-C
static bool EvaluateLValue(const Expr *E, LValue &Result, EvalInfo &Info,
                           bool InvalidBaseOK) {
  assert(E->isGLValue() || E->getType()->isFunctionType() ||
         E->getType()->isVoidType() || isa<ObjCSelectorExpr>(E));
  return LValueExprEvaluator(Info, Result, InvalidBaseOK).Visit(E);
}

bool LValueExprEvaluator::VisitDeclRefExpr(const DeclRefExpr *E) {
  if (const FunctionDecl *FD = dyn_cast<FunctionDecl>(E->getDecl()))
    return Success(FD);
  if (const VarDecl *VD = dyn_cast<VarDecl>(E->getDecl()))
    return VisitVarDecl(E, VD);
  if (const BindingDecl *BD = dyn_cast<BindingDecl>(E->getDecl()))
    return Visit(BD->getBinding());
  return Error(E);
}


bool LValueExprEvaluator::VisitVarDecl(const Expr *E, const VarDecl *VD) {

  // If we are within a lambda's call operator, check whether the 'VD' referred
  // to within 'E' actually represents a lambda-capture that maps to a
  // data-member/field within the closure object, and if so, evaluate to the
  // field or what the field refers to.
  if (Info.CurrentCall && isLambdaCallOperator(Info.CurrentCall->Callee) &&
      isa<DeclRefExpr>(E) &&
      cast<DeclRefExpr>(E)->refersToEnclosingVariableOrCapture()) {
    // We don't always have a complete capture-map when checking or inferring if
    // the function call operator meets the requirements of a constexpr function
    // - but we don't need to evaluate the captures to determine constexprness
    // (dcl.constexpr C++17).
    if (Info.checkingPotentialConstantExpression())
      return false;

    if (auto *FD = Info.CurrentCall->LambdaCaptureFields.lookup(VD)) {
      // Start with 'Result' referring to the complete closure object...
      Result = *Info.CurrentCall->This;
      // ... then update it to refer to the field of the closure object
      // that represents the capture.
      if (!HandleLValueMember(Info, E, Result, FD))
        return false;
      // And if the field is of reference type, update 'Result' to refer to what
      // the field refers to.
      if (FD->getType()->isReferenceType()) {
        APValue RVal;
        if (!handleLValueToRValueConversion(Info, E, FD->getType(), Result,
                                            RVal))
          return false;
        Result.setFrom(Info.Ctx, RVal);
      }
      return true;
    }
  }
  CallStackFrame *Frame = nullptr;
  if (VD->hasLocalStorage() && Info.CurrentCall->Index > 1) {
    // Only if a local variable was declared in the function currently being
    // evaluated, do we expect to be able to find its value in the current
    // frame. (Otherwise it was likely declared in an enclosing context and
    // could either have a valid evaluatable value (for e.g. a constexpr
    // variable) or be ill-formed (and trigger an appropriate evaluation
    // diagnostic)).
    if (Info.CurrentCall->Callee &&
        Info.CurrentCall->Callee->Equals(VD->getDeclContext())) {
      Frame = Info.CurrentCall;
    }
  }

  if (!VD->getType()->isReferenceType()) {
    if (Frame) {
      Result.set({VD, Frame->Index,
                  Info.CurrentCall->getCurrentTemporaryVersion(VD)});
      return true;
    }
    return Success(VD);
  }

  APValue *V;
  if (!evaluateVarDeclInit(Info, E, VD, Frame, V, nullptr))
    return false;
  if (!V->hasValue()) {
    // FIXME: Is it possible for V to be indeterminate here? If so, we should
    // adjust the diagnostic to say that.
    if (!Info.checkingPotentialConstantExpression())
      Info.FFDiag(E, diag::note_constexpr_use_uninit_reference);
    return false;
  }
  return Success(*V, E);
}

bool LValueExprEvaluator::VisitMaterializeTemporaryExpr(
    const MaterializeTemporaryExpr *E) {
  // Walk through the expression to find the materialized temporary itself.
  SmallVector<const Expr *, 2> CommaLHSs;
  SmallVector<SubobjectAdjustment, 2> Adjustments;
  const Expr *Inner = E->GetTemporaryExpr()->
      skipRValueSubobjectAdjustments(CommaLHSs, Adjustments);

  // If we passed any comma operators, evaluate their LHSs.
  for (unsigned I = 0, N = CommaLHSs.size(); I != N; ++I)
    if (!EvaluateIgnoredValue(Info, CommaLHSs[I]))
      return false;

  // A materialized temporary with static storage duration can appear within the
  // result of a constant expression evaluation, so we need to preserve its
  // value for use outside this evaluation.
  APValue *Value;
  if (E->getStorageDuration() == SD_Static) {
    Value = Info.Ctx.getMaterializedTemporaryValue(E, true);
    *Value = APValue();
    Result.set(E);
  } else {
    Value = &createTemporary(E, E->getStorageDuration() == SD_Automatic, Result,
                             *Info.CurrentCall);
  }

  QualType Type = Inner->getType();

  // Materialize the temporary itself.
  if (!EvaluateInPlace(*Value, Info, Result, Inner) ||
      (E->getStorageDuration() == SD_Static &&
       !CheckConstantExpression(Info, E->getExprLoc(), Type, *Value))) {
    *Value = APValue();
    return false;
  }

  // Adjust our lvalue to refer to the desired subobject.
  for (unsigned I = Adjustments.size(); I != 0; /**/) {
    --I;
    switch (Adjustments[I].Kind) {
    case SubobjectAdjustment::DerivedToBaseAdjustment:
      if (!HandleLValueBasePath(Info, Adjustments[I].DerivedToBase.BasePath,
                                Type, Result))
        return false;
      Type = Adjustments[I].DerivedToBase.BasePath->getType();
      break;

    case SubobjectAdjustment::FieldAdjustment:
      if (!HandleLValueMember(Info, E, Result, Adjustments[I].Field))
        return false;
      Type = Adjustments[I].Field->getType();
      break;

    case SubobjectAdjustment::MemberPointerAdjustment:
      if (!HandleMemberPointerAccess(this->Info, Type, Result,
                                     Adjustments[I].Ptr.RHS))
        return false;
      Type = Adjustments[I].Ptr.MPT->getPointeeType();
      break;
    }
  }

  return true;
}

bool
LValueExprEvaluator::VisitCompoundLiteralExpr(const CompoundLiteralExpr *E) {
  assert((!Info.getLangOpts().CPlusPlus || E->isFileScope()) &&
         "lvalue compound literal in c++?");
  // Defer visiting the literal until the lvalue-to-rvalue conversion. We can
  // only see this when folding in C, so there's no standard to follow here.
  return Success(E);
}

bool LValueExprEvaluator::VisitCXXTypeidExpr(const CXXTypeidExpr *E) {
  TypeInfoLValue TypeInfo;

  if (!E->isPotentiallyEvaluated()) {
    if (E->isTypeOperand())
      TypeInfo = TypeInfoLValue(E->getTypeOperand(Info.Ctx).getTypePtr());
    else
      TypeInfo = TypeInfoLValue(E->getExprOperand()->getType().getTypePtr());
  } else {
    if (!Info.Ctx.getLangOpts().CPlusPlus2a) {
      Info.CCEDiag(E, diag::note_constexpr_typeid_polymorphic)
        << E->getExprOperand()->getType()
        << E->getExprOperand()->getSourceRange();
    }

    if (!Visit(E->getExprOperand()))
      return false;

    Optional<DynamicType> DynType =
        ComputeDynamicType(Info, E, Result, AK_TypeId);
    if (!DynType)
      return false;

    TypeInfo =
        TypeInfoLValue(Info.Ctx.getRecordType(DynType->Type).getTypePtr());
  }

  return Success(APValue::LValueBase::getTypeInfo(TypeInfo, E->getType()));
}

bool LValueExprEvaluator::VisitCXXUuidofExpr(const CXXUuidofExpr *E) {
  return Success(E);
}

bool LValueExprEvaluator::VisitMemberExpr(const MemberExpr *E) {
  // Handle static data members.
  if (const VarDecl *VD = dyn_cast<VarDecl>(E->getMemberDecl())) {
    VisitIgnoredBaseExpression(E->getBase());
    return VisitVarDecl(E, VD);
  }

  // Handle static member functions.
  if (const CXXMethodDecl *MD = dyn_cast<CXXMethodDecl>(E->getMemberDecl())) {
    if (MD->isStatic()) {
      VisitIgnoredBaseExpression(E->getBase());
      return Success(MD);
    }
  }

  // Handle non-static data members.
  return LValueExprEvaluatorBaseTy::VisitMemberExpr(E);
}

bool LValueExprEvaluator::VisitArraySubscriptExpr(const ArraySubscriptExpr *E) {
  // FIXME: Deal with vectors as array subscript bases.
  if (E->getBase()->getType()->isVectorType())
    return Error(E);

  bool Success = true;
  if (!evaluatePointer(E->getBase(), Result)) {
    if (!Info.noteFailure())
      return false;
    Success = false;
  }

  APSInt Index;
  if (!EvaluateInteger(E->getIdx(), Index, Info))
    return false;

  return Success &&
         HandleLValueArrayAdjustment(Info, E, Result, E->getType(), Index);
}

bool LValueExprEvaluator::VisitUnaryDeref(const UnaryOperator *E) {
  return evaluatePointer(E->getSubExpr(), Result);
}

bool LValueExprEvaluator::VisitUnaryReal(const UnaryOperator *E) {
  if (!Visit(E->getSubExpr()))
    return false;
  // __real is a no-op on scalar lvalues.
  if (E->getSubExpr()->getType()->isAnyComplexType())
    HandleLValueComplexElement(Info, E, Result, E->getType(), false);
  return true;
}

bool LValueExprEvaluator::VisitUnaryImag(const UnaryOperator *E) {
  assert(E->getSubExpr()->getType()->isAnyComplexType() &&
         "lvalue __imag__ on scalar?");
  if (!Visit(E->getSubExpr()))
    return false;
  HandleLValueComplexElement(Info, E, Result, E->getType(), true);
  return true;
}

bool LValueExprEvaluator::VisitUnaryPreIncDec(const UnaryOperator *UO) {
  if (!Info.getLangOpts().CPlusPlus14 && !Info.keepEvaluatingAfterFailure())
    return Error(UO);

  if (!this->Visit(UO->getSubExpr()))
    return false;

  return handleIncDec(
      this->Info, UO, Result, UO->getSubExpr()->getType(),
      UO->isIncrementOp(), nullptr);
}

bool LValueExprEvaluator::VisitCompoundAssignOperator(
    const CompoundAssignOperator *CAO) {
  if (!Info.getLangOpts().CPlusPlus14 && !Info.keepEvaluatingAfterFailure())
    return Error(CAO);

  APValue RHS;

  // The overall lvalue result is the result of evaluating the LHS.
  if (!this->Visit(CAO->getLHS())) {
    if (Info.noteFailure())
      Evaluate(RHS, this->Info, CAO->getRHS());
    return false;
  }

  if (!Evaluate(RHS, this->Info, CAO->getRHS()))
    return false;

  return handleCompoundAssignment(
      this->Info, CAO,
      Result, CAO->getLHS()->getType(), CAO->getComputationLHSType(),
      CAO->getOpForCompoundAssignment(CAO->getOpcode()), RHS);
}

bool LValueExprEvaluator::VisitBinAssign(const BinaryOperator *E) {
  if (!Info.getLangOpts().CPlusPlus14 && !Info.keepEvaluatingAfterFailure())
    return Error(E);

  APValue NewVal;

  if (!this->Visit(E->getLHS())) {
    if (Info.noteFailure())
      Evaluate(NewVal, this->Info, E->getRHS());
    return false;
  }

  if (!Evaluate(NewVal, this->Info, E->getRHS()))
    return false;

  if (Info.getLangOpts().CPlusPlus2a &&
      !HandleUnionActiveMemberChange(Info, E->getLHS(), Result))
    return false;

  return handleAssignment(this->Info, E, Result, E->getLHS()->getType(),
                          NewVal);
}

bool LValueExprEvaluator::VisitCHKCBindTemporaryExpr(
  const CHKCBindTemporaryExpr *E) {
  return Visit(E->getSubExpr());
}

//===----------------------------------------------------------------------===//
// Pointer Evaluation
//===----------------------------------------------------------------------===//

/// Attempts to compute the number of bytes available at the pointer
/// returned by a function with the alloc_size attribute. Returns true if we
/// were successful. Places an unsigned number into `Result`.
///
/// This expects the given CallExpr to be a call to a function with an
/// alloc_size attribute.
static bool getBytesReturnedByAllocSizeCall(const ASTContext &Ctx,
                                            const CallExpr *Call,
                                            llvm::APInt &Result) {
  const AllocSizeAttr *AllocSize = getAllocSizeAttr(Call);

  assert(AllocSize && AllocSize->getElemSizeParam().isValid());
  unsigned SizeArgNo = AllocSize->getElemSizeParam().getASTIndex();
  unsigned BitsInSizeT = Ctx.getTypeSize(Ctx.getSizeType());
  if (Call->getNumArgs() <= SizeArgNo)
    return false;

  auto EvaluateAsSizeT = [&](const Expr *E, APSInt &Into) {
    Expr::EvalResult ExprResult;
    if (!E->EvaluateAsInt(ExprResult, Ctx, Expr::SE_AllowSideEffects))
      return false;
    Into = ExprResult.Val.getInt();
    if (Into.isNegative() || !Into.isIntN(BitsInSizeT))
      return false;
    Into = Into.zextOrSelf(BitsInSizeT);
    return true;
  };

  APSInt SizeOfElem;
  if (!EvaluateAsSizeT(Call->getArg(SizeArgNo), SizeOfElem))
    return false;

  if (!AllocSize->getNumElemsParam().isValid()) {
    Result = std::move(SizeOfElem);
    return true;
  }

  APSInt NumberOfElems;
  unsigned NumArgNo = AllocSize->getNumElemsParam().getASTIndex();
  if (!EvaluateAsSizeT(Call->getArg(NumArgNo), NumberOfElems))
    return false;

  bool Overflow;
  llvm::APInt BytesAvailable = SizeOfElem.umul_ov(NumberOfElems, Overflow);
  if (Overflow)
    return false;

  Result = std::move(BytesAvailable);
  return true;
}

/// Convenience function. LVal's base must be a call to an alloc_size
/// function.
static bool getBytesReturnedByAllocSizeCall(const ASTContext &Ctx,
                                            const LValue &LVal,
                                            llvm::APInt &Result) {
  assert(isBaseAnAllocSizeCall(LVal.getLValueBase()) &&
         "Can't get the size of a non alloc_size function");
  const auto *Base = LVal.getLValueBase().get<const Expr *>();
  const CallExpr *CE = tryUnwrapAllocSizeCall(Base);
  return getBytesReturnedByAllocSizeCall(Ctx, CE, Result);
}

/// Attempts to evaluate the given LValueBase as the result of a call to
/// a function with the alloc_size attribute. If it was possible to do so, this
/// function will return true, make Result's Base point to said function call,
/// and mark Result's Base as invalid.
static bool evaluateLValueAsAllocSize(EvalInfo &Info, APValue::LValueBase Base,
                                      LValue &Result) {
  if (Base.isNull())
    return false;

  // Because we do no form of static analysis, we only support const variables.
  //
  // Additionally, we can't support parameters, nor can we support static
  // variables (in the latter case, use-before-assign isn't UB; in the former,
  // we have no clue what they'll be assigned to).
  const auto *VD =
      dyn_cast_or_null<VarDecl>(Base.dyn_cast<const ValueDecl *>());
  if (!VD || !VD->isLocalVarDecl() || !VD->getType().isConstQualified())
    return false;

  const Expr *Init = VD->getAnyInitializer();
  if (!Init)
    return false;

  const Expr *E = Init->IgnoreParens();
  if (!tryUnwrapAllocSizeCall(E))
    return false;

  // Store E instead of E unwrapped so that the type of the LValue's base is
  // what the user wanted.
  Result.setInvalid(E);

  QualType Pointee = E->getType()->castAs<PointerType>()->getPointeeType();
  Result.addUnsizedArray(Info, E, Pointee);
  return true;
}

namespace {
class PointerExprEvaluator
  : public ExprEvaluatorBase<PointerExprEvaluator> {
  LValue &Result;
  bool InvalidBaseOK;

  bool Success(const Expr *E) {
    Result.set(E);
    return true;
  }

  bool evaluateLValue(const Expr *E, LValue &Result) {
    return EvaluateLValue(E, Result, Info, InvalidBaseOK);
  }

  bool evaluatePointer(const Expr *E, LValue &Result) {
    return EvaluatePointer(E, Result, Info, InvalidBaseOK);
  }

  bool visitNonBuiltinCallExpr(const CallExpr *E);
public:

  PointerExprEvaluator(EvalInfo &info, LValue &Result, bool InvalidBaseOK)
      : ExprEvaluatorBaseTy(info), Result(Result),
        InvalidBaseOK(InvalidBaseOK) {}

  bool Success(const APValue &V, const Expr *E) {
    Result.setFrom(Info.Ctx, V);
    return true;
  }
  bool ZeroInitialization(const Expr *E) {
    auto TargetVal = Info.Ctx.getTargetNullPointerValue(E->getType());
    Result.setNull(E->getType(), TargetVal);
    return true;
  }

  bool VisitBinaryOperator(const BinaryOperator *E);
  bool VisitCastExpr(const CastExpr* E);
  bool VisitUnaryAddrOf(const UnaryOperator *E);
  bool VisitObjCStringLiteral(const ObjCStringLiteral *E)
      { return Success(E); }
  bool VisitObjCBoxedExpr(const ObjCBoxedExpr *E) {
    if (E->isExpressibleAsConstantInitializer())
      return Success(E);
    if (Info.noteFailure())
      EvaluateIgnoredValue(Info, E->getSubExpr());
    return Error(E);
  }
  bool VisitAddrLabelExpr(const AddrLabelExpr *E)
      { return Success(E); }
  bool VisitCallExpr(const CallExpr *E);
  bool VisitBuiltinCallExpr(const CallExpr *E, unsigned BuiltinOp);
  bool VisitBlockExpr(const BlockExpr *E) {
    if (!E->getBlockDecl()->hasCaptures())
      return Success(E);
    return Error(E);
  }
  bool VisitCXXThisExpr(const CXXThisExpr *E) {
    // Can't look at 'this' when checking a potential constant expression.
    if (Info.checkingPotentialConstantExpression())
      return false;
    if (!Info.CurrentCall->This) {
      if (Info.getLangOpts().CPlusPlus11)
        Info.FFDiag(E, diag::note_constexpr_this) << E->isImplicit();
      else
        Info.FFDiag(E);
      return false;
    }
    Result = *Info.CurrentCall->This;
    // If we are inside a lambda's call operator, the 'this' expression refers
    // to the enclosing '*this' object (either by value or reference) which is
    // either copied into the closure object's field that represents the '*this'
    // or refers to '*this'.
    if (isLambdaCallOperator(Info.CurrentCall->Callee)) {
      // Update 'Result' to refer to the data member/field of the closure object
      // that represents the '*this' capture.
      if (!HandleLValueMember(Info, E, Result,
                             Info.CurrentCall->LambdaThisCaptureField))
        return false;
      // If we captured '*this' by reference, replace the field with its referent.
      if (Info.CurrentCall->LambdaThisCaptureField->getType()
              ->isPointerType()) {
        APValue RVal;
        if (!handleLValueToRValueConversion(Info, E, E->getType(), Result,
                                            RVal))
          return false;

        Result.setFrom(Info.Ctx, RVal);
      }
    }
    return true;
  }

  bool VisitSourceLocExpr(const SourceLocExpr *E) {
    assert(E->isStringType() && "SourceLocExpr isn't a pointer type?");
    APValue LValResult = E->EvaluateInContext(
        Info.Ctx, Info.CurrentCall->CurSourceLocExprScope.getDefaultExpr());
    Result.setFrom(Info.Ctx, LValResult);
    return true;
  }

  // FIXME: Missing: @protocol, @selector
};
} // end anonymous namespace

static bool EvaluatePointer(const Expr* E, LValue& Result, EvalInfo &Info,
                            bool InvalidBaseOK) {
  assert(E->isRValue() && E->getType()->hasPointerRepresentation());
  return PointerExprEvaluator(Info, Result, InvalidBaseOK).Visit(E);
}

bool PointerExprEvaluator::VisitBinaryOperator(const BinaryOperator *E) {
  if (E->getOpcode() != BO_Add &&
      E->getOpcode() != BO_Sub)
    return ExprEvaluatorBaseTy::VisitBinaryOperator(E);

  const Expr *PExp = E->getLHS();
  const Expr *IExp = E->getRHS();
  if (IExp->getType()->isPointerType())
    std::swap(PExp, IExp);

  bool EvalPtrOK = evaluatePointer(PExp, Result);
  if (!EvalPtrOK && !Info.noteFailure())
    return false;

  llvm::APSInt Offset;
  if (!EvaluateInteger(IExp, Offset, Info) || !EvalPtrOK)
    return false;

  if (E->getOpcode() == BO_Sub)
    negateAsSigned(Offset);

  QualType Pointee = PExp->getType()->castAs<PointerType>()->getPointeeType();
  return HandleLValueArrayAdjustment(Info, E, Result, Pointee, Offset);
}

bool PointerExprEvaluator::VisitUnaryAddrOf(const UnaryOperator *E) {
  return evaluateLValue(E->getSubExpr(), Result);
}

bool PointerExprEvaluator::VisitCastExpr(const CastExpr *E) {
  const Expr *SubExpr = E->getSubExpr();

  switch (E->getCastKind()) {
  default:
    break;
  case CK_BitCast:
  case CK_CPointerToObjCPointerCast:
  case CK_BlockPointerToObjCPointerCast:
  case CK_AnyPointerToBlockPointerCast:
  case CK_AddressSpaceConversion:
    if (!Visit(SubExpr))
      return false;
    // Bitcasts to cv void* are static_casts, not reinterpret_casts, so are
    // permitted in constant expressions in C++11. Bitcasts from cv void* are
    // also static_casts, but we disallow them as a resolution to DR1312.
    if (!E->getType()->isVoidPointerType()) {
      Result.Designator.setInvalid();
      if (SubExpr->getType()->isVoidPointerType())
        CCEDiag(E, diag::note_constexpr_invalid_cast)
          << 3 << SubExpr->getType();
      else
        CCEDiag(E, diag::note_constexpr_invalid_cast) << 2;
    }
    if (E->getCastKind() == CK_AddressSpaceConversion && Result.IsNullPtr)
      ZeroInitialization(E);
    return true;

  case CK_DerivedToBase:
  case CK_UncheckedDerivedToBase:
    if (!evaluatePointer(E->getSubExpr(), Result))
      return false;
    if (!Result.Base && Result.Offset.isZero())
      return true;

    // Now figure out the necessary offset to add to the base LV to get from
    // the derived class to the base class.
    return HandleLValueBasePath(Info, E, E->getSubExpr()->getType()->
                                  castAs<PointerType>()->getPointeeType(),
                                Result);

  case CK_BaseToDerived:
    if (!Visit(E->getSubExpr()))
      return false;
    if (!Result.Base && Result.Offset.isZero())
      return true;
    return HandleBaseToDerivedCast(Info, E, Result);

  case CK_Dynamic:
    if (!Visit(E->getSubExpr()))
      return false;
    return HandleDynamicCast(Info, cast<ExplicitCastExpr>(E), Result);

  case CK_NullToPointer:
    VisitIgnoredValue(E->getSubExpr());
    return ZeroInitialization(E);

  case CK_IntegralToPointer: {
    CCEDiag(E, diag::note_constexpr_invalid_cast) << 2;

    APValue Value;
    if (!EvaluateIntegerOrLValue(SubExpr, Value, Info))
      break;

    if (Value.isInt()) {
      unsigned Size = Info.Ctx.getTypeSize(E->getType());
      uint64_t N = Value.getInt().extOrTrunc(Size).getZExtValue();
      Result.Base = (Expr*)nullptr;
      Result.InvalidBase = false;
      Result.Offset = CharUnits::fromQuantity(N);
      Result.Designator.setInvalid();
      Result.IsNullPtr = false;
      return true;
    } else {
      // Cast is of an lvalue, no need to change value.
      Result.setFrom(Info.Ctx, Value);
      return true;
    }
  }

  case CK_ArrayToPointerDecay: {
    if (SubExpr->isGLValue()) {
      if (!evaluateLValue(SubExpr, Result))
        return false;
    } else {
      APValue &Value = createTemporary(SubExpr, false, Result,
                                       *Info.CurrentCall);
      if (!EvaluateInPlace(Value, Info, Result, SubExpr))
        return false;
    }
    // The result is a pointer to the first element of the array.
    auto *AT = Info.Ctx.getAsArrayType(SubExpr->getType());
    if (auto *CAT = dyn_cast<ConstantArrayType>(AT))
      Result.addArray(Info, E, CAT);
    else
      Result.addUnsizedArray(Info, E, AT->getElementType());
    return true;
  }

  case CK_FunctionToPointerDecay:
    return evaluateLValue(SubExpr, Result);

  case CK_LValueToRValue: {
    LValue LVal;
    if (!evaluateLValue(E->getSubExpr(), LVal))
      return false;

    APValue RVal;
    // Note, we use the subexpression's type in order to retain cv-qualifiers.
    if (!handleLValueToRValueConversion(Info, E, E->getSubExpr()->getType(),
                                        LVal, RVal))
      return InvalidBaseOK &&
             evaluateLValueAsAllocSize(Info, LVal.Base, Result);
    return Success(RVal, E);
  }
  }

  return ExprEvaluatorBaseTy::VisitCastExpr(E);
}

static CharUnits GetAlignOfType(EvalInfo &Info, QualType T,
                                UnaryExprOrTypeTrait ExprKind) {
  // C++ [expr.alignof]p3:
  //     When alignof is applied to a reference type, the result is the
  //     alignment of the referenced type.
  if (const ReferenceType *Ref = T->getAs<ReferenceType>())
    T = Ref->getPointeeType();

  if (T.getQualifiers().hasUnaligned())
    return CharUnits::One();

  const bool AlignOfReturnsPreferred =
      Info.Ctx.getLangOpts().getClangABICompat() <= LangOptions::ClangABI::Ver7;

  // __alignof is defined to return the preferred alignment.
  // Before 8, clang returned the preferred alignment for alignof and _Alignof
  // as well.
  if (ExprKind == UETT_PreferredAlignOf || AlignOfReturnsPreferred)
    return Info.Ctx.toCharUnitsFromBits(
      Info.Ctx.getPreferredTypeAlign(T.getTypePtr()));
  // alignof and _Alignof are defined to return the ABI alignment.
  else if (ExprKind == UETT_AlignOf)
    return Info.Ctx.getTypeAlignInChars(T.getTypePtr());
  else
    llvm_unreachable("GetAlignOfType on a non-alignment ExprKind");
}

static CharUnits GetAlignOfExpr(EvalInfo &Info, const Expr *E,
                                UnaryExprOrTypeTrait ExprKind) {
  E = E->IgnoreParens();

  // The kinds of expressions that we have special-case logic here for
  // should be kept up to date with the special checks for those
  // expressions in Sema.

  // alignof decl is always accepted, even if it doesn't make sense: we default
  // to 1 in those cases.
  if (const DeclRefExpr *DRE = dyn_cast<DeclRefExpr>(E))
    return Info.Ctx.getDeclAlign(DRE->getDecl(),
                                 /*RefAsPointee*/true);

  if (const MemberExpr *ME = dyn_cast<MemberExpr>(E))
    return Info.Ctx.getDeclAlign(ME->getMemberDecl(),
                                 /*RefAsPointee*/true);

  return GetAlignOfType(Info, E->getType(), ExprKind);
}

// To be clear: this happily visits unsupported builtins. Better name welcomed.
bool PointerExprEvaluator::visitNonBuiltinCallExpr(const CallExpr *E) {
  if (ExprEvaluatorBaseTy::VisitCallExpr(E))
    return true;

  if (!(InvalidBaseOK && getAllocSizeAttr(E)))
    return false;

  Result.setInvalid(E);
  QualType PointeeTy = E->getType()->castAs<PointerType>()->getPointeeType();
  Result.addUnsizedArray(Info, E, PointeeTy);
  return true;
}

bool PointerExprEvaluator::VisitCallExpr(const CallExpr *E) {
  if (IsStringLiteralCall(E))
    return Success(E);

  if (unsigned BuiltinOp = E->getBuiltinCallee())
    return VisitBuiltinCallExpr(E, BuiltinOp);

  return visitNonBuiltinCallExpr(E);
}

bool PointerExprEvaluator::VisitBuiltinCallExpr(const CallExpr *E,
                                                unsigned BuiltinOp) {
  switch (BuiltinOp) {
  case Builtin::BI__builtin_addressof:
    return evaluateLValue(E->getArg(0), Result);
  case Builtin::BI__builtin_assume_aligned: {
    // We need to be very careful here because: if the pointer does not have the
    // asserted alignment, then the behavior is undefined, and undefined
    // behavior is non-constant.
    if (!evaluatePointer(E->getArg(0), Result))
      return false;

    LValue OffsetResult(Result);
    APSInt Alignment;
    if (!EvaluateInteger(E->getArg(1), Alignment, Info))
      return false;
    CharUnits Align = CharUnits::fromQuantity(Alignment.getZExtValue());

    if (E->getNumArgs() > 2) {
      APSInt Offset;
      if (!EvaluateInteger(E->getArg(2), Offset, Info))
        return false;

      int64_t AdditionalOffset = -Offset.getZExtValue();
      OffsetResult.Offset += CharUnits::fromQuantity(AdditionalOffset);
    }

    // If there is a base object, then it must have the correct alignment.
    if (OffsetResult.Base) {
      CharUnits BaseAlignment;
      if (const ValueDecl *VD =
          OffsetResult.Base.dyn_cast<const ValueDecl*>()) {
        BaseAlignment = Info.Ctx.getDeclAlign(VD);
      } else if (const Expr *E = OffsetResult.Base.dyn_cast<const Expr *>()) {
        BaseAlignment = GetAlignOfExpr(Info, E, UETT_AlignOf);
      } else {
        BaseAlignment = GetAlignOfType(
            Info, OffsetResult.Base.getTypeInfoType(), UETT_AlignOf);
      }

      if (BaseAlignment < Align) {
        Result.Designator.setInvalid();
        // FIXME: Add support to Diagnostic for long / long long.
        CCEDiag(E->getArg(0),
                diag::note_constexpr_baa_insufficient_alignment) << 0
          << (unsigned)BaseAlignment.getQuantity()
          << (unsigned)Align.getQuantity();
        return false;
      }
    }

    // The offset must also have the correct alignment.
    if (OffsetResult.Offset.alignTo(Align) != OffsetResult.Offset) {
      Result.Designator.setInvalid();

      (OffsetResult.Base
           ? CCEDiag(E->getArg(0),
                     diag::note_constexpr_baa_insufficient_alignment) << 1
           : CCEDiag(E->getArg(0),
                     diag::note_constexpr_baa_value_insufficient_alignment))
        << (int)OffsetResult.Offset.getQuantity()
        << (unsigned)Align.getQuantity();
      return false;
    }

    return true;
  }
  case Builtin::BI__builtin_launder:
    return evaluatePointer(E->getArg(0), Result);
  case Builtin::BIstrchr:
  case Builtin::BIwcschr:
  case Builtin::BImemchr:
  case Builtin::BIwmemchr:
    if (Info.getLangOpts().CPlusPlus11)
      Info.CCEDiag(E, diag::note_constexpr_invalid_function)
        << /*isConstexpr*/0 << /*isConstructor*/0
        << (std::string("'") + Info.Ctx.BuiltinInfo.getName(BuiltinOp) + "'");
    else
      Info.CCEDiag(E, diag::note_invalid_subexpr_in_const_expr);
    LLVM_FALLTHROUGH;
  case Builtin::BI__builtin_strchr:
  case Builtin::BI__builtin_wcschr:
  case Builtin::BI__builtin_memchr:
  case Builtin::BI__builtin_char_memchr:
  case Builtin::BI__builtin_wmemchr: {
    if (!Visit(E->getArg(0)))
      return false;
    APSInt Desired;
    if (!EvaluateInteger(E->getArg(1), Desired, Info))
      return false;
    uint64_t MaxLength = uint64_t(-1);
    if (BuiltinOp != Builtin::BIstrchr &&
        BuiltinOp != Builtin::BIwcschr &&
        BuiltinOp != Builtin::BI__builtin_strchr &&
        BuiltinOp != Builtin::BI__builtin_wcschr) {
      APSInt N;
      if (!EvaluateInteger(E->getArg(2), N, Info))
        return false;
      MaxLength = N.getExtValue();
    }
    // We cannot find the value if there are no candidates to match against.
    if (MaxLength == 0u)
      return ZeroInitialization(E);
    if (!Result.checkNullPointerForFoldAccess(Info, E, AK_Read) ||
        Result.Designator.Invalid)
      return false;
    QualType CharTy = Result.Designator.getType(Info.Ctx);
    bool IsRawByte = BuiltinOp == Builtin::BImemchr ||
                     BuiltinOp == Builtin::BI__builtin_memchr;
    assert(IsRawByte ||
           Info.Ctx.hasSameUnqualifiedType(
               CharTy, E->getArg(0)->getType()->getPointeeType()));
    // Pointers to const void may point to objects of incomplete type.
    if (IsRawByte && CharTy->isIncompleteType()) {
      Info.FFDiag(E, diag::note_constexpr_ltor_incomplete_type) << CharTy;
      return false;
    }
    // Give up on byte-oriented matching against multibyte elements.
    // FIXME: We can compare the bytes in the correct order.
    if (IsRawByte && Info.Ctx.getTypeSizeInChars(CharTy) != CharUnits::One())
      return false;
    // Figure out what value we're actually looking for (after converting to
    // the corresponding unsigned type if necessary).
    uint64_t DesiredVal;
    bool StopAtNull = false;
    switch (BuiltinOp) {
    case Builtin::BIstrchr:
    case Builtin::BI__builtin_strchr:
      // strchr compares directly to the passed integer, and therefore
      // always fails if given an int that is not a char.
      if (!APSInt::isSameValue(HandleIntToIntCast(Info, E, CharTy,
                                                  E->getArg(1)->getType(),
                                                  Desired),
                               Desired))
        return ZeroInitialization(E);
      StopAtNull = true;
      LLVM_FALLTHROUGH;
    case Builtin::BImemchr:
    case Builtin::BI__builtin_memchr:
    case Builtin::BI__builtin_char_memchr:
      // memchr compares by converting both sides to unsigned char. That's also
      // correct for strchr if we get this far (to cope with plain char being
      // unsigned in the strchr case).
      DesiredVal = Desired.trunc(Info.Ctx.getCharWidth()).getZExtValue();
      break;

    case Builtin::BIwcschr:
    case Builtin::BI__builtin_wcschr:
      StopAtNull = true;
      LLVM_FALLTHROUGH;
    case Builtin::BIwmemchr:
    case Builtin::BI__builtin_wmemchr:
      // wcschr and wmemchr are given a wchar_t to look for. Just use it.
      DesiredVal = Desired.getZExtValue();
      break;
    }

    for (; MaxLength; --MaxLength) {
      APValue Char;
      if (!handleLValueToRValueConversion(Info, E, CharTy, Result, Char) ||
          !Char.isInt())
        return false;
      if (Char.getInt().getZExtValue() == DesiredVal)
        return true;
      if (StopAtNull && !Char.getInt())
        break;
      if (!HandleLValueArrayAdjustment(Info, E, Result, CharTy, 1))
        return false;
    }
    // Not found: return nullptr.
    return ZeroInitialization(E);
  }

  case Builtin::BImemcpy:
  case Builtin::BImemmove:
  case Builtin::BIwmemcpy:
  case Builtin::BIwmemmove:
    if (Info.getLangOpts().CPlusPlus11)
      Info.CCEDiag(E, diag::note_constexpr_invalid_function)
        << /*isConstexpr*/0 << /*isConstructor*/0
        << (std::string("'") + Info.Ctx.BuiltinInfo.getName(BuiltinOp) + "'");
    else
      Info.CCEDiag(E, diag::note_invalid_subexpr_in_const_expr);
    LLVM_FALLTHROUGH;
  case Builtin::BI__builtin_memcpy:
  case Builtin::BI__builtin_memmove:
  case Builtin::BI__builtin_wmemcpy:
  case Builtin::BI__builtin_wmemmove: {
    bool WChar = BuiltinOp == Builtin::BIwmemcpy ||
                 BuiltinOp == Builtin::BIwmemmove ||
                 BuiltinOp == Builtin::BI__builtin_wmemcpy ||
                 BuiltinOp == Builtin::BI__builtin_wmemmove;
    bool Move = BuiltinOp == Builtin::BImemmove ||
                BuiltinOp == Builtin::BIwmemmove ||
                BuiltinOp == Builtin::BI__builtin_memmove ||
                BuiltinOp == Builtin::BI__builtin_wmemmove;

    // The result of mem* is the first argument.
    if (!Visit(E->getArg(0)))
      return false;
    LValue Dest = Result;

    LValue Src;
    if (!EvaluatePointer(E->getArg(1), Src, Info))
      return false;

    APSInt N;
    if (!EvaluateInteger(E->getArg(2), N, Info))
      return false;
    assert(!N.isSigned() && "memcpy and friends take an unsigned size");

    // If the size is zero, we treat this as always being a valid no-op.
    // (Even if one of the src and dest pointers is null.)
    if (!N)
      return true;

    // Otherwise, if either of the operands is null, we can't proceed. Don't
    // try to determine the type of the copied objects, because there aren't
    // any.
    if (!Src.Base || !Dest.Base) {
      APValue Val;
      (!Src.Base ? Src : Dest).moveInto(Val);
      Info.FFDiag(E, diag::note_constexpr_memcpy_null)
          << Move << WChar << !!Src.Base
          << Val.getAsString(Info.Ctx, E->getArg(0)->getType());
      return false;
    }
    if (Src.Designator.Invalid || Dest.Designator.Invalid)
      return false;

    // We require that Src and Dest are both pointers to arrays of
    // trivially-copyable type. (For the wide version, the designator will be
    // invalid if the designated object is not a wchar_t.)
    QualType T = Dest.Designator.getType(Info.Ctx);
    QualType SrcT = Src.Designator.getType(Info.Ctx);
    if (!Info.Ctx.hasSameUnqualifiedType(T, SrcT)) {
      Info.FFDiag(E, diag::note_constexpr_memcpy_type_pun) << Move << SrcT << T;
      return false;
    }
    if (T->isIncompleteType()) {
      Info.FFDiag(E, diag::note_constexpr_memcpy_incomplete_type) << Move << T;
      return false;
    }
    if (!T.isTriviallyCopyableType(Info.Ctx)) {
      Info.FFDiag(E, diag::note_constexpr_memcpy_nontrivial) << Move << T;
      return false;
    }

    // Figure out how many T's we're copying.
    uint64_t TSize = Info.Ctx.getTypeSizeInChars(T).getQuantity();
    if (!WChar) {
      uint64_t Remainder;
      llvm::APInt OrigN = N;
      llvm::APInt::udivrem(OrigN, TSize, N, Remainder);
      if (Remainder) {
        Info.FFDiag(E, diag::note_constexpr_memcpy_unsupported)
            << Move << WChar << 0 << T << OrigN.toString(10, /*Signed*/false)
            << (unsigned)TSize;
        return false;
      }
    }

    // Check that the copying will remain within the arrays, just so that we
    // can give a more meaningful diagnostic. This implicitly also checks that
    // N fits into 64 bits.
    uint64_t RemainingSrcSize = Src.Designator.validIndexAdjustments().second;
    uint64_t RemainingDestSize = Dest.Designator.validIndexAdjustments().second;
    if (N.ugt(RemainingSrcSize) || N.ugt(RemainingDestSize)) {
      Info.FFDiag(E, diag::note_constexpr_memcpy_unsupported)
          << Move << WChar << (N.ugt(RemainingSrcSize) ? 1 : 2) << T
          << N.toString(10, /*Signed*/false);
      return false;
    }
    uint64_t NElems = N.getZExtValue();
    uint64_t NBytes = NElems * TSize;

    // Check for overlap.
    int Direction = 1;
    if (HasSameBase(Src, Dest)) {
      uint64_t SrcOffset = Src.getLValueOffset().getQuantity();
      uint64_t DestOffset = Dest.getLValueOffset().getQuantity();
      if (DestOffset >= SrcOffset && DestOffset - SrcOffset < NBytes) {
        // Dest is inside the source region.
        if (!Move) {
          Info.FFDiag(E, diag::note_constexpr_memcpy_overlap) << WChar;
          return false;
        }
        // For memmove and friends, copy backwards.
        if (!HandleLValueArrayAdjustment(Info, E, Src, T, NElems - 1) ||
            !HandleLValueArrayAdjustment(Info, E, Dest, T, NElems - 1))
          return false;
        Direction = -1;
      } else if (!Move && SrcOffset >= DestOffset &&
                 SrcOffset - DestOffset < NBytes) {
        // Src is inside the destination region for memcpy: invalid.
        Info.FFDiag(E, diag::note_constexpr_memcpy_overlap) << WChar;
        return false;
      }
    }

    while (true) {
      APValue Val;
      if (!handleLValueToRValueConversion(Info, E, T, Src, Val) ||
          !handleAssignment(Info, E, Dest, T, Val))
        return false;
      // Do not iterate past the last element; if we're copying backwards, that
      // might take us off the start of the array.
      if (--NElems == 0)
        return true;
      if (!HandleLValueArrayAdjustment(Info, E, Src, T, Direction) ||
          !HandleLValueArrayAdjustment(Info, E, Dest, T, Direction))
        return false;
    }
  }

  default:
    return visitNonBuiltinCallExpr(E);
  }
}

//===----------------------------------------------------------------------===//
// Member Pointer Evaluation
//===----------------------------------------------------------------------===//

namespace {
class MemberPointerExprEvaluator
  : public ExprEvaluatorBase<MemberPointerExprEvaluator> {
  MemberPtr &Result;

  bool Success(const ValueDecl *D) {
    Result = MemberPtr(D);
    return true;
  }
public:

  MemberPointerExprEvaluator(EvalInfo &Info, MemberPtr &Result)
    : ExprEvaluatorBaseTy(Info), Result(Result) {}

  bool Success(const APValue &V, const Expr *E) {
    Result.setFrom(V);
    return true;
  }
  bool ZeroInitialization(const Expr *E) {
    return Success((const ValueDecl*)nullptr);
  }

  bool VisitCastExpr(const CastExpr *E);
  bool VisitUnaryAddrOf(const UnaryOperator *E);
};
} // end anonymous namespace

static bool EvaluateMemberPointer(const Expr *E, MemberPtr &Result,
                                  EvalInfo &Info) {
  assert(E->isRValue() && E->getType()->isMemberPointerType());
  return MemberPointerExprEvaluator(Info, Result).Visit(E);
}

bool MemberPointerExprEvaluator::VisitCastExpr(const CastExpr *E) {
  switch (E->getCastKind()) {
  default:
    return ExprEvaluatorBaseTy::VisitCastExpr(E);

  case CK_NullToMemberPointer:
    VisitIgnoredValue(E->getSubExpr());
    return ZeroInitialization(E);

  case CK_BaseToDerivedMemberPointer: {
    if (!Visit(E->getSubExpr()))
      return false;
    if (E->path_empty())
      return true;
    // Base-to-derived member pointer casts store the path in derived-to-base
    // order, so iterate backwards. The CXXBaseSpecifier also provides us with
    // the wrong end of the derived->base arc, so stagger the path by one class.
    typedef std::reverse_iterator<CastExpr::path_const_iterator> ReverseIter;
    for (ReverseIter PathI(E->path_end() - 1), PathE(E->path_begin());
         PathI != PathE; ++PathI) {
      assert(!(*PathI)->isVirtual() && "memptr cast through vbase");
      const CXXRecordDecl *Derived = (*PathI)->getType()->getAsCXXRecordDecl();
      if (!Result.castToDerived(Derived))
        return Error(E);
    }
    const Type *FinalTy = E->getType()->castAs<MemberPointerType>()->getClass();
    if (!Result.castToDerived(FinalTy->getAsCXXRecordDecl()))
      return Error(E);
    return true;
  }

  case CK_DerivedToBaseMemberPointer:
    if (!Visit(E->getSubExpr()))
      return false;
    for (CastExpr::path_const_iterator PathI = E->path_begin(),
         PathE = E->path_end(); PathI != PathE; ++PathI) {
      assert(!(*PathI)->isVirtual() && "memptr cast through vbase");
      const CXXRecordDecl *Base = (*PathI)->getType()->getAsCXXRecordDecl();
      if (!Result.castToBase(Base))
        return Error(E);
    }
    return true;
  }
}

bool MemberPointerExprEvaluator::VisitUnaryAddrOf(const UnaryOperator *E) {
  // C++11 [expr.unary.op]p3 has very strict rules on how the address of a
  // member can be formed.
  return Success(cast<DeclRefExpr>(E->getSubExpr())->getDecl());
}

//===----------------------------------------------------------------------===//
// Record Evaluation
//===----------------------------------------------------------------------===//

namespace {
  class RecordExprEvaluator
  : public ExprEvaluatorBase<RecordExprEvaluator> {
    const LValue &This;
    APValue &Result;
  public:

    RecordExprEvaluator(EvalInfo &info, const LValue &This, APValue &Result)
      : ExprEvaluatorBaseTy(info), This(This), Result(Result) {}

    bool Success(const APValue &V, const Expr *E) {
      Result = V;
      return true;
    }
    bool ZeroInitialization(const Expr *E) {
      return ZeroInitialization(E, E->getType());
    }
    bool ZeroInitialization(const Expr *E, QualType T);

    bool VisitCallExpr(const CallExpr *E) {
      return handleCallExpr(E, Result, &This);
    }
    bool VisitCastExpr(const CastExpr *E);
    bool VisitInitListExpr(const InitListExpr *E);
    bool VisitCXXConstructExpr(const CXXConstructExpr *E) {
      return VisitCXXConstructExpr(E, E->getType());
    }
    bool VisitLambdaExpr(const LambdaExpr *E);
    bool VisitCXXInheritedCtorInitExpr(const CXXInheritedCtorInitExpr *E);
    bool VisitCXXConstructExpr(const CXXConstructExpr *E, QualType T);
    bool VisitCXXStdInitializerListExpr(const CXXStdInitializerListExpr *E);

    bool VisitBinCmp(const BinaryOperator *E);
  };
}

/// Perform zero-initialization on an object of non-union class type.
/// C++11 [dcl.init]p5:
///  To zero-initialize an object or reference of type T means:
///    [...]
///    -- if T is a (possibly cv-qualified) non-union class type,
///       each non-static data member and each base-class subobject is
///       zero-initialized
static bool HandleClassZeroInitialization(EvalInfo &Info, const Expr *E,
                                          const RecordDecl *RD,
                                          const LValue &This, APValue &Result) {
  assert(!RD->isUnion() && "Expected non-union class type");
  const CXXRecordDecl *CD = dyn_cast<CXXRecordDecl>(RD);
  Result = APValue(APValue::UninitStruct(), CD ? CD->getNumBases() : 0,
                   std::distance(RD->field_begin(), RD->field_end()));

  if (RD->isInvalidDecl()) return false;
  const ASTRecordLayout &Layout = Info.Ctx.getASTRecordLayout(RD);

  if (CD) {
    unsigned Index = 0;
    for (CXXRecordDecl::base_class_const_iterator I = CD->bases_begin(),
           End = CD->bases_end(); I != End; ++I, ++Index) {
      const CXXRecordDecl *Base = I->getType()->getAsCXXRecordDecl();
      LValue Subobject = This;
      if (!HandleLValueDirectBase(Info, E, Subobject, CD, Base, &Layout))
        return false;
      if (!HandleClassZeroInitialization(Info, E, Base, Subobject,
                                         Result.getStructBase(Index)))
        return false;
    }
  }

  for (const auto *I : RD->fields()) {
    // -- if T is a reference type, no initialization is performed.
    if (I->getType()->isReferenceType())
      continue;

    LValue Subobject = This;
    if (!HandleLValueMember(Info, E, Subobject, I, &Layout))
      return false;

    ImplicitValueInitExpr VIE(I->getType());
    if (!EvaluateInPlace(
          Result.getStructField(I->getFieldIndex()), Info, Subobject, &VIE))
      return false;
  }

  return true;
}

bool RecordExprEvaluator::ZeroInitialization(const Expr *E, QualType T) {
  const RecordDecl *RD = T->castAs<RecordType>()->getDecl();
  if (RD->isInvalidDecl()) return false;
  if (RD->isUnion()) {
    // C++11 [dcl.init]p5: If T is a (possibly cv-qualified) union type, the
    // object's first non-static named data member is zero-initialized
    RecordDecl::field_iterator I = RD->field_begin();
    if (I == RD->field_end()) {
      Result = APValue((const FieldDecl*)nullptr);
      return true;
    }

    LValue Subobject = This;
    if (!HandleLValueMember(Info, E, Subobject, *I))
      return false;
    Result = APValue(*I);
    ImplicitValueInitExpr VIE(I->getType());
    return EvaluateInPlace(Result.getUnionValue(), Info, Subobject, &VIE);
  }

  if (isa<CXXRecordDecl>(RD) && cast<CXXRecordDecl>(RD)->getNumVBases()) {
    Info.FFDiag(E, diag::note_constexpr_virtual_base) << RD;
    return false;
  }

  return HandleClassZeroInitialization(Info, E, RD, This, Result);
}

bool RecordExprEvaluator::VisitCastExpr(const CastExpr *E) {
  switch (E->getCastKind()) {
  default:
    return ExprEvaluatorBaseTy::VisitCastExpr(E);

  case CK_ConstructorConversion:
    return Visit(E->getSubExpr());

  case CK_DerivedToBase:
  case CK_UncheckedDerivedToBase: {
    APValue DerivedObject;
    if (!Evaluate(DerivedObject, Info, E->getSubExpr()))
      return false;
    if (!DerivedObject.isStruct())
      return Error(E->getSubExpr());

    // Derived-to-base rvalue conversion: just slice off the derived part.
    APValue *Value = &DerivedObject;
    const CXXRecordDecl *RD = E->getSubExpr()->getType()->getAsCXXRecordDecl();
    for (CastExpr::path_const_iterator PathI = E->path_begin(),
         PathE = E->path_end(); PathI != PathE; ++PathI) {
      assert(!(*PathI)->isVirtual() && "record rvalue with virtual base");
      const CXXRecordDecl *Base = (*PathI)->getType()->getAsCXXRecordDecl();
      Value = &Value->getStructBase(getBaseIndex(RD, Base));
      RD = Base;
    }
    Result = *Value;
    return true;
  }
  }
}

bool RecordExprEvaluator::VisitInitListExpr(const InitListExpr *E) {
  if (E->isTransparent())
    return Visit(E->getInit(0));

  const RecordDecl *RD = E->getType()->castAs<RecordType>()->getDecl();
  if (RD->isInvalidDecl()) return false;
  const ASTRecordLayout &Layout = Info.Ctx.getASTRecordLayout(RD);
  auto *CXXRD = dyn_cast<CXXRecordDecl>(RD);

  EvalInfo::EvaluatingConstructorRAII EvalObj(
      Info,
      ObjectUnderConstruction{This.getLValueBase(), This.Designator.Entries},
      CXXRD && CXXRD->getNumBases());

  if (RD->isUnion()) {
    const FieldDecl *Field = E->getInitializedFieldInUnion();
    Result = APValue(Field);
    if (!Field)
      return true;

    // If the initializer list for a union does not contain any elements, the
    // first element of the union is value-initialized.
    // FIXME: The element should be initialized from an initializer list.
    //        Is this difference ever observable for initializer lists which
    //        we don't build?
    ImplicitValueInitExpr VIE(Field->getType());
    const Expr *InitExpr = E->getNumInits() ? E->getInit(0) : &VIE;

    LValue Subobject = This;
    if (!HandleLValueMember(Info, InitExpr, Subobject, Field, &Layout))
      return false;

    // Temporarily override This, in case there's a CXXDefaultInitExpr in here.
    ThisOverrideRAII ThisOverride(*Info.CurrentCall, &This,
                                  isa<CXXDefaultInitExpr>(InitExpr));

    return EvaluateInPlace(Result.getUnionValue(), Info, Subobject, InitExpr);
  }

  if (!Result.hasValue())
    Result = APValue(APValue::UninitStruct(), CXXRD ? CXXRD->getNumBases() : 0,
                     std::distance(RD->field_begin(), RD->field_end()));
  unsigned ElementNo = 0;
  bool Success = true;

  // Initialize base classes.
  if (CXXRD && CXXRD->getNumBases()) {
    for (const auto &Base : CXXRD->bases()) {
      assert(ElementNo < E->getNumInits() && "missing init for base class");
      const Expr *Init = E->getInit(ElementNo);

      LValue Subobject = This;
      if (!HandleLValueBase(Info, Init, Subobject, CXXRD, &Base))
        return false;

      APValue &FieldVal = Result.getStructBase(ElementNo);
      if (!EvaluateInPlace(FieldVal, Info, Subobject, Init)) {
        if (!Info.noteFailure())
          return false;
        Success = false;
      }
      ++ElementNo;
    }

    EvalObj.finishedConstructingBases();
  }

  // Initialize members.
  for (const auto *Field : RD->fields()) {
    // Anonymous bit-fields are not considered members of the class for
    // purposes of aggregate initialization.
    if (Field->isUnnamedBitfield())
      continue;

    LValue Subobject = This;

    bool HaveInit = ElementNo < E->getNumInits();

    // FIXME: Diagnostics here should point to the end of the initializer
    // list, not the start.
    if (!HandleLValueMember(Info, HaveInit ? E->getInit(ElementNo) : E,
                            Subobject, Field, &Layout))
      return false;

    // Perform an implicit value-initialization for members beyond the end of
    // the initializer list.
    ImplicitValueInitExpr VIE(HaveInit ? Info.Ctx.IntTy : Field->getType());
    const Expr *Init = HaveInit ? E->getInit(ElementNo++) : &VIE;

    // Temporarily override This, in case there's a CXXDefaultInitExpr in here.
    ThisOverrideRAII ThisOverride(*Info.CurrentCall, &This,
                                  isa<CXXDefaultInitExpr>(Init));

    APValue &FieldVal = Result.getStructField(Field->getFieldIndex());
    if (!EvaluateInPlace(FieldVal, Info, Subobject, Init) ||
        (Field->isBitField() && !truncateBitfieldValue(Info, Init,
                                                       FieldVal, Field))) {
      if (!Info.noteFailure())
        return false;
      Success = false;
    }
  }

  return Success;
}

bool RecordExprEvaluator::VisitCXXConstructExpr(const CXXConstructExpr *E,
                                                QualType T) {
  // Note that E's type is not necessarily the type of our class here; we might
  // be initializing an array element instead.
  const CXXConstructorDecl *FD = E->getConstructor();
  if (FD->isInvalidDecl() || FD->getParent()->isInvalidDecl()) return false;

  bool ZeroInit = E->requiresZeroInitialization();
  if (CheckTrivialDefaultConstructor(Info, E->getExprLoc(), FD, ZeroInit)) {
    // If we've already performed zero-initialization, we're already done.
    if (Result.hasValue())
      return true;

    // We can get here in two different ways:
    //  1) We're performing value-initialization, and should zero-initialize
    //     the object, or
    //  2) We're performing default-initialization of an object with a trivial
    //     constexpr default constructor, in which case we should start the
    //     lifetimes of all the base subobjects (there can be no data member
    //     subobjects in this case) per [basic.life]p1.
    // Either way, ZeroInitialization is appropriate.
    return ZeroInitialization(E, T);
  }

  const FunctionDecl *Definition = nullptr;
  auto Body = FD->getBody(Definition);

  if (!CheckConstexprFunction(Info, E->getExprLoc(), FD, Definition, Body))
    return false;

  // Avoid materializing a temporary for an elidable copy/move constructor.
  if (E->isElidable() && !ZeroInit)
    if (const MaterializeTemporaryExpr *ME
          = dyn_cast<MaterializeTemporaryExpr>(E->getArg(0)))
      return Visit(ME->GetTemporaryExpr());

  if (ZeroInit && !ZeroInitialization(E, T))
    return false;

  auto Args = llvm::makeArrayRef(E->getArgs(), E->getNumArgs());
  return HandleConstructorCall(E, This, Args,
                               cast<CXXConstructorDecl>(Definition), Info,
                               Result);
}

bool RecordExprEvaluator::VisitCXXInheritedCtorInitExpr(
    const CXXInheritedCtorInitExpr *E) {
  if (!Info.CurrentCall) {
    assert(Info.checkingPotentialConstantExpression());
    return false;
  }

  const CXXConstructorDecl *FD = E->getConstructor();
  if (FD->isInvalidDecl() || FD->getParent()->isInvalidDecl())
    return false;

  const FunctionDecl *Definition = nullptr;
  auto Body = FD->getBody(Definition);

  if (!CheckConstexprFunction(Info, E->getExprLoc(), FD, Definition, Body))
    return false;

  return HandleConstructorCall(E, This, Info.CurrentCall->Arguments,
                               cast<CXXConstructorDecl>(Definition), Info,
                               Result);
}

bool RecordExprEvaluator::VisitCXXStdInitializerListExpr(
    const CXXStdInitializerListExpr *E) {
  const ConstantArrayType *ArrayType =
      Info.Ctx.getAsConstantArrayType(E->getSubExpr()->getType());

  LValue Array;
  if (!EvaluateLValue(E->getSubExpr(), Array, Info))
    return false;

  // Get a pointer to the first element of the array.
  Array.addArray(Info, E, ArrayType);

  // FIXME: Perform the checks on the field types in SemaInit.
  RecordDecl *Record = E->getType()->castAs<RecordType>()->getDecl();
  RecordDecl::field_iterator Field = Record->field_begin();
  if (Field == Record->field_end())
    return Error(E);

  // Start pointer.
  if (!Field->getType()->isPointerType() ||
      !Info.Ctx.hasSameType(Field->getType()->getPointeeType(),
                            ArrayType->getElementType()))
    return Error(E);

  // FIXME: What if the initializer_list type has base classes, etc?
  Result = APValue(APValue::UninitStruct(), 0, 2);
  Array.moveInto(Result.getStructField(0));

  if (++Field == Record->field_end())
    return Error(E);

  if (Field->getType()->isPointerType() &&
      Info.Ctx.hasSameType(Field->getType()->getPointeeType(),
                           ArrayType->getElementType())) {
    // End pointer.
    if (!HandleLValueArrayAdjustment(Info, E, Array,
                                     ArrayType->getElementType(),
                                     ArrayType->getSize().getZExtValue()))
      return false;
    Array.moveInto(Result.getStructField(1));
  } else if (Info.Ctx.hasSameType(Field->getType(), Info.Ctx.getSizeType()))
    // Length.
    Result.getStructField(1) = APValue(APSInt(ArrayType->getSize()));
  else
    return Error(E);

  if (++Field != Record->field_end())
    return Error(E);

  return true;
}

bool RecordExprEvaluator::VisitLambdaExpr(const LambdaExpr *E) {
  const CXXRecordDecl *ClosureClass = E->getLambdaClass();
  if (ClosureClass->isInvalidDecl()) return false;

  if (Info.checkingPotentialConstantExpression()) return true;

  const size_t NumFields =
      std::distance(ClosureClass->field_begin(), ClosureClass->field_end());

  assert(NumFields == (size_t)std::distance(E->capture_init_begin(),
                                            E->capture_init_end()) &&
         "The number of lambda capture initializers should equal the number of "
         "fields within the closure type");

  Result = APValue(APValue::UninitStruct(), /*NumBases*/0, NumFields);
  // Iterate through all the lambda's closure object's fields and initialize
  // them.
  auto *CaptureInitIt = E->capture_init_begin();
  const LambdaCapture *CaptureIt = ClosureClass->captures_begin();
  bool Success = true;
  for (const auto *Field : ClosureClass->fields()) {
    assert(CaptureInitIt != E->capture_init_end());
    // Get the initializer for this field
    Expr *const CurFieldInit = *CaptureInitIt++;

    // If there is no initializer, either this is a VLA or an error has
    // occurred.
    if (!CurFieldInit)
      return Error(E);

    APValue &FieldVal = Result.getStructField(Field->getFieldIndex());
    if (!EvaluateInPlace(FieldVal, Info, This, CurFieldInit)) {
      if (!Info.keepEvaluatingAfterFailure())
        return false;
      Success = false;
    }
    ++CaptureIt;
  }
  return Success;
}

static bool EvaluateRecord(const Expr *E, const LValue &This,
                           APValue &Result, EvalInfo &Info) {
  assert(E->isRValue() && E->getType()->isRecordType() &&
         "can't evaluate expression as a record rvalue");
  return RecordExprEvaluator(Info, This, Result).Visit(E);
}

//===----------------------------------------------------------------------===//
// Temporary Evaluation
//
// Temporaries are represented in the AST as rvalues, but generally behave like
// lvalues. The full-object of which the temporary is a subobject is implicitly
// materialized so that a reference can bind to it.
//===----------------------------------------------------------------------===//
namespace {
class TemporaryExprEvaluator
  : public LValueExprEvaluatorBase<TemporaryExprEvaluator> {
public:
  TemporaryExprEvaluator(EvalInfo &Info, LValue &Result) :
    LValueExprEvaluatorBaseTy(Info, Result, false) {}

  /// Visit an expression which constructs the value of this temporary.
  bool VisitConstructExpr(const Expr *E) {
    APValue &Value = createTemporary(E, false, Result, *Info.CurrentCall);
    return EvaluateInPlace(Value, Info, Result, E);
  }

  bool VisitCastExpr(const CastExpr *E) {
    switch (E->getCastKind()) {
    default:
      return LValueExprEvaluatorBaseTy::VisitCastExpr(E);

    case CK_ConstructorConversion:
      return VisitConstructExpr(E->getSubExpr());
    }
  }
  bool VisitInitListExpr(const InitListExpr *E) {
    return VisitConstructExpr(E);
  }
  bool VisitCXXConstructExpr(const CXXConstructExpr *E) {
    return VisitConstructExpr(E);
  }
  bool VisitCallExpr(const CallExpr *E) {
    return VisitConstructExpr(E);
  }
  bool VisitCXXStdInitializerListExpr(const CXXStdInitializerListExpr *E) {
    return VisitConstructExpr(E);
  }
  bool VisitLambdaExpr(const LambdaExpr *E) {
    return VisitConstructExpr(E);
  }
};
} // end anonymous namespace

/// Evaluate an expression of record type as a temporary.
static bool EvaluateTemporary(const Expr *E, LValue &Result, EvalInfo &Info) {
  assert(E->isRValue() && E->getType()->isRecordType());
  return TemporaryExprEvaluator(Info, Result).Visit(E);
}

//===----------------------------------------------------------------------===//
// Vector Evaluation
//===----------------------------------------------------------------------===//

namespace {
  class VectorExprEvaluator
  : public ExprEvaluatorBase<VectorExprEvaluator> {
    APValue &Result;
  public:

    VectorExprEvaluator(EvalInfo &info, APValue &Result)
      : ExprEvaluatorBaseTy(info), Result(Result) {}

    bool Success(ArrayRef<APValue> V, const Expr *E) {
      assert(V.size() == E->getType()->castAs<VectorType>()->getNumElements());
      // FIXME: remove this APValue copy.
      Result = APValue(V.data(), V.size());
      return true;
    }
    bool Success(const APValue &V, const Expr *E) {
      assert(V.isVector());
      Result = V;
      return true;
    }
    bool ZeroInitialization(const Expr *E);

    bool VisitUnaryReal(const UnaryOperator *E)
      { return Visit(E->getSubExpr()); }
    bool VisitCastExpr(const CastExpr* E);
    bool VisitInitListExpr(const InitListExpr *E);
    bool VisitUnaryImag(const UnaryOperator *E);
    // FIXME: Missing: unary -, unary ~, binary add/sub/mul/div,
    //                 binary comparisons, binary and/or/xor,
    //                 shufflevector, ExtVectorElementExpr
  };
} // end anonymous namespace

static bool EvaluateVector(const Expr* E, APValue& Result, EvalInfo &Info) {
  assert(E->isRValue() && E->getType()->isVectorType() &&"not a vector rvalue");
  return VectorExprEvaluator(Info, Result).Visit(E);
}

bool VectorExprEvaluator::VisitCastExpr(const CastExpr *E) {
  const VectorType *VTy = E->getType()->castAs<VectorType>();
  unsigned NElts = VTy->getNumElements();

  const Expr *SE = E->getSubExpr();
  QualType SETy = SE->getType();

  switch (E->getCastKind()) {
  case CK_VectorSplat: {
    APValue Val = APValue();
    if (SETy->isIntegerType()) {
      APSInt IntResult;
      if (!EvaluateInteger(SE, IntResult, Info))
        return false;
      Val = APValue(std::move(IntResult));
    } else if (SETy->isRealFloatingType()) {
      APFloat FloatResult(0.0);
      if (!EvaluateFloat(SE, FloatResult, Info))
        return false;
      Val = APValue(std::move(FloatResult));
    } else {
      return Error(E);
    }

    // Splat and create vector APValue.
    SmallVector<APValue, 4> Elts(NElts, Val);
    return Success(Elts, E);
  }
  case CK_BitCast: {
    // Evaluate the operand into an APInt we can extract from.
    llvm::APInt SValInt;
    if (!EvalAndBitcastToAPInt(Info, SE, SValInt))
      return false;
    // Extract the elements
    QualType EltTy = VTy->getElementType();
    unsigned EltSize = Info.Ctx.getTypeSize(EltTy);
    bool BigEndian = Info.Ctx.getTargetInfo().isBigEndian();
    SmallVector<APValue, 4> Elts;
    if (EltTy->isRealFloatingType()) {
      const llvm::fltSemantics &Sem = Info.Ctx.getFloatTypeSemantics(EltTy);
      unsigned FloatEltSize = EltSize;
      if (&Sem == &APFloat::x87DoubleExtended())
        FloatEltSize = 80;
      for (unsigned i = 0; i < NElts; i++) {
        llvm::APInt Elt;
        if (BigEndian)
          Elt = SValInt.rotl(i*EltSize+FloatEltSize).trunc(FloatEltSize);
        else
          Elt = SValInt.rotr(i*EltSize).trunc(FloatEltSize);
        Elts.push_back(APValue(APFloat(Sem, Elt)));
      }
    } else if (EltTy->isIntegerType()) {
      for (unsigned i = 0; i < NElts; i++) {
        llvm::APInt Elt;
        if (BigEndian)
          Elt = SValInt.rotl(i*EltSize+EltSize).zextOrTrunc(EltSize);
        else
          Elt = SValInt.rotr(i*EltSize).zextOrTrunc(EltSize);
        Elts.push_back(APValue(APSInt(Elt, EltTy->isSignedIntegerType())));
      }
    } else {
      return Error(E);
    }
    return Success(Elts, E);
  }
  default:
    return ExprEvaluatorBaseTy::VisitCastExpr(E);
  }
}

bool
VectorExprEvaluator::VisitInitListExpr(const InitListExpr *E) {
  const VectorType *VT = E->getType()->castAs<VectorType>();
  unsigned NumInits = E->getNumInits();
  unsigned NumElements = VT->getNumElements();

  QualType EltTy = VT->getElementType();
  SmallVector<APValue, 4> Elements;

  // The number of initializers can be less than the number of
  // vector elements. For OpenCL, this can be due to nested vector
  // initialization. For GCC compatibility, missing trailing elements
  // should be initialized with zeroes.
  unsigned CountInits = 0, CountElts = 0;
  while (CountElts < NumElements) {
    // Handle nested vector initialization.
    if (CountInits < NumInits
        && E->getInit(CountInits)->getType()->isVectorType()) {
      APValue v;
      if (!EvaluateVector(E->getInit(CountInits), v, Info))
        return Error(E);
      unsigned vlen = v.getVectorLength();
      for (unsigned j = 0; j < vlen; j++)
        Elements.push_back(v.getVectorElt(j));
      CountElts += vlen;
    } else if (EltTy->isIntegerType()) {
      llvm::APSInt sInt(32);
      if (CountInits < NumInits) {
        if (!EvaluateInteger(E->getInit(CountInits), sInt, Info))
          return false;
      } else // trailing integer zero.
        sInt = Info.Ctx.MakeIntValue(0, EltTy);
      Elements.push_back(APValue(sInt));
      CountElts++;
    } else {
      llvm::APFloat f(0.0);
      if (CountInits < NumInits) {
        if (!EvaluateFloat(E->getInit(CountInits), f, Info))
          return false;
      } else // trailing float zero.
        f = APFloat::getZero(Info.Ctx.getFloatTypeSemantics(EltTy));
      Elements.push_back(APValue(f));
      CountElts++;
    }
    CountInits++;
  }
  return Success(Elements, E);
}

bool
VectorExprEvaluator::ZeroInitialization(const Expr *E) {
  const VectorType *VT = E->getType()->getAs<VectorType>();
  QualType EltTy = VT->getElementType();
  APValue ZeroElement;
  if (EltTy->isIntegerType())
    ZeroElement = APValue(Info.Ctx.MakeIntValue(0, EltTy));
  else
    ZeroElement =
        APValue(APFloat::getZero(Info.Ctx.getFloatTypeSemantics(EltTy)));

  SmallVector<APValue, 4> Elements(VT->getNumElements(), ZeroElement);
  return Success(Elements, E);
}

bool VectorExprEvaluator::VisitUnaryImag(const UnaryOperator *E) {
  VisitIgnoredValue(E->getSubExpr());
  return ZeroInitialization(E);
}

//===----------------------------------------------------------------------===//
// Array Evaluation
//===----------------------------------------------------------------------===//

namespace {
  class ArrayExprEvaluator
  : public ExprEvaluatorBase<ArrayExprEvaluator> {
    const LValue &This;
    APValue &Result;
  public:

    ArrayExprEvaluator(EvalInfo &Info, const LValue &This, APValue &Result)
      : ExprEvaluatorBaseTy(Info), This(This), Result(Result) {}

    bool Success(const APValue &V, const Expr *E) {
      assert(V.isArray() && "expected array");
      Result = V;
      return true;
    }

    bool ZeroInitialization(const Expr *E) {
      const ConstantArrayType *CAT =
          Info.Ctx.getAsConstantArrayType(E->getType());
      if (!CAT)
        return Error(E);

      Result = APValue(APValue::UninitArray(), 0,
                       CAT->getSize().getZExtValue());
      if (!Result.hasArrayFiller()) return true;

      // Zero-initialize all elements.
      LValue Subobject = This;
      Subobject.addArray(Info, E, CAT);
      ImplicitValueInitExpr VIE(CAT->getElementType());
      return EvaluateInPlace(Result.getArrayFiller(), Info, Subobject, &VIE);
    }

    bool VisitCallExpr(const CallExpr *E) {
      return handleCallExpr(E, Result, &This);
    }
    bool VisitInitListExpr(const InitListExpr *E);
    bool VisitArrayInitLoopExpr(const ArrayInitLoopExpr *E);
    bool VisitCXXConstructExpr(const CXXConstructExpr *E);
    bool VisitCXXConstructExpr(const CXXConstructExpr *E,
                               const LValue &Subobject,
                               APValue *Value, QualType Type);
    bool VisitStringLiteral(const StringLiteral *E) {
      expandStringLiteral(Info, E, Result);
      return true;
    }
  };
} // end anonymous namespace

static bool EvaluateArray(const Expr *E, const LValue &This,
                          APValue &Result, EvalInfo &Info) {
  assert(E->isRValue() && E->getType()->isArrayType() && "not an array rvalue");
  return ArrayExprEvaluator(Info, This, Result).Visit(E);
}

// Return true iff the given array filler may depend on the element index.
static bool MaybeElementDependentArrayFiller(const Expr *FillerExpr) {
  // For now, just whitelist non-class value-initialization and initialization
  // lists comprised of them.
  if (isa<ImplicitValueInitExpr>(FillerExpr))
    return false;
  if (const InitListExpr *ILE = dyn_cast<InitListExpr>(FillerExpr)) {
    for (unsigned I = 0, E = ILE->getNumInits(); I != E; ++I) {
      if (MaybeElementDependentArrayFiller(ILE->getInit(I)))
        return true;
    }
    return false;
  }
  return true;
}

bool ArrayExprEvaluator::VisitInitListExpr(const InitListExpr *E) {
  const ConstantArrayType *CAT = Info.Ctx.getAsConstantArrayType(E->getType());
  if (!CAT)
    return Error(E);

  // C++11 [dcl.init.string]p1: A char array [...] can be initialized by [...]
  // an appropriately-typed string literal enclosed in braces.
  if (E->isStringLiteralInit())
    return Visit(E->getInit(0));

  bool Success = true;

  assert((!Result.isArray() || Result.getArrayInitializedElts() == 0) &&
         "zero-initialized array shouldn't have any initialized elts");
  APValue Filler;
  if (Result.isArray() && Result.hasArrayFiller())
    Filler = Result.getArrayFiller();

  unsigned NumEltsToInit = E->getNumInits();
  unsigned NumElts = CAT->getSize().getZExtValue();
  const Expr *FillerExpr = E->hasArrayFiller() ? E->getArrayFiller() : nullptr;

  // If the initializer might depend on the array index, run it for each
  // array element.
  if (NumEltsToInit != NumElts && MaybeElementDependentArrayFiller(FillerExpr))
    NumEltsToInit = NumElts;

  LLVM_DEBUG(llvm::dbgs() << "The number of elements to initialize: "
                          << NumEltsToInit << ".\n");

  Result = APValue(APValue::UninitArray(), NumEltsToInit, NumElts);

  // If the array was previously zero-initialized, preserve the
  // zero-initialized values.
  if (Filler.hasValue()) {
    for (unsigned I = 0, E = Result.getArrayInitializedElts(); I != E; ++I)
      Result.getArrayInitializedElt(I) = Filler;
    if (Result.hasArrayFiller())
      Result.getArrayFiller() = Filler;
  }

  LValue Subobject = This;
  Subobject.addArray(Info, E, CAT);
  for (unsigned Index = 0; Index != NumEltsToInit; ++Index) {
    const Expr *Init =
        Index < E->getNumInits() ? E->getInit(Index) : FillerExpr;
    if (!EvaluateInPlace(Result.getArrayInitializedElt(Index),
                         Info, Subobject, Init) ||
        !HandleLValueArrayAdjustment(Info, Init, Subobject,
                                     CAT->getElementType(), 1)) {
      if (!Info.noteFailure())
        return false;
      Success = false;
    }
  }

  if (!Result.hasArrayFiller())
    return Success;

  // If we get here, we have a trivial filler, which we can just evaluate
  // once and splat over the rest of the array elements.
  assert(FillerExpr && "no array filler for incomplete init list");
  return EvaluateInPlace(Result.getArrayFiller(), Info, Subobject,
                         FillerExpr) && Success;
}

bool ArrayExprEvaluator::VisitArrayInitLoopExpr(const ArrayInitLoopExpr *E) {
  if (E->getCommonExpr() &&
      !Evaluate(Info.CurrentCall->createTemporary(E->getCommonExpr(), false),
                Info, E->getCommonExpr()->getSourceExpr()))
    return false;

  auto *CAT = cast<ConstantArrayType>(E->getType()->castAsArrayTypeUnsafe());

  uint64_t Elements = CAT->getSize().getZExtValue();
  Result = APValue(APValue::UninitArray(), Elements, Elements);

  LValue Subobject = This;
  Subobject.addArray(Info, E, CAT);

  bool Success = true;
  for (EvalInfo::ArrayInitLoopIndex Index(Info); Index != Elements; ++Index) {
    if (!EvaluateInPlace(Result.getArrayInitializedElt(Index),
                         Info, Subobject, E->getSubExpr()) ||
        !HandleLValueArrayAdjustment(Info, E, Subobject,
                                     CAT->getElementType(), 1)) {
      if (!Info.noteFailure())
        return false;
      Success = false;
    }
  }

  return Success;
}

bool ArrayExprEvaluator::VisitCXXConstructExpr(const CXXConstructExpr *E) {
  return VisitCXXConstructExpr(E, This, &Result, E->getType());
}

bool ArrayExprEvaluator::VisitCXXConstructExpr(const CXXConstructExpr *E,
                                               const LValue &Subobject,
                                               APValue *Value,
                                               QualType Type) {
  bool HadZeroInit = Value->hasValue();

  if (const ConstantArrayType *CAT = Info.Ctx.getAsConstantArrayType(Type)) {
    unsigned N = CAT->getSize().getZExtValue();

    // Preserve the array filler if we had prior zero-initialization.
    APValue Filler =
      HadZeroInit && Value->hasArrayFiller() ? Value->getArrayFiller()
                                             : APValue();

    *Value = APValue(APValue::UninitArray(), N, N);

    if (HadZeroInit)
      for (unsigned I = 0; I != N; ++I)
        Value->getArrayInitializedElt(I) = Filler;

    // Initialize the elements.
    LValue ArrayElt = Subobject;
    ArrayElt.addArray(Info, E, CAT);
    for (unsigned I = 0; I != N; ++I)
      if (!VisitCXXConstructExpr(E, ArrayElt, &Value->getArrayInitializedElt(I),
                                 CAT->getElementType()) ||
          !HandleLValueArrayAdjustment(Info, E, ArrayElt,
                                       CAT->getElementType(), 1))
        return false;

    return true;
  }

  if (!Type->isRecordType())
    return Error(E);

  return RecordExprEvaluator(Info, Subobject, *Value)
             .VisitCXXConstructExpr(E, Type);
}

//===----------------------------------------------------------------------===//
// Integer Evaluation
//
// As a GNU extension, we support casting pointers to sufficiently-wide integer
// types and back in constant folding. Integer values are thus represented
// either as an integer-valued APValue, or as an lvalue-valued APValue.
//===----------------------------------------------------------------------===//

namespace {
class IntExprEvaluator
        : public ExprEvaluatorBase<IntExprEvaluator> {
  APValue &Result;
public:
  IntExprEvaluator(EvalInfo &info, APValue &result)
      : ExprEvaluatorBaseTy(info), Result(result) {}

  bool Success(const llvm::APSInt &SI, const Expr *E, APValue &Result) {
    assert(E->getType()->isIntegralOrEnumerationType() &&
           "Invalid evaluation result.");
    assert(SI.isSigned() == E->getType()->isSignedIntegerOrEnumerationType() &&
           "Invalid evaluation result.");
    assert(SI.getBitWidth() == Info.Ctx.getIntWidth(E->getType()) &&
           "Invalid evaluation result.");
    Result = APValue(SI);
    return true;
  }
  bool Success(const llvm::APSInt &SI, const Expr *E) {
    return Success(SI, E, Result);
  }

  bool Success(const llvm::APInt &I, const Expr *E, APValue &Result) {
    assert(E->getType()->isIntegralOrEnumerationType() &&
           "Invalid evaluation result.");
    assert(I.getBitWidth() == Info.Ctx.getIntWidth(E->getType()) &&
           "Invalid evaluation result.");
    Result = APValue(APSInt(I));
    Result.getInt().setIsUnsigned(
                            E->getType()->isUnsignedIntegerOrEnumerationType());
    return true;
  }
  bool Success(const llvm::APInt &I, const Expr *E) {
    return Success(I, E, Result);
  }

  bool Success(uint64_t Value, const Expr *E, APValue &Result) {
    assert(E->getType()->isIntegralOrEnumerationType() &&
           "Invalid evaluation result.");
    Result = APValue(Info.Ctx.MakeIntValue(Value, E->getType()));
    return true;
  }
  bool Success(uint64_t Value, const Expr *E) {
    return Success(Value, E, Result);
  }

  bool Success(CharUnits Size, const Expr *E) {
    return Success(Size.getQuantity(), E);
  }

  bool Success(const APValue &V, const Expr *E) {
    if (V.isLValue() || V.isAddrLabelDiff() || V.isIndeterminate()) {
      Result = V;
      return true;
    }
    return Success(V.getInt(), E);
  }

  bool ZeroInitialization(const Expr *E) { return Success(0, E); }

  //===--------------------------------------------------------------------===//
  //                            Visitor Methods
  //===--------------------------------------------------------------------===//

  bool VisitConstantExpr(const ConstantExpr *E);

  bool VisitIntegerLiteral(const IntegerLiteral *E) {
    return Success(E->getValue(), E);
  }
  bool VisitCharacterLiteral(const CharacterLiteral *E) {
    return Success(E->getValue(), E);
  }

  bool CheckReferencedDecl(const Expr *E, const Decl *D);
  bool VisitDeclRefExpr(const DeclRefExpr *E) {
    if (CheckReferencedDecl(E, E->getDecl()))
      return true;

    return ExprEvaluatorBaseTy::VisitDeclRefExpr(E);
  }
  bool VisitMemberExpr(const MemberExpr *E) {
    if (CheckReferencedDecl(E, E->getMemberDecl())) {
      VisitIgnoredBaseExpression(E->getBase());
      return true;
    }

    return ExprEvaluatorBaseTy::VisitMemberExpr(E);
  }

  bool VisitCallExpr(const CallExpr *E);
  bool VisitBuiltinCallExpr(const CallExpr *E, unsigned BuiltinOp);
  bool VisitBinaryOperator(const BinaryOperator *E);
  bool VisitOffsetOfExpr(const OffsetOfExpr *E);
  bool VisitUnaryOperator(const UnaryOperator *E);

  bool VisitCastExpr(const CastExpr* E);
  bool VisitUnaryExprOrTypeTraitExpr(const UnaryExprOrTypeTraitExpr *E);

  bool VisitCXXBoolLiteralExpr(const CXXBoolLiteralExpr *E) {
    return Success(E->getValue(), E);
  }

  bool VisitObjCBoolLiteralExpr(const ObjCBoolLiteralExpr *E) {
    return Success(E->getValue(), E);
  }

  bool VisitArrayInitIndexExpr(const ArrayInitIndexExpr *E) {
    if (Info.ArrayInitIndex == uint64_t(-1)) {
      // We were asked to evaluate this subexpression independent of the
      // enclosing ArrayInitLoopExpr. We can't do that.
      Info.FFDiag(E);
      return false;
    }
    return Success(Info.ArrayInitIndex, E);
  }

  // Note, GNU defines __null as an integer, not a pointer.
  bool VisitGNUNullExpr(const GNUNullExpr *E) {
    return ZeroInitialization(E);
  }

  bool VisitTypeTraitExpr(const TypeTraitExpr *E) {
    return Success(E->getValue(), E);
  }

  bool VisitArrayTypeTraitExpr(const ArrayTypeTraitExpr *E) {
    return Success(E->getValue(), E);
  }

  bool VisitExpressionTraitExpr(const ExpressionTraitExpr *E) {
    return Success(E->getValue(), E);
  }

  bool VisitUnaryReal(const UnaryOperator *E);
  bool VisitUnaryImag(const UnaryOperator *E);

  bool VisitCXXNoexceptExpr(const CXXNoexceptExpr *E);
  bool VisitSizeOfPackExpr(const SizeOfPackExpr *E);
  bool VisitSourceLocExpr(const SourceLocExpr *E);
  // FIXME: Missing: array subscript of vector, member of vector
};

class FixedPointExprEvaluator
    : public ExprEvaluatorBase<FixedPointExprEvaluator> {
  APValue &Result;

 public:
  FixedPointExprEvaluator(EvalInfo &info, APValue &result)
      : ExprEvaluatorBaseTy(info), Result(result) {}

  bool Success(const llvm::APInt &I, const Expr *E) {
    return Success(
        APFixedPoint(I, Info.Ctx.getFixedPointSemantics(E->getType())), E);
  }

  bool Success(uint64_t Value, const Expr *E) {
    return Success(
        APFixedPoint(Value, Info.Ctx.getFixedPointSemantics(E->getType())), E);
  }

  bool Success(const APValue &V, const Expr *E) {
    return Success(V.getFixedPoint(), E);
  }

  bool Success(const APFixedPoint &V, const Expr *E) {
    assert(E->getType()->isFixedPointType() && "Invalid evaluation result.");
    assert(V.getWidth() == Info.Ctx.getIntWidth(E->getType()) &&
           "Invalid evaluation result.");
    Result = APValue(V);
    return true;
  }

  //===--------------------------------------------------------------------===//
  //                            Visitor Methods
  //===--------------------------------------------------------------------===//

  bool VisitFixedPointLiteral(const FixedPointLiteral *E) {
    return Success(E->getValue(), E);
  }

  bool VisitCastExpr(const CastExpr *E);
  bool VisitUnaryOperator(const UnaryOperator *E);
  bool VisitBinaryOperator(const BinaryOperator *E);
};
} // end anonymous namespace

/// EvaluateIntegerOrLValue - Evaluate an rvalue integral-typed expression, and
/// produce either the integer value or a pointer.
///
/// GCC has a heinous extension which folds casts between pointer types and
/// pointer-sized integral types. We support this by allowing the evaluation of
/// an integer rvalue to produce a pointer (represented as an lvalue) instead.
/// Some simple arithmetic on such values is supported (they are treated much
/// like char*).
static bool EvaluateIntegerOrLValue(const Expr *E, APValue &Result,
                                    EvalInfo &Info) {
  assert(E->isRValue() && E->getType()->isIntegralOrEnumerationType());
  return IntExprEvaluator(Info, Result).Visit(E);
}

static bool EvaluateInteger(const Expr *E, APSInt &Result, EvalInfo &Info) {
  APValue Val;
  if (!EvaluateIntegerOrLValue(E, Val, Info))
    return false;
  if (!Val.isInt()) {
    // FIXME: It would be better to produce the diagnostic for casting
    //        a pointer to an integer.
    Info.FFDiag(E, diag::note_invalid_subexpr_in_const_expr);
    return false;
  }
  Result = Val.getInt();
  return true;
}

bool IntExprEvaluator::VisitSourceLocExpr(const SourceLocExpr *E) {
  APValue Evaluated = E->EvaluateInContext(
      Info.Ctx, Info.CurrentCall->CurSourceLocExprScope.getDefaultExpr());
  return Success(Evaluated, E);
}

static bool EvaluateFixedPoint(const Expr *E, APFixedPoint &Result,
                               EvalInfo &Info) {
  if (E->getType()->isFixedPointType()) {
    APValue Val;
    if (!FixedPointExprEvaluator(Info, Val).Visit(E))
      return false;
    if (!Val.isFixedPoint())
      return false;

    Result = Val.getFixedPoint();
    return true;
  }
  return false;
}

static bool EvaluateFixedPointOrInteger(const Expr *E, APFixedPoint &Result,
                                        EvalInfo &Info) {
  if (E->getType()->isIntegerType()) {
    auto FXSema = Info.Ctx.getFixedPointSemantics(E->getType());
    APSInt Val;
    if (!EvaluateInteger(E, Val, Info))
      return false;
    Result = APFixedPoint(Val, FXSema);
    return true;
  } else if (E->getType()->isFixedPointType()) {
    return EvaluateFixedPoint(E, Result, Info);
  }
  return false;
}

/// Check whether the given declaration can be directly converted to an integral
/// rvalue. If not, no diagnostic is produced; there are other things we can
/// try.
bool IntExprEvaluator::CheckReferencedDecl(const Expr* E, const Decl* D) {
  // Enums are integer constant exprs.
  if (const EnumConstantDecl *ECD = dyn_cast<EnumConstantDecl>(D)) {
    // Check for signedness/width mismatches between E type and ECD value.
    bool SameSign = (ECD->getInitVal().isSigned()
                     == E->getType()->isSignedIntegerOrEnumerationType());
    bool SameWidth = (ECD->getInitVal().getBitWidth()
                      == Info.Ctx.getIntWidth(E->getType()));
    if (SameSign && SameWidth)
      return Success(ECD->getInitVal(), E);
    else {
      // Get rid of mismatch (otherwise Success assertions will fail)
      // by computing a new value matching the type of E.
      llvm::APSInt Val = ECD->getInitVal();
      if (!SameSign)
        Val.setIsSigned(!ECD->getInitVal().isSigned());
      if (!SameWidth)
        Val = Val.extOrTrunc(Info.Ctx.getIntWidth(E->getType()));
      return Success(Val, E);
    }
  }
  return false;
}

/// Values returned by __builtin_classify_type, chosen to match the values
/// produced by GCC's builtin.
enum class GCCTypeClass {
  None = -1,
  Void = 0,
  Integer = 1,
  // GCC reserves 2 for character types, but instead classifies them as
  // integers.
  Enum = 3,
  Bool = 4,
  Pointer = 5,
  // GCC reserves 6 for references, but appears to never use it (because
  // expressions never have reference type, presumably).
  PointerToDataMember = 7,
  RealFloat = 8,
  Complex = 9,
  // GCC reserves 10 for functions, but does not use it since GCC version 6 due
  // to decay to pointer. (Prior to version 6 it was only used in C++ mode).
  // GCC claims to reserve 11 for pointers to member functions, but *actually*
  // uses 12 for that purpose, same as for a class or struct. Maybe it
  // internally implements a pointer to member as a struct?  Who knows.
  PointerToMemberFunction = 12, // Not a bug, see above.
  ClassOrStruct = 12,
  Union = 13,
  // GCC reserves 14 for arrays, but does not use it since GCC version 6 due to
  // decay to pointer. (Prior to version 6 it was only used in C++ mode).
  // GCC reserves 15 for strings, but actually uses 5 (pointer) for string
  // literals.
};

/// EvaluateBuiltinClassifyType - Evaluate __builtin_classify_type the same way
/// as GCC.
static GCCTypeClass
EvaluateBuiltinClassifyType(QualType T, const LangOptions &LangOpts) {
  assert(!T->isDependentType() && "unexpected dependent type");

  QualType CanTy = T.getCanonicalType();
  const BuiltinType *BT = dyn_cast<BuiltinType>(CanTy);

  switch (CanTy->getTypeClass()) {
#define TYPE(ID, BASE)
#define DEPENDENT_TYPE(ID, BASE) case Type::ID:
#define NON_CANONICAL_TYPE(ID, BASE) case Type::ID:
#define NON_CANONICAL_UNLESS_DEPENDENT_TYPE(ID, BASE) case Type::ID:
#include "clang/AST/TypeNodes.def"
  case Type::Auto:
  case Type::DeducedTemplateSpecialization:
      llvm_unreachable("unexpected non-canonical or dependent type");

  case Type::Builtin:
    switch (BT->getKind()) {
#define BUILTIN_TYPE(ID, SINGLETON_ID)
#define SIGNED_TYPE(ID, SINGLETON_ID) \
    case BuiltinType::ID: return GCCTypeClass::Integer;
#define FLOATING_TYPE(ID, SINGLETON_ID) \
    case BuiltinType::ID: return GCCTypeClass::RealFloat;
#define PLACEHOLDER_TYPE(ID, SINGLETON_ID) \
    case BuiltinType::ID: break;
#include "clang/AST/BuiltinTypes.def"
    case BuiltinType::Void:
      return GCCTypeClass::Void;

    case BuiltinType::Bool:
      return GCCTypeClass::Bool;

    case BuiltinType::Char_U:
    case BuiltinType::UChar:
    case BuiltinType::WChar_U:
    case BuiltinType::Char8:
    case BuiltinType::Char16:
    case BuiltinType::Char32:
    case BuiltinType::UShort:
    case BuiltinType::UInt:
    case BuiltinType::ULong:
    case BuiltinType::ULongLong:
    case BuiltinType::UInt128:
      return GCCTypeClass::Integer;

    case BuiltinType::UShortAccum:
    case BuiltinType::UAccum:
    case BuiltinType::ULongAccum:
    case BuiltinType::UShortFract:
    case BuiltinType::UFract:
    case BuiltinType::ULongFract:
    case BuiltinType::SatUShortAccum:
    case BuiltinType::SatUAccum:
    case BuiltinType::SatULongAccum:
    case BuiltinType::SatUShortFract:
    case BuiltinType::SatUFract:
    case BuiltinType::SatULongFract:
      return GCCTypeClass::None;

    case BuiltinType::NullPtr:

    case BuiltinType::ObjCId:
    case BuiltinType::ObjCClass:
    case BuiltinType::ObjCSel:
#define IMAGE_TYPE(ImgType, Id, SingletonId, Access, Suffix) \
    case BuiltinType::Id:
#include "clang/Basic/OpenCLImageTypes.def"
#define EXT_OPAQUE_TYPE(ExtType, Id, Ext) \
    case BuiltinType::Id:
#include "clang/Basic/OpenCLExtensionTypes.def"
    case BuiltinType::OCLSampler:
    case BuiltinType::OCLEvent:
    case BuiltinType::OCLClkEvent:
    case BuiltinType::OCLQueue:
    case BuiltinType::OCLReserveID:
      return GCCTypeClass::None;

    case BuiltinType::Dependent:
      llvm_unreachable("unexpected dependent type");
    };
    llvm_unreachable("unexpected placeholder type");

  case Type::Enum:
    return LangOpts.CPlusPlus ? GCCTypeClass::Enum : GCCTypeClass::Integer;

  case Type::Pointer:
  case Type::ConstantArray:
  case Type::VariableArray:
  case Type::IncompleteArray:
  case Type::FunctionNoProto:
  case Type::FunctionProto:
    return GCCTypeClass::Pointer;

  case Type::MemberPointer:
    return CanTy->isMemberDataPointerType()
               ? GCCTypeClass::PointerToDataMember
               : GCCTypeClass::PointerToMemberFunction;

  case Type::Complex:
    return GCCTypeClass::Complex;

  case Type::Record:
    return CanTy->isUnionType() ? GCCTypeClass::Union
                                : GCCTypeClass::ClassOrStruct;

  case Type::Atomic:
    // GCC classifies _Atomic T the same as T.
    return EvaluateBuiltinClassifyType(
        CanTy->castAs<AtomicType>()->getValueType(), LangOpts);

  case Type::TypeVariable:
    return GCCTypeClass::Void;
  case Type::Existential:
    // Classify _Exists(T, InnerType) the same as InnerType.
    return EvaluateBuiltinClassifyType(CanTy->castAs<ExistentialType>()->innerType(), LangOpts);

  case Type::BlockPointer:
  case Type::Vector:
  case Type::ExtVector:
  case Type::ObjCObject:
  case Type::ObjCInterface:
  case Type::ObjCObjectPointer:
  case Type::Pipe:
    // GCC classifies vectors as None. We follow its lead and classify all
    // other types that don't fit into the regular classification the same way.
    return GCCTypeClass::None;

  case Type::LValueReference:
  case Type::RValueReference:
    llvm_unreachable("invalid type for expression");
  }

  llvm_unreachable("unexpected type class");
}

/// EvaluateBuiltinClassifyType - Evaluate __builtin_classify_type the same way
/// as GCC.
static GCCTypeClass
EvaluateBuiltinClassifyType(const CallExpr *E, const LangOptions &LangOpts) {
  // If no argument was supplied, default to None. This isn't
  // ideal, however it is what gcc does.
  if (E->getNumArgs() == 0)
    return GCCTypeClass::None;

  // FIXME: Bizarrely, GCC treats a call with more than one argument as not
  // being an ICE, but still folds it to a constant using the type of the first
  // argument.
  return EvaluateBuiltinClassifyType(E->getArg(0)->getType(), LangOpts);
}

/// EvaluateBuiltinConstantPForLValue - Determine the result of
/// __builtin_constant_p when applied to the given pointer.
///
/// A pointer is only "constant" if it is null (or a pointer cast to integer)
/// or it points to the first character of a string literal.
static bool EvaluateBuiltinConstantPForLValue(const APValue &LV) {
  APValue::LValueBase Base = LV.getLValueBase();
  if (Base.isNull()) {
    // A null base is acceptable.
    return true;
  } else if (const Expr *E = Base.dyn_cast<const Expr *>()) {
    if (!isa<StringLiteral>(E))
      return false;
    return LV.getLValueOffset().isZero();
  } else if (Base.is<TypeInfoLValue>()) {
    // Surprisingly, GCC considers __builtin_constant_p(&typeid(int)) to
    // evaluate to true.
    return true;
  } else {
    // Any other base is not constant enough for GCC.
    return false;
  }
}

/// EvaluateBuiltinConstantP - Evaluate __builtin_constant_p as similarly to
/// GCC as we can manage.
static bool EvaluateBuiltinConstantP(EvalInfo &Info, const Expr *Arg) {
  // This evaluation is not permitted to have side-effects, so evaluate it in
  // a speculative evaluation context.
  SpeculativeEvaluationRAII SpeculativeEval(Info);

  // Constant-folding is always enabled for the operand of __builtin_constant_p
  // (even when the enclosing evaluation context otherwise requires a strict
  // language-specific constant expression).
  FoldConstant Fold(Info, true);

  QualType ArgType = Arg->getType();

  // __builtin_constant_p always has one operand. The rules which gcc follows
  // are not precisely documented, but are as follows:
  //
  //  - If the operand is of integral, floating, complex or enumeration type,
  //    and can be folded to a known value of that type, it returns 1.
  //  - If the operand can be folded to a pointer to the first character
  //    of a string literal (or such a pointer cast to an integral type)
  //    or to a null pointer or an integer cast to a pointer, it returns 1.
  //
  // Otherwise, it returns 0.
  //
  // FIXME: GCC also intends to return 1 for literals of aggregate types, but
  // its support for this did not work prior to GCC 9 and is not yet well
  // understood.
  if (ArgType->isIntegralOrEnumerationType() || ArgType->isFloatingType() ||
      ArgType->isAnyComplexType() || ArgType->isPointerType() ||
      ArgType->isNullPtrType()) {
    APValue V;
    if (!::EvaluateAsRValue(Info, Arg, V)) {
      Fold.keepDiagnostics();
      return false;
    }

    // For a pointer (possibly cast to integer), there are special rules.
    if (V.getKind() == APValue::LValue)
      return EvaluateBuiltinConstantPForLValue(V);

    // Otherwise, any constant value is good enough.
    return V.hasValue();
  }

  // Anything else isn't considered to be sufficiently constant.
  return false;
}

/// Retrieves the "underlying object type" of the given expression,
/// as used by __builtin_object_size.
static QualType getObjectType(APValue::LValueBase B) {
  if (const ValueDecl *D = B.dyn_cast<const ValueDecl*>()) {
    if (const VarDecl *VD = dyn_cast<VarDecl>(D))
      return VD->getType();
  } else if (const Expr *E = B.get<const Expr*>()) {
    if (isa<CompoundLiteralExpr>(E))
      return E->getType();
  } else if (B.is<TypeInfoLValue>()) {
    return B.getTypeInfoType();
  }

  return QualType();
}

/// A more selective version of E->IgnoreParenCasts for
/// tryEvaluateBuiltinObjectSize. This ignores some casts/parens that serve only
/// to change the type of E.
/// Ex. For E = `(short*)((char*)(&foo))`, returns `&foo`
///
/// Always returns an RValue with a pointer representation.
static const Expr *ignorePointerCastsAndParens(const Expr *E) {
  assert(E->isRValue() && E->getType()->hasPointerRepresentation());

  auto *NoParens = E->IgnoreParens();
  auto *Cast = dyn_cast<CastExpr>(NoParens);
  if (Cast == nullptr)
    return NoParens;

  // We only conservatively allow a few kinds of casts, because this code is
  // inherently a simple solution that seeks to support the common case.
  auto CastKind = Cast->getCastKind();
  if (CastKind != CK_NoOp && CastKind != CK_BitCast &&
      CastKind != CK_AddressSpaceConversion)
    return NoParens;

  auto *SubExpr = Cast->getSubExpr();
  if (!SubExpr->getType()->hasPointerRepresentation() || !SubExpr->isRValue())
    return NoParens;
  return ignorePointerCastsAndParens(SubExpr);
}

/// Checks to see if the given LValue's Designator is at the end of the LValue's
/// record layout. e.g.
///   struct { struct { int a, b; } fst, snd; } obj;
///   obj.fst   // no
///   obj.snd   // yes
///   obj.fst.a // no
///   obj.fst.b // no
///   obj.snd.a // no
///   obj.snd.b // yes
///
/// Please note: this function is specialized for how __builtin_object_size
/// views "objects".
///
/// If this encounters an invalid RecordDecl or otherwise cannot determine the
/// correct result, it will always return true.
static bool isDesignatorAtObjectEnd(const ASTContext &Ctx, const LValue &LVal) {
  assert(!LVal.Designator.Invalid);

  auto IsLastOrInvalidFieldDecl = [&Ctx](const FieldDecl *FD, bool &Invalid) {
    const RecordDecl *Parent = FD->getParent();
    Invalid = Parent->isInvalidDecl();
    if (Invalid || Parent->isUnion())
      return true;
    const ASTRecordLayout &Layout = Ctx.getASTRecordLayout(Parent);
    return FD->getFieldIndex() + 1 == Layout.getFieldCount();
  };

  auto &Base = LVal.getLValueBase();
  if (auto *ME = dyn_cast_or_null<MemberExpr>(Base.dyn_cast<const Expr *>())) {
    if (auto *FD = dyn_cast<FieldDecl>(ME->getMemberDecl())) {
      bool Invalid;
      if (!IsLastOrInvalidFieldDecl(FD, Invalid))
        return Invalid;
    } else if (auto *IFD = dyn_cast<IndirectFieldDecl>(ME->getMemberDecl())) {
      for (auto *FD : IFD->chain()) {
        bool Invalid;
        if (!IsLastOrInvalidFieldDecl(cast<FieldDecl>(FD), Invalid))
          return Invalid;
      }
    }
  }

  unsigned I = 0;
  QualType BaseType = getType(Base);
  if (LVal.Designator.FirstEntryIsAnUnsizedArray) {
    // If we don't know the array bound, conservatively assume we're looking at
    // the final array element.
    ++I;
    if (BaseType->isIncompleteArrayType())
      BaseType = Ctx.getAsArrayType(BaseType)->getElementType();
    else
      BaseType = BaseType->castAs<PointerType>()->getPointeeType();
  }

  for (unsigned E = LVal.Designator.Entries.size(); I != E; ++I) {
    const auto &Entry = LVal.Designator.Entries[I];
    if (BaseType->isArrayType()) {
      // Because __builtin_object_size treats arrays as objects, we can ignore
      // the index iff this is the last array in the Designator.
      if (I + 1 == E)
        return true;
      const auto *CAT = cast<ConstantArrayType>(Ctx.getAsArrayType(BaseType));
      uint64_t Index = Entry.getAsArrayIndex();
      if (Index + 1 != CAT->getSize())
        return false;
      BaseType = CAT->getElementType();
    } else if (BaseType->isAnyComplexType()) {
      const auto *CT = BaseType->castAs<ComplexType>();
      uint64_t Index = Entry.getAsArrayIndex();
      if (Index != 1)
        return false;
      BaseType = CT->getElementType();
    } else if (auto *FD = getAsField(Entry)) {
      bool Invalid;
      if (!IsLastOrInvalidFieldDecl(FD, Invalid))
        return Invalid;
      BaseType = FD->getType();
    } else {
      assert(getAsBaseClass(Entry) && "Expecting cast to a base class");
      return false;
    }
  }
  return true;
}

/// Tests to see if the LValue has a user-specified designator (that isn't
/// necessarily valid). Note that this always returns 'true' if the LValue has
/// an unsized array as its first designator entry, because there's currently no
/// way to tell if the user typed *foo or foo[0].
static bool refersToCompleteObject(const LValue &LVal) {
  if (LVal.Designator.Invalid)
    return false;

  if (!LVal.Designator.Entries.empty())
    return LVal.Designator.isMostDerivedAnUnsizedArray();

  if (!LVal.InvalidBase)
    return true;

  // If `E` is a MemberExpr, then the first part of the designator is hiding in
  // the LValueBase.
  const auto *E = LVal.Base.dyn_cast<const Expr *>();
  return !E || !isa<MemberExpr>(E);
}

/// Attempts to detect a user writing into a piece of memory that's impossible
/// to figure out the size of by just using types.
static bool isUserWritingOffTheEnd(const ASTContext &Ctx, const LValue &LVal) {
  const SubobjectDesignator &Designator = LVal.Designator;
  // Notes:
  // - Users can only write off of the end when we have an invalid base. Invalid
  //   bases imply we don't know where the memory came from.
  // - We used to be a bit more aggressive here; we'd only be conservative if
  //   the array at the end was flexible, or if it had 0 or 1 elements. This
  //   broke some common standard library extensions (PR30346), but was
  //   otherwise seemingly fine. It may be useful to reintroduce this behavior
  //   with some sort of whitelist. OTOH, it seems that GCC is always
  //   conservative with the last element in structs (if it's an array), so our
  //   current behavior is more compatible than a whitelisting approach would
  //   be.
  return LVal.InvalidBase &&
         Designator.Entries.size() == Designator.MostDerivedPathLength &&
         Designator.MostDerivedIsArrayElement &&
         isDesignatorAtObjectEnd(Ctx, LVal);
}

/// Converts the given APInt to CharUnits, assuming the APInt is unsigned.
/// Fails if the conversion would cause loss of precision.
static bool convertUnsignedAPIntToCharUnits(const llvm::APInt &Int,
                                            CharUnits &Result) {
  auto CharUnitsMax = std::numeric_limits<CharUnits::QuantityType>::max();
  if (Int.ugt(CharUnitsMax))
    return false;
  Result = CharUnits::fromQuantity(Int.getZExtValue());
  return true;
}

/// Helper for tryEvaluateBuiltinObjectSize -- Given an LValue, this will
/// determine how many bytes exist from the beginning of the object to either
/// the end of the current subobject, or the end of the object itself, depending
/// on what the LValue looks like + the value of Type.
///
/// If this returns false, the value of Result is undefined.
static bool determineEndOffset(EvalInfo &Info, SourceLocation ExprLoc,
                               unsigned Type, const LValue &LVal,
                               CharUnits &EndOffset) {
  bool DetermineForCompleteObject = refersToCompleteObject(LVal);

  auto CheckedHandleSizeof = [&](QualType Ty, CharUnits &Result) {
    if (Ty.isNull() || Ty->isIncompleteType() || Ty->isFunctionType())
      return false;
    return HandleSizeof(Info, ExprLoc, Ty, Result);
  };

  // We want to evaluate the size of the entire object. This is a valid fallback
  // for when Type=1 and the designator is invalid, because we're asked for an
  // upper-bound.
  if (!(Type & 1) || LVal.Designator.Invalid || DetermineForCompleteObject) {
    // Type=3 wants a lower bound, so we can't fall back to this.
    if (Type == 3 && !DetermineForCompleteObject)
      return false;

    llvm::APInt APEndOffset;
    if (isBaseAnAllocSizeCall(LVal.getLValueBase()) &&
        getBytesReturnedByAllocSizeCall(Info.Ctx, LVal, APEndOffset))
      return convertUnsignedAPIntToCharUnits(APEndOffset, EndOffset);

    if (LVal.InvalidBase)
      return false;

    QualType BaseTy = getObjectType(LVal.getLValueBase());
    return CheckedHandleSizeof(BaseTy, EndOffset);
  }

  // We want to evaluate the size of a subobject.
  const SubobjectDesignator &Designator = LVal.Designator;

  // The following is a moderately common idiom in C:
  //
  // struct Foo { int a; char c[1]; };
  // struct Foo *F = (struct Foo *)malloc(sizeof(struct Foo) + strlen(Bar));
  // strcpy(&F->c[0], Bar);
  //
  // In order to not break too much legacy code, we need to support it.
  if (isUserWritingOffTheEnd(Info.Ctx, LVal)) {
    // If we can resolve this to an alloc_size call, we can hand that back,
    // because we know for certain how many bytes there are to write to.
    llvm::APInt APEndOffset;
    if (isBaseAnAllocSizeCall(LVal.getLValueBase()) &&
        getBytesReturnedByAllocSizeCall(Info.Ctx, LVal, APEndOffset))
      return convertUnsignedAPIntToCharUnits(APEndOffset, EndOffset);

    // If we cannot determine the size of the initial allocation, then we can't
    // given an accurate upper-bound. However, we are still able to give
    // conservative lower-bounds for Type=3.
    if (Type == 1)
      return false;
  }

  CharUnits BytesPerElem;
  if (!CheckedHandleSizeof(Designator.MostDerivedType, BytesPerElem))
    return false;

  // According to the GCC documentation, we want the size of the subobject
  // denoted by the pointer. But that's not quite right -- what we actually
  // want is the size of the immediately-enclosing array, if there is one.
  int64_t ElemsRemaining;
  if (Designator.MostDerivedIsArrayElement &&
      Designator.Entries.size() == Designator.MostDerivedPathLength) {
    uint64_t ArraySize = Designator.getMostDerivedArraySize();
    uint64_t ArrayIndex = Designator.Entries.back().getAsArrayIndex();
    ElemsRemaining = ArraySize <= ArrayIndex ? 0 : ArraySize - ArrayIndex;
  } else {
    ElemsRemaining = Designator.isOnePastTheEnd() ? 0 : 1;
  }

  EndOffset = LVal.getLValueOffset() + BytesPerElem * ElemsRemaining;
  return true;
}

/// Tries to evaluate the __builtin_object_size for @p E. If successful,
/// returns true and stores the result in @p Size.
///
/// If @p WasError is non-null, this will report whether the failure to evaluate
/// is to be treated as an Error in IntExprEvaluator.
static bool tryEvaluateBuiltinObjectSize(const Expr *E, unsigned Type,
                                         EvalInfo &Info, uint64_t &Size) {
  // Determine the denoted object.
  LValue LVal;
  {
    // The operand of __builtin_object_size is never evaluated for side-effects.
    // If there are any, but we can determine the pointed-to object anyway, then
    // ignore the side-effects.
    SpeculativeEvaluationRAII SpeculativeEval(Info);
    IgnoreSideEffectsRAII Fold(Info);

    if (E->isGLValue()) {
      // It's possible for us to be given GLValues if we're called via
      // Expr::tryEvaluateObjectSize.
      APValue RVal;
      if (!EvaluateAsRValue(Info, E, RVal))
        return false;
      LVal.setFrom(Info.Ctx, RVal);
    } else if (!EvaluatePointer(ignorePointerCastsAndParens(E), LVal, Info,
                                /*InvalidBaseOK=*/true))
      return false;
  }

  // If we point to before the start of the object, there are no accessible
  // bytes.
  if (LVal.getLValueOffset().isNegative()) {
    Size = 0;
    return true;
  }

  CharUnits EndOffset;
  if (!determineEndOffset(Info, E->getExprLoc(), Type, LVal, EndOffset))
    return false;

  // If we've fallen outside of the end offset, just pretend there's nothing to
  // write to/read from.
  if (EndOffset <= LVal.getLValueOffset())
    Size = 0;
  else
    Size = (EndOffset - LVal.getLValueOffset()).getQuantity();
  return true;
}

bool IntExprEvaluator::VisitConstantExpr(const ConstantExpr *E) {
  llvm::SaveAndRestore<bool> InConstantContext(Info.InConstantContext, true);
  if (E->getResultAPValueKind() != APValue::None)
    return Success(E->getAPValueResult(), E);
  return ExprEvaluatorBaseTy::VisitConstantExpr(E);
}

bool IntExprEvaluator::VisitCallExpr(const CallExpr *E) {
  if (unsigned BuiltinOp = E->getBuiltinCallee())
    return VisitBuiltinCallExpr(E, BuiltinOp);

  return ExprEvaluatorBaseTy::VisitCallExpr(E);
}

bool IntExprEvaluator::VisitBuiltinCallExpr(const CallExpr *E,
                                            unsigned BuiltinOp) {
  switch (unsigned BuiltinOp = E->getBuiltinCallee()) {
  default:
    return ExprEvaluatorBaseTy::VisitCallExpr(E);

  case Builtin::BI__builtin_dynamic_object_size:
  case Builtin::BI__builtin_object_size: {
    // The type was checked when we built the expression.
    unsigned Type =
        E->getArg(1)->EvaluateKnownConstInt(Info.Ctx).getZExtValue();
    assert(Type <= 3 && "unexpected type");

    uint64_t Size;
    if (tryEvaluateBuiltinObjectSize(E->getArg(0), Type, Info, Size))
      return Success(Size, E);

    if (E->getArg(0)->HasSideEffects(Info.Ctx))
      return Success((Type & 2) ? 0 : -1, E);

    // Expression had no side effects, but we couldn't statically determine the
    // size of the referenced object.
    switch (Info.EvalMode) {
    case EvalInfo::EM_ConstantExpression:
    case EvalInfo::EM_PotentialConstantExpression:
    case EvalInfo::EM_ConstantFold:
    case EvalInfo::EM_EvaluateForOverflow:
    case EvalInfo::EM_IgnoreSideEffects:
      // Leave it to IR generation.
      return Error(E);
    case EvalInfo::EM_ConstantExpressionUnevaluated:
    case EvalInfo::EM_PotentialConstantExpressionUnevaluated:
      // Reduce it to a constant now.
      return Success((Type & 2) ? 0 : -1, E);
    }

    llvm_unreachable("unexpected EvalMode");
  }

  case Builtin::BI__builtin_os_log_format_buffer_size: {
    analyze_os_log::OSLogBufferLayout Layout;
    analyze_os_log::computeOSLogBufferLayout(Info.Ctx, E, Layout);
    return Success(Layout.size().getQuantity(), E);
  }

  case Builtin::BI__builtin_bswap16:
  case Builtin::BI__builtin_bswap32:
  case Builtin::BI__builtin_bswap64: {
    APSInt Val;
    if (!EvaluateInteger(E->getArg(0), Val, Info))
      return false;

    return Success(Val.byteSwap(), E);
  }

  case Builtin::BI__builtin_classify_type:
    return Success((int)EvaluateBuiltinClassifyType(E, Info.getLangOpts()), E);

  case Builtin::BI__builtin_clrsb:
  case Builtin::BI__builtin_clrsbl:
  case Builtin::BI__builtin_clrsbll: {
    APSInt Val;
    if (!EvaluateInteger(E->getArg(0), Val, Info))
      return false;

    return Success(Val.getBitWidth() - Val.getMinSignedBits(), E);
  }

  case Builtin::BI__builtin_clz:
  case Builtin::BI__builtin_clzl:
  case Builtin::BI__builtin_clzll:
  case Builtin::BI__builtin_clzs: {
    APSInt Val;
    if (!EvaluateInteger(E->getArg(0), Val, Info))
      return false;
    if (!Val)
      return Error(E);

    return Success(Val.countLeadingZeros(), E);
  }

  case Builtin::BI__builtin_constant_p: {
    const Expr *Arg = E->getArg(0);
    if (EvaluateBuiltinConstantP(Info, Arg))
      return Success(true, E);
    if (Info.InConstantContext || Arg->HasSideEffects(Info.Ctx)) {
      // Outside a constant context, eagerly evaluate to false in the presence
      // of side-effects in order to avoid -Wunsequenced false-positives in
      // a branch on __builtin_constant_p(expr).
      return Success(false, E);
    }
    Info.FFDiag(E, diag::note_invalid_subexpr_in_const_expr);
    return false;
  }

  case Builtin::BI__builtin_is_constant_evaluated:
    return Success(Info.InConstantContext, E);

  case Builtin::BI__builtin_ctz:
  case Builtin::BI__builtin_ctzl:
  case Builtin::BI__builtin_ctzll:
  case Builtin::BI__builtin_ctzs: {
    APSInt Val;
    if (!EvaluateInteger(E->getArg(0), Val, Info))
      return false;
    if (!Val)
      return Error(E);

    return Success(Val.countTrailingZeros(), E);
  }

  case Builtin::BI__builtin_eh_return_data_regno: {
    int Operand = E->getArg(0)->EvaluateKnownConstInt(Info.Ctx).getZExtValue();
    Operand = Info.Ctx.getTargetInfo().getEHDataRegisterNumber(Operand);
    return Success(Operand, E);
  }

  case Builtin::BI__builtin_expect:
    return Visit(E->getArg(0));

  case Builtin::BI__builtin_ffs:
  case Builtin::BI__builtin_ffsl:
  case Builtin::BI__builtin_ffsll: {
    APSInt Val;
    if (!EvaluateInteger(E->getArg(0), Val, Info))
      return false;

    unsigned N = Val.countTrailingZeros();
    return Success(N == Val.getBitWidth() ? 0 : N + 1, E);
  }

  case Builtin::BI__builtin_fpclassify: {
    APFloat Val(0.0);
    if (!EvaluateFloat(E->getArg(5), Val, Info))
      return false;
    unsigned Arg;
    switch (Val.getCategory()) {
    case APFloat::fcNaN: Arg = 0; break;
    case APFloat::fcInfinity: Arg = 1; break;
    case APFloat::fcNormal: Arg = Val.isDenormal() ? 3 : 2; break;
    case APFloat::fcZero: Arg = 4; break;
    }
    return Visit(E->getArg(Arg));
  }

  case Builtin::BI__builtin_isinf_sign: {
    APFloat Val(0.0);
    return EvaluateFloat(E->getArg(0), Val, Info) &&
           Success(Val.isInfinity() ? (Val.isNegative() ? -1 : 1) : 0, E);
  }

  case Builtin::BI__builtin_isinf: {
    APFloat Val(0.0);
    return EvaluateFloat(E->getArg(0), Val, Info) &&
           Success(Val.isInfinity() ? 1 : 0, E);
  }

  case Builtin::BI__builtin_isfinite: {
    APFloat Val(0.0);
    return EvaluateFloat(E->getArg(0), Val, Info) &&
           Success(Val.isFinite() ? 1 : 0, E);
  }

  case Builtin::BI__builtin_isnan: {
    APFloat Val(0.0);
    return EvaluateFloat(E->getArg(0), Val, Info) &&
           Success(Val.isNaN() ? 1 : 0, E);
  }

  case Builtin::BI__builtin_isnormal: {
    APFloat Val(0.0);
    return EvaluateFloat(E->getArg(0), Val, Info) &&
           Success(Val.isNormal() ? 1 : 0, E);
  }

  case Builtin::BI__builtin_parity:
  case Builtin::BI__builtin_parityl:
  case Builtin::BI__builtin_parityll: {
    APSInt Val;
    if (!EvaluateInteger(E->getArg(0), Val, Info))
      return false;

    return Success(Val.countPopulation() % 2, E);
  }

  case Builtin::BI__builtin_popcount:
  case Builtin::BI__builtin_popcountl:
  case Builtin::BI__builtin_popcountll: {
    APSInt Val;
    if (!EvaluateInteger(E->getArg(0), Val, Info))
      return false;

    return Success(Val.countPopulation(), E);
  }

  case Builtin::BIstrlen:
  case Builtin::BIwcslen:
    // A call to strlen is not a constant expression.
    if (Info.getLangOpts().CPlusPlus11)
      Info.CCEDiag(E, diag::note_constexpr_invalid_function)
        << /*isConstexpr*/0 << /*isConstructor*/0
        << (std::string("'") + Info.Ctx.BuiltinInfo.getName(BuiltinOp) + "'");
    else
      Info.CCEDiag(E, diag::note_invalid_subexpr_in_const_expr);
    LLVM_FALLTHROUGH;
  case Builtin::BI__builtin_strlen:
  case Builtin::BI__builtin_wcslen: {
    // As an extension, we support __builtin_strlen() as a constant expression,
    // and support folding strlen() to a constant.
    LValue String;
    if (!EvaluatePointer(E->getArg(0), String, Info))
      return false;

    QualType CharTy = E->getArg(0)->getType()->getPointeeType();

    // Fast path: if it's a string literal, search the string value.
    if (const StringLiteral *S = dyn_cast_or_null<StringLiteral>(
            String.getLValueBase().dyn_cast<const Expr *>())) {
      // The string literal may have embedded null characters. Find the first
      // one and truncate there.
      StringRef Str = S->getBytes();
      int64_t Off = String.Offset.getQuantity();
      if (Off >= 0 && (uint64_t)Off <= (uint64_t)Str.size() &&
          S->getCharByteWidth() == 1 &&
          // FIXME: Add fast-path for wchar_t too.
          Info.Ctx.hasSameUnqualifiedType(CharTy, Info.Ctx.CharTy)) {
        Str = Str.substr(Off);

        StringRef::size_type Pos = Str.find(0);
        if (Pos != StringRef::npos)
          Str = Str.substr(0, Pos);

        return Success(Str.size(), E);
      }

      // Fall through to slow path to issue appropriate diagnostic.
    }

    // Slow path: scan the bytes of the string looking for the terminating 0.
    for (uint64_t Strlen = 0; /**/; ++Strlen) {
      APValue Char;
      if (!handleLValueToRValueConversion(Info, E, CharTy, String, Char) ||
          !Char.isInt())
        return false;
      if (!Char.getInt())
        return Success(Strlen, E);
      if (!HandleLValueArrayAdjustment(Info, E, String, CharTy, 1))
        return false;
    }
  }

  case Builtin::BIstrcmp:
  case Builtin::BIwcscmp:
  case Builtin::BIstrncmp:
  case Builtin::BIwcsncmp:
  case Builtin::BImemcmp:
  case Builtin::BIbcmp:
  case Builtin::BIwmemcmp:
    // A call to strlen is not a constant expression.
    if (Info.getLangOpts().CPlusPlus11)
      Info.CCEDiag(E, diag::note_constexpr_invalid_function)
        << /*isConstexpr*/0 << /*isConstructor*/0
        << (std::string("'") + Info.Ctx.BuiltinInfo.getName(BuiltinOp) + "'");
    else
      Info.CCEDiag(E, diag::note_invalid_subexpr_in_const_expr);
    LLVM_FALLTHROUGH;
  case Builtin::BI__builtin_strcmp:
  case Builtin::BI__builtin_wcscmp:
  case Builtin::BI__builtin_strncmp:
  case Builtin::BI__builtin_wcsncmp:
  case Builtin::BI__builtin_memcmp:
  case Builtin::BI__builtin_bcmp:
  case Builtin::BI__builtin_wmemcmp: {
    LValue String1, String2;
    if (!EvaluatePointer(E->getArg(0), String1, Info) ||
        !EvaluatePointer(E->getArg(1), String2, Info))
      return false;

    uint64_t MaxLength = uint64_t(-1);
    if (BuiltinOp != Builtin::BIstrcmp &&
        BuiltinOp != Builtin::BIwcscmp &&
        BuiltinOp != Builtin::BI__builtin_strcmp &&
        BuiltinOp != Builtin::BI__builtin_wcscmp) {
      APSInt N;
      if (!EvaluateInteger(E->getArg(2), N, Info))
        return false;
      MaxLength = N.getExtValue();
    }

    // Empty substrings compare equal by definition.
    if (MaxLength == 0u)
      return Success(0, E);

    if (!String1.checkNullPointerForFoldAccess(Info, E, AK_Read) ||
        !String2.checkNullPointerForFoldAccess(Info, E, AK_Read) ||
        String1.Designator.Invalid || String2.Designator.Invalid)
      return false;

    QualType CharTy1 = String1.Designator.getType(Info.Ctx);
    QualType CharTy2 = String2.Designator.getType(Info.Ctx);

    bool IsRawByte = BuiltinOp == Builtin::BImemcmp ||
                     BuiltinOp == Builtin::BIbcmp ||
                     BuiltinOp == Builtin::BI__builtin_memcmp ||
                     BuiltinOp == Builtin::BI__builtin_bcmp;

    assert(IsRawByte ||
           (Info.Ctx.hasSameUnqualifiedType(
                CharTy1, E->getArg(0)->getType()->getPointeeType()) &&
            Info.Ctx.hasSameUnqualifiedType(CharTy1, CharTy2)));

    const auto &ReadCurElems = [&](APValue &Char1, APValue &Char2) {
      return handleLValueToRValueConversion(Info, E, CharTy1, String1, Char1) &&
             handleLValueToRValueConversion(Info, E, CharTy2, String2, Char2) &&
             Char1.isInt() && Char2.isInt();
    };
    const auto &AdvanceElems = [&] {
      return HandleLValueArrayAdjustment(Info, E, String1, CharTy1, 1) &&
             HandleLValueArrayAdjustment(Info, E, String2, CharTy2, 1);
    };

    if (IsRawByte) {
      uint64_t BytesRemaining = MaxLength;
      // Pointers to const void may point to objects of incomplete type.
      if (CharTy1->isIncompleteType()) {
        Info.FFDiag(E, diag::note_constexpr_ltor_incomplete_type) << CharTy1;
        return false;
      }
      if (CharTy2->isIncompleteType()) {
        Info.FFDiag(E, diag::note_constexpr_ltor_incomplete_type) << CharTy2;
        return false;
      }
      uint64_t CharTy1Width{Info.Ctx.getTypeSize(CharTy1)};
      CharUnits CharTy1Size = Info.Ctx.toCharUnitsFromBits(CharTy1Width);
      // Give up on comparing between elements with disparate widths.
      if (CharTy1Size != Info.Ctx.getTypeSizeInChars(CharTy2))
        return false;
      uint64_t BytesPerElement = CharTy1Size.getQuantity();
      assert(BytesRemaining && "BytesRemaining should not be zero: the "
                               "following loop considers at least one element");
      while (true) {
        APValue Char1, Char2;
        if (!ReadCurElems(Char1, Char2))
          return false;
        // We have compatible in-memory widths, but a possible type and
        // (for `bool`) internal representation mismatch.
        // Assuming two's complement representation, including 0 for `false` and
        // 1 for `true`, we can check an appropriate number of elements for
        // equality even if they are not byte-sized.
        APSInt Char1InMem = Char1.getInt().extOrTrunc(CharTy1Width);
        APSInt Char2InMem = Char2.getInt().extOrTrunc(CharTy1Width);
        if (Char1InMem.ne(Char2InMem)) {
          // If the elements are byte-sized, then we can produce a three-way
          // comparison result in a straightforward manner.
          if (BytesPerElement == 1u) {
            // memcmp always compares unsigned chars.
            return Success(Char1InMem.ult(Char2InMem) ? -1 : 1, E);
          }
          // The result is byte-order sensitive, and we have multibyte elements.
          // FIXME: We can compare the remaining bytes in the correct order.
          return false;
        }
        if (!AdvanceElems())
          return false;
        if (BytesRemaining <= BytesPerElement)
          break;
        BytesRemaining -= BytesPerElement;
      }
      // Enough elements are equal to account for the memcmp limit.
      return Success(0, E);
    }

    bool StopAtNull =
        (BuiltinOp != Builtin::BImemcmp && BuiltinOp != Builtin::BIbcmp &&
         BuiltinOp != Builtin::BIwmemcmp &&
         BuiltinOp != Builtin::BI__builtin_memcmp &&
         BuiltinOp != Builtin::BI__builtin_bcmp &&
         BuiltinOp != Builtin::BI__builtin_wmemcmp);
    bool IsWide = BuiltinOp == Builtin::BIwcscmp ||
                  BuiltinOp == Builtin::BIwcsncmp ||
                  BuiltinOp == Builtin::BIwmemcmp ||
                  BuiltinOp == Builtin::BI__builtin_wcscmp ||
                  BuiltinOp == Builtin::BI__builtin_wcsncmp ||
                  BuiltinOp == Builtin::BI__builtin_wmemcmp;

    for (; MaxLength; --MaxLength) {
      APValue Char1, Char2;
      if (!ReadCurElems(Char1, Char2))
        return false;
      if (Char1.getInt() != Char2.getInt()) {
        if (IsWide) // wmemcmp compares with wchar_t signedness.
          return Success(Char1.getInt() < Char2.getInt() ? -1 : 1, E);
        // memcmp always compares unsigned chars.
        return Success(Char1.getInt().ult(Char2.getInt()) ? -1 : 1, E);
      }
      if (StopAtNull && !Char1.getInt())
        return Success(0, E);
      assert(!(StopAtNull && !Char2.getInt()));
      if (!AdvanceElems())
        return false;
    }
    // We hit the strncmp / memcmp limit.
    return Success(0, E);
  }

  case Builtin::BI__atomic_always_lock_free:
  case Builtin::BI__atomic_is_lock_free:
  case Builtin::BI__c11_atomic_is_lock_free: {
    APSInt SizeVal;
    if (!EvaluateInteger(E->getArg(0), SizeVal, Info))
      return false;

    // For __atomic_is_lock_free(sizeof(_Atomic(T))), if the size is a power
    // of two less than the maximum inline atomic width, we know it is
    // lock-free.  If the size isn't a power of two, or greater than the
    // maximum alignment where we promote atomics, we know it is not lock-free
    // (at least not in the sense of atomic_is_lock_free).  Otherwise,
    // the answer can only be determined at runtime; for example, 16-byte
    // atomics have lock-free implementations on some, but not all,
    // x86-64 processors.

    // Check power-of-two.
    CharUnits Size = CharUnits::fromQuantity(SizeVal.getZExtValue());
    if (Size.isPowerOfTwo()) {
      // Check against inlining width.
      unsigned InlineWidthBits =
          Info.Ctx.getTargetInfo().getMaxAtomicInlineWidth();
      if (Size <= Info.Ctx.toCharUnitsFromBits(InlineWidthBits)) {
        if (BuiltinOp == Builtin::BI__c11_atomic_is_lock_free ||
            Size == CharUnits::One() ||
            E->getArg(1)->isNullPointerConstant(Info.Ctx,
                                                Expr::NPC_NeverValueDependent))
          // OK, we will inline appropriately-aligned operations of this size,
          // and _Atomic(T) is appropriately-aligned.
          return Success(1, E);

        QualType PointeeType = E->getArg(1)->IgnoreImpCasts()->getType()->
          castAs<PointerType>()->getPointeeType();
        if (!PointeeType->isIncompleteType() &&
            Info.Ctx.getTypeAlignInChars(PointeeType) >= Size) {
          // OK, we will inline operations on this object.
          return Success(1, E);
        }
      }
    }

    return BuiltinOp == Builtin::BI__atomic_always_lock_free ?
        Success(0, E) : Error(E);
  }
  case Builtin::BIomp_is_initial_device:
    // We can decide statically which value the runtime would return if called.
    return Success(Info.getLangOpts().OpenMPIsDevice ? 0 : 1, E);
  case Builtin::BI__builtin_add_overflow:
  case Builtin::BI__builtin_sub_overflow:
  case Builtin::BI__builtin_mul_overflow:
  case Builtin::BI__builtin_sadd_overflow:
  case Builtin::BI__builtin_uadd_overflow:
  case Builtin::BI__builtin_uaddl_overflow:
  case Builtin::BI__builtin_uaddll_overflow:
  case Builtin::BI__builtin_usub_overflow:
  case Builtin::BI__builtin_usubl_overflow:
  case Builtin::BI__builtin_usubll_overflow:
  case Builtin::BI__builtin_umul_overflow:
  case Builtin::BI__builtin_umull_overflow:
  case Builtin::BI__builtin_umulll_overflow:
  case Builtin::BI__builtin_saddl_overflow:
  case Builtin::BI__builtin_saddll_overflow:
  case Builtin::BI__builtin_ssub_overflow:
  case Builtin::BI__builtin_ssubl_overflow:
  case Builtin::BI__builtin_ssubll_overflow:
  case Builtin::BI__builtin_smul_overflow:
  case Builtin::BI__builtin_smull_overflow:
  case Builtin::BI__builtin_smulll_overflow: {
    LValue ResultLValue;
    APSInt LHS, RHS;

    QualType ResultType = E->getArg(2)->getType()->getPointeeType();
    if (!EvaluateInteger(E->getArg(0), LHS, Info) ||
        !EvaluateInteger(E->getArg(1), RHS, Info) ||
        !EvaluatePointer(E->getArg(2), ResultLValue, Info))
      return false;

    APSInt Result;
    bool DidOverflow = false;

    // If the types don't have to match, enlarge all 3 to the largest of them.
    if (BuiltinOp == Builtin::BI__builtin_add_overflow ||
        BuiltinOp == Builtin::BI__builtin_sub_overflow ||
        BuiltinOp == Builtin::BI__builtin_mul_overflow) {
      bool IsSigned = LHS.isSigned() || RHS.isSigned() ||
                      ResultType->isSignedIntegerOrEnumerationType();
      bool AllSigned = LHS.isSigned() && RHS.isSigned() &&
                      ResultType->isSignedIntegerOrEnumerationType();
      uint64_t LHSSize = LHS.getBitWidth();
      uint64_t RHSSize = RHS.getBitWidth();
      uint64_t ResultSize = Info.Ctx.getTypeSize(ResultType);
      uint64_t MaxBits = std::max(std::max(LHSSize, RHSSize), ResultSize);

      // Add an additional bit if the signedness isn't uniformly agreed to. We
      // could do this ONLY if there is a signed and an unsigned that both have
      // MaxBits, but the code to check that is pretty nasty.  The issue will be
      // caught in the shrink-to-result later anyway.
      if (IsSigned && !AllSigned)
        ++MaxBits;

      LHS = APSInt(LHS.extOrTrunc(MaxBits), !IsSigned);
      RHS = APSInt(RHS.extOrTrunc(MaxBits), !IsSigned);
      Result = APSInt(MaxBits, !IsSigned);
    }

    // Find largest int.
    switch (BuiltinOp) {
    default:
      llvm_unreachable("Invalid value for BuiltinOp");
    case Builtin::BI__builtin_add_overflow:
    case Builtin::BI__builtin_sadd_overflow:
    case Builtin::BI__builtin_saddl_overflow:
    case Builtin::BI__builtin_saddll_overflow:
    case Builtin::BI__builtin_uadd_overflow:
    case Builtin::BI__builtin_uaddl_overflow:
    case Builtin::BI__builtin_uaddll_overflow:
      Result = LHS.isSigned() ? LHS.sadd_ov(RHS, DidOverflow)
                              : LHS.uadd_ov(RHS, DidOverflow);
      break;
    case Builtin::BI__builtin_sub_overflow:
    case Builtin::BI__builtin_ssub_overflow:
    case Builtin::BI__builtin_ssubl_overflow:
    case Builtin::BI__builtin_ssubll_overflow:
    case Builtin::BI__builtin_usub_overflow:
    case Builtin::BI__builtin_usubl_overflow:
    case Builtin::BI__builtin_usubll_overflow:
      Result = LHS.isSigned() ? LHS.ssub_ov(RHS, DidOverflow)
                              : LHS.usub_ov(RHS, DidOverflow);
      break;
    case Builtin::BI__builtin_mul_overflow:
    case Builtin::BI__builtin_smul_overflow:
    case Builtin::BI__builtin_smull_overflow:
    case Builtin::BI__builtin_smulll_overflow:
    case Builtin::BI__builtin_umul_overflow:
    case Builtin::BI__builtin_umull_overflow:
    case Builtin::BI__builtin_umulll_overflow:
      Result = LHS.isSigned() ? LHS.smul_ov(RHS, DidOverflow)
                              : LHS.umul_ov(RHS, DidOverflow);
      break;
    }

    // In the case where multiple sizes are allowed, truncate and see if
    // the values are the same.
    if (BuiltinOp == Builtin::BI__builtin_add_overflow ||
        BuiltinOp == Builtin::BI__builtin_sub_overflow ||
        BuiltinOp == Builtin::BI__builtin_mul_overflow) {
      // APSInt doesn't have a TruncOrSelf, so we use extOrTrunc instead,
      // since it will give us the behavior of a TruncOrSelf in the case where
      // its parameter <= its size.  We previously set Result to be at least the
      // type-size of the result, so getTypeSize(ResultType) <= Result.BitWidth
      // will work exactly like TruncOrSelf.
      APSInt Temp = Result.extOrTrunc(Info.Ctx.getTypeSize(ResultType));
      Temp.setIsSigned(ResultType->isSignedIntegerOrEnumerationType());

      if (!APSInt::isSameValue(Temp, Result))
        DidOverflow = true;
      Result = Temp;
    }

    APValue APV{Result};
    if (!handleAssignment(Info, E, ResultLValue, ResultType, APV))
      return false;
    return Success(DidOverflow, E);
  }
  }
}

/// Determine whether this is a pointer past the end of the complete
/// object referred to by the lvalue.
static bool isOnePastTheEndOfCompleteObject(const ASTContext &Ctx,
                                            const LValue &LV) {
  // A null pointer can be viewed as being "past the end" but we don't
  // choose to look at it that way here.
  if (!LV.getLValueBase())
    return false;

  // If the designator is valid and refers to a subobject, we're not pointing
  // past the end.
  if (!LV.getLValueDesignator().Invalid &&
      !LV.getLValueDesignator().isOnePastTheEnd())
    return false;

  // A pointer to an incomplete type might be past-the-end if the type's size is
  // zero.  We cannot tell because the type is incomplete.
  QualType Ty = getType(LV.getLValueBase());
  if (Ty->isIncompleteType())
    return true;

  // We're a past-the-end pointer if we point to the byte after the object,
  // no matter what our type or path is.
  auto Size = Ctx.getTypeSizeInChars(Ty);
  return LV.getLValueOffset() == Size;
}

namespace {

/// Data recursive integer evaluator of certain binary operators.
///
/// We use a data recursive algorithm for binary operators so that we are able
/// to handle extreme cases of chained binary operators without causing stack
/// overflow.
class DataRecursiveIntBinOpEvaluator {
  struct EvalResult {
    APValue Val;
    bool Failed;

    EvalResult() : Failed(false) { }

    void swap(EvalResult &RHS) {
      Val.swap(RHS.Val);
      Failed = RHS.Failed;
      RHS.Failed = false;
    }
  };

  struct Job {
    const Expr *E;
    EvalResult LHSResult; // meaningful only for binary operator expression.
    enum { AnyExprKind, BinOpKind, BinOpVisitedLHSKind } Kind;

    Job() = default;
    Job(Job &&) = default;

    void startSpeculativeEval(EvalInfo &Info) {
      SpecEvalRAII = SpeculativeEvaluationRAII(Info);
    }

  private:
    SpeculativeEvaluationRAII SpecEvalRAII;
  };

  SmallVector<Job, 16> Queue;

  IntExprEvaluator &IntEval;
  EvalInfo &Info;
  APValue &FinalResult;

public:
  DataRecursiveIntBinOpEvaluator(IntExprEvaluator &IntEval, APValue &Result)
    : IntEval(IntEval), Info(IntEval.getEvalInfo()), FinalResult(Result) { }

  /// True if \param E is a binary operator that we are going to handle
  /// data recursively.
  /// We handle binary operators that are comma, logical, or that have operands
  /// with integral or enumeration type.
  static bool shouldEnqueue(const BinaryOperator *E) {
    return E->getOpcode() == BO_Comma || E->isLogicalOp() ||
           (E->isRValue() && E->getType()->isIntegralOrEnumerationType() &&
            E->getLHS()->getType()->isIntegralOrEnumerationType() &&
            E->getRHS()->getType()->isIntegralOrEnumerationType());
  }

  bool Traverse(const BinaryOperator *E) {
    enqueue(E);
    EvalResult PrevResult;
    while (!Queue.empty())
      process(PrevResult);

    if (PrevResult.Failed) return false;

    FinalResult.swap(PrevResult.Val);
    return true;
  }

private:
  bool Success(uint64_t Value, const Expr *E, APValue &Result) {
    return IntEval.Success(Value, E, Result);
  }
  bool Success(const APSInt &Value, const Expr *E, APValue &Result) {
    return IntEval.Success(Value, E, Result);
  }
  bool Error(const Expr *E) {
    return IntEval.Error(E);
  }
  bool Error(const Expr *E, diag::kind D) {
    return IntEval.Error(E, D);
  }

  OptionalDiagnostic CCEDiag(const Expr *E, diag::kind D) {
    return Info.CCEDiag(E, D);
  }

  // Returns true if visiting the RHS is necessary, false otherwise.
  bool VisitBinOpLHSOnly(EvalResult &LHSResult, const BinaryOperator *E,
                         bool &SuppressRHSDiags);

  bool VisitBinOp(const EvalResult &LHSResult, const EvalResult &RHSResult,
                  const BinaryOperator *E, APValue &Result);

  void EvaluateExpr(const Expr *E, EvalResult &Result) {
    Result.Failed = !Evaluate(Result.Val, Info, E);
    if (Result.Failed)
      Result.Val = APValue();
  }

  void process(EvalResult &Result);

  void enqueue(const Expr *E) {
    E = E->IgnoreParens();
    Queue.resize(Queue.size()+1);
    Queue.back().E = E;
    Queue.back().Kind = Job::AnyExprKind;
  }
};

}

bool DataRecursiveIntBinOpEvaluator::
       VisitBinOpLHSOnly(EvalResult &LHSResult, const BinaryOperator *E,
                         bool &SuppressRHSDiags) {
  if (E->getOpcode() == BO_Comma) {
    // Ignore LHS but note if we could not evaluate it.
    if (LHSResult.Failed)
      return Info.noteSideEffect();
    return true;
  }

  if (E->isLogicalOp()) {
    bool LHSAsBool;
    if (!LHSResult.Failed && HandleConversionToBool(LHSResult.Val, LHSAsBool)) {
      // We were able to evaluate the LHS, see if we can get away with not
      // evaluating the RHS: 0 && X -> 0, 1 || X -> 1
      if (LHSAsBool == (E->getOpcode() == BO_LOr)) {
        Success(LHSAsBool, E, LHSResult.Val);
        return false; // Ignore RHS
      }
    } else {
      LHSResult.Failed = true;

      // Since we weren't able to evaluate the left hand side, it
      // might have had side effects.
      if (!Info.noteSideEffect())
        return false;

      // We can't evaluate the LHS; however, sometimes the result
      // is determined by the RHS: X && 0 -> 0, X || 1 -> 1.
      // Don't ignore RHS and suppress diagnostics from this arm.
      SuppressRHSDiags = true;
    }

    return true;
  }

  assert(E->getLHS()->getType()->isIntegralOrEnumerationType() &&
         E->getRHS()->getType()->isIntegralOrEnumerationType());

  if (LHSResult.Failed && !Info.noteFailure())
    return false; // Ignore RHS;

  return true;
}

static void addOrSubLValueAsInteger(APValue &LVal, const APSInt &Index,
                                    bool IsSub) {
  // Compute the new offset in the appropriate width, wrapping at 64 bits.
  // FIXME: When compiling for a 32-bit target, we should use 32-bit
  // offsets.
  assert(!LVal.hasLValuePath() && "have designator for integer lvalue");
  CharUnits &Offset = LVal.getLValueOffset();
  uint64_t Offset64 = Offset.getQuantity();
  uint64_t Index64 = Index.extOrTrunc(64).getZExtValue();
  Offset = CharUnits::fromQuantity(IsSub ? Offset64 - Index64
                                         : Offset64 + Index64);
}

bool DataRecursiveIntBinOpEvaluator::
       VisitBinOp(const EvalResult &LHSResult, const EvalResult &RHSResult,
                  const BinaryOperator *E, APValue &Result) {
  if (E->getOpcode() == BO_Comma) {
    if (RHSResult.Failed)
      return false;
    Result = RHSResult.Val;
    return true;
  }

  if (E->isLogicalOp()) {
    bool lhsResult, rhsResult;
    bool LHSIsOK = HandleConversionToBool(LHSResult.Val, lhsResult);
    bool RHSIsOK = HandleConversionToBool(RHSResult.Val, rhsResult);

    if (LHSIsOK) {
      if (RHSIsOK) {
        if (E->getOpcode() == BO_LOr)
          return Success(lhsResult || rhsResult, E, Result);
        else
          return Success(lhsResult && rhsResult, E, Result);
      }
    } else {
      if (RHSIsOK) {
        // We can't evaluate the LHS; however, sometimes the result
        // is determined by the RHS: X && 0 -> 0, X || 1 -> 1.
        if (rhsResult == (E->getOpcode() == BO_LOr))
          return Success(rhsResult, E, Result);
      }
    }

    return false;
  }

  assert(E->getLHS()->getType()->isIntegralOrEnumerationType() &&
         E->getRHS()->getType()->isIntegralOrEnumerationType());

  if (LHSResult.Failed || RHSResult.Failed)
    return false;

  const APValue &LHSVal = LHSResult.Val;
  const APValue &RHSVal = RHSResult.Val;

  // Handle cases like (unsigned long)&a + 4.
  if (E->isAdditiveOp() && LHSVal.isLValue() && RHSVal.isInt()) {
    Result = LHSVal;
    addOrSubLValueAsInteger(Result, RHSVal.getInt(), E->getOpcode() == BO_Sub);
    return true;
  }

  // Handle cases like 4 + (unsigned long)&a
  if (E->getOpcode() == BO_Add &&
      RHSVal.isLValue() && LHSVal.isInt()) {
    Result = RHSVal;
    addOrSubLValueAsInteger(Result, LHSVal.getInt(), /*IsSub*/false);
    return true;
  }

  if (E->getOpcode() == BO_Sub && LHSVal.isLValue() && RHSVal.isLValue()) {
    // Handle (intptr_t)&&A - (intptr_t)&&B.
    if (!LHSVal.getLValueOffset().isZero() ||
        !RHSVal.getLValueOffset().isZero())
      return false;
    const Expr *LHSExpr = LHSVal.getLValueBase().dyn_cast<const Expr*>();
    const Expr *RHSExpr = RHSVal.getLValueBase().dyn_cast<const Expr*>();
    if (!LHSExpr || !RHSExpr)
      return false;
    const AddrLabelExpr *LHSAddrExpr = dyn_cast<AddrLabelExpr>(LHSExpr);
    const AddrLabelExpr *RHSAddrExpr = dyn_cast<AddrLabelExpr>(RHSExpr);
    if (!LHSAddrExpr || !RHSAddrExpr)
      return false;
    // Make sure both labels come from the same function.
    if (LHSAddrExpr->getLabel()->getDeclContext() !=
        RHSAddrExpr->getLabel()->getDeclContext())
      return false;
    Result = APValue(LHSAddrExpr, RHSAddrExpr);
    return true;
  }

  // All the remaining cases expect both operands to be an integer
  if (!LHSVal.isInt() || !RHSVal.isInt())
    return Error(E);

  // Set up the width and signedness manually, in case it can't be deduced
  // from the operation we're performing.
  // FIXME: Don't do this in the cases where we can deduce it.
  APSInt Value(Info.Ctx.getIntWidth(E->getType()),
               E->getType()->isUnsignedIntegerOrEnumerationType());
  if (!handleIntIntBinOp(Info, E, LHSVal.getInt(), E->getOpcode(),
                         RHSVal.getInt(), Value))
    return false;
  return Success(Value, E, Result);
}

void DataRecursiveIntBinOpEvaluator::process(EvalResult &Result) {
  Job &job = Queue.back();

  switch (job.Kind) {
    case Job::AnyExprKind: {
      if (const BinaryOperator *Bop = dyn_cast<BinaryOperator>(job.E)) {
        if (shouldEnqueue(Bop)) {
          job.Kind = Job::BinOpKind;
          enqueue(Bop->getLHS());
          return;
        }
      }

      EvaluateExpr(job.E, Result);
      Queue.pop_back();
      return;
    }

    case Job::BinOpKind: {
      const BinaryOperator *Bop = cast<BinaryOperator>(job.E);
      bool SuppressRHSDiags = false;
      if (!VisitBinOpLHSOnly(Result, Bop, SuppressRHSDiags)) {
        Queue.pop_back();
        return;
      }
      if (SuppressRHSDiags)
        job.startSpeculativeEval(Info);
      job.LHSResult.swap(Result);
      job.Kind = Job::BinOpVisitedLHSKind;
      enqueue(Bop->getRHS());
      return;
    }

    case Job::BinOpVisitedLHSKind: {
      const BinaryOperator *Bop = cast<BinaryOperator>(job.E);
      EvalResult RHS;
      RHS.swap(Result);
      Result.Failed = !VisitBinOp(job.LHSResult, RHS, Bop, Result.Val);
      Queue.pop_back();
      return;
    }
  }

  llvm_unreachable("Invalid Job::Kind!");
}

namespace {
/// Used when we determine that we should fail, but can keep evaluating prior to
/// noting that we had a failure.
class DelayedNoteFailureRAII {
  EvalInfo &Info;
  bool NoteFailure;

public:
  DelayedNoteFailureRAII(EvalInfo &Info, bool NoteFailure = true)
      : Info(Info), NoteFailure(NoteFailure) {}
  ~DelayedNoteFailureRAII() {
    if (NoteFailure) {
      bool ContinueAfterFailure = Info.noteFailure();
      (void)ContinueAfterFailure;
      assert(ContinueAfterFailure &&
             "Shouldn't have kept evaluating on failure.");
    }
  }
};
}

template <class SuccessCB, class AfterCB>
static bool
EvaluateComparisonBinaryOperator(EvalInfo &Info, const BinaryOperator *E,
                                 SuccessCB &&Success, AfterCB &&DoAfter) {
  assert(E->isComparisonOp() && "expected comparison operator");
  assert((E->getOpcode() == BO_Cmp ||
          E->getType()->isIntegralOrEnumerationType()) &&
         "unsupported binary expression evaluation");
  auto Error = [&](const Expr *E) {
    Info.FFDiag(E, diag::note_invalid_subexpr_in_const_expr);
    return false;
  };

  using CCR = ComparisonCategoryResult;
  bool IsRelational = E->isRelationalOp();
  bool IsEquality = E->isEqualityOp();
  if (E->getOpcode() == BO_Cmp) {
    const ComparisonCategoryInfo &CmpInfo =
        Info.Ctx.CompCategories.getInfoForType(E->getType());
    IsRelational = CmpInfo.isOrdered();
    IsEquality = CmpInfo.isEquality();
  }

  QualType LHSTy = E->getLHS()->getType();
  QualType RHSTy = E->getRHS()->getType();

  if (LHSTy->isIntegralOrEnumerationType() &&
      RHSTy->isIntegralOrEnumerationType()) {
    APSInt LHS, RHS;
    bool LHSOK = EvaluateInteger(E->getLHS(), LHS, Info);
    if (!LHSOK && !Info.noteFailure())
      return false;
    if (!EvaluateInteger(E->getRHS(), RHS, Info) || !LHSOK)
      return false;
    if (LHS < RHS)
      return Success(CCR::Less, E);
    if (LHS > RHS)
      return Success(CCR::Greater, E);
    return Success(CCR::Equal, E);
  }

  if (LHSTy->isFixedPointType() || RHSTy->isFixedPointType()) {
    APFixedPoint LHSFX(Info.Ctx.getFixedPointSemantics(LHSTy));
    APFixedPoint RHSFX(Info.Ctx.getFixedPointSemantics(RHSTy));

    bool LHSOK = EvaluateFixedPointOrInteger(E->getLHS(), LHSFX, Info);
    if (!LHSOK && !Info.noteFailure())
      return false;
    if (!EvaluateFixedPointOrInteger(E->getRHS(), RHSFX, Info) || !LHSOK)
      return false;
    if (LHSFX < RHSFX)
      return Success(CCR::Less, E);
    if (LHSFX > RHSFX)
      return Success(CCR::Greater, E);
    return Success(CCR::Equal, E);
  }

  if (LHSTy->isAnyComplexType() || RHSTy->isAnyComplexType()) {
    ComplexValue LHS, RHS;
    bool LHSOK;
    if (E->isAssignmentOp()) {
      LValue LV;
      EvaluateLValue(E->getLHS(), LV, Info);
      LHSOK = false;
    } else if (LHSTy->isRealFloatingType()) {
      LHSOK = EvaluateFloat(E->getLHS(), LHS.FloatReal, Info);
      if (LHSOK) {
        LHS.makeComplexFloat();
        LHS.FloatImag = APFloat(LHS.FloatReal.getSemantics());
      }
    } else {
      LHSOK = EvaluateComplex(E->getLHS(), LHS, Info);
    }
    if (!LHSOK && !Info.noteFailure())
      return false;

    if (E->getRHS()->getType()->isRealFloatingType()) {
      if (!EvaluateFloat(E->getRHS(), RHS.FloatReal, Info) || !LHSOK)
        return false;
      RHS.makeComplexFloat();
      RHS.FloatImag = APFloat(RHS.FloatReal.getSemantics());
    } else if (!EvaluateComplex(E->getRHS(), RHS, Info) || !LHSOK)
      return false;

    if (LHS.isComplexFloat()) {
      APFloat::cmpResult CR_r =
        LHS.getComplexFloatReal().compare(RHS.getComplexFloatReal());
      APFloat::cmpResult CR_i =
        LHS.getComplexFloatImag().compare(RHS.getComplexFloatImag());
      bool IsEqual = CR_r == APFloat::cmpEqual && CR_i == APFloat::cmpEqual;
      return Success(IsEqual ? CCR::Equal : CCR::Nonequal, E);
    } else {
      assert(IsEquality && "invalid complex comparison");
      bool IsEqual = LHS.getComplexIntReal() == RHS.getComplexIntReal() &&
                     LHS.getComplexIntImag() == RHS.getComplexIntImag();
      return Success(IsEqual ? CCR::Equal : CCR::Nonequal, E);
    }
  }

  if (LHSTy->isRealFloatingType() &&
      RHSTy->isRealFloatingType()) {
    APFloat RHS(0.0), LHS(0.0);

    bool LHSOK = EvaluateFloat(E->getRHS(), RHS, Info);
    if (!LHSOK && !Info.noteFailure())
      return false;

    if (!EvaluateFloat(E->getLHS(), LHS, Info) || !LHSOK)
      return false;

    assert(E->isComparisonOp() && "Invalid binary operator!");
    auto GetCmpRes = [&]() {
      switch (LHS.compare(RHS)) {
      case APFloat::cmpEqual:
        return CCR::Equal;
      case APFloat::cmpLessThan:
        return CCR::Less;
      case APFloat::cmpGreaterThan:
        return CCR::Greater;
      case APFloat::cmpUnordered:
        return CCR::Unordered;
      }
      llvm_unreachable("Unrecognised APFloat::cmpResult enum");
    };
    return Success(GetCmpRes(), E);
  }

  if (LHSTy->isPointerType() && RHSTy->isPointerType()) {
    LValue LHSValue, RHSValue;

    bool LHSOK = EvaluatePointer(E->getLHS(), LHSValue, Info);
    if (!LHSOK && !Info.noteFailure())
      return false;

    if (!EvaluatePointer(E->getRHS(), RHSValue, Info) || !LHSOK)
      return false;

    // Reject differing bases from the normal codepath; we special-case
    // comparisons to null.
    if (!HasSameBase(LHSValue, RHSValue)) {
      // Inequalities and subtractions between unrelated pointers have
      // unspecified or undefined behavior.
      if (!IsEquality)
        return Error(E);
      // A constant address may compare equal to the address of a symbol.
      // The one exception is that address of an object cannot compare equal
      // to a null pointer constant.
      if ((!LHSValue.Base && !LHSValue.Offset.isZero()) ||
          (!RHSValue.Base && !RHSValue.Offset.isZero()))
        return Error(E);
      // It's implementation-defined whether distinct literals will have
      // distinct addresses. In clang, the result of such a comparison is
      // unspecified, so it is not a constant expression. However, we do know
      // that the address of a literal will be non-null.
      if ((IsLiteralLValue(LHSValue) || IsLiteralLValue(RHSValue)) &&
          LHSValue.Base && RHSValue.Base)
        return Error(E);
      // We can't tell whether weak symbols will end up pointing to the same
      // object.
      if (IsWeakLValue(LHSValue) || IsWeakLValue(RHSValue))
        return Error(E);
      // We can't compare the address of the start of one object with the
      // past-the-end address of another object, per C++ DR1652.
      if ((LHSValue.Base && LHSValue.Offset.isZero() &&
           isOnePastTheEndOfCompleteObject(Info.Ctx, RHSValue)) ||
          (RHSValue.Base && RHSValue.Offset.isZero() &&
           isOnePastTheEndOfCompleteObject(Info.Ctx, LHSValue)))
        return Error(E);
      // We can't tell whether an object is at the same address as another
      // zero sized object.
      if ((RHSValue.Base && isZeroSized(LHSValue)) ||
          (LHSValue.Base && isZeroSized(RHSValue)))
        return Error(E);
      return Success(CCR::Nonequal, E);
    }

    const CharUnits &LHSOffset = LHSValue.getLValueOffset();
    const CharUnits &RHSOffset = RHSValue.getLValueOffset();

    SubobjectDesignator &LHSDesignator = LHSValue.getLValueDesignator();
    SubobjectDesignator &RHSDesignator = RHSValue.getLValueDesignator();

    // C++11 [expr.rel]p3:
    //   Pointers to void (after pointer conversions) can be compared, with a
    //   result defined as follows: If both pointers represent the same
    //   address or are both the null pointer value, the result is true if the
    //   operator is <= or >= and false otherwise; otherwise the result is
    //   unspecified.
    // We interpret this as applying to pointers to *cv* void.
    if (LHSTy->isVoidPointerType() && LHSOffset != RHSOffset && IsRelational)
      Info.CCEDiag(E, diag::note_constexpr_void_comparison);

    // C++11 [expr.rel]p2:
    // - If two pointers point to non-static data members of the same object,
    //   or to subobjects or array elements fo such members, recursively, the
    //   pointer to the later declared member compares greater provided the
    //   two members have the same access control and provided their class is
    //   not a union.
    //   [...]
    // - Otherwise pointer comparisons are unspecified.
    if (!LHSDesignator.Invalid && !RHSDesignator.Invalid && IsRelational) {
      bool WasArrayIndex;
      unsigned Mismatch = FindDesignatorMismatch(
          getType(LHSValue.Base), LHSDesignator, RHSDesignator, WasArrayIndex);
      // At the point where the designators diverge, the comparison has a
      // specified value if:
      //  - we are comparing array indices
      //  - we are comparing fields of a union, or fields with the same access
      // Otherwise, the result is unspecified and thus the comparison is not a
      // constant expression.
      if (!WasArrayIndex && Mismatch < LHSDesignator.Entries.size() &&
          Mismatch < RHSDesignator.Entries.size()) {
        const FieldDecl *LF = getAsField(LHSDesignator.Entries[Mismatch]);
        const FieldDecl *RF = getAsField(RHSDesignator.Entries[Mismatch]);
        if (!LF && !RF)
          Info.CCEDiag(E, diag::note_constexpr_pointer_comparison_base_classes);
        else if (!LF)
          Info.CCEDiag(E, diag::note_constexpr_pointer_comparison_base_field)
              << getAsBaseClass(LHSDesignator.Entries[Mismatch])
              << RF->getParent() << RF;
        else if (!RF)
          Info.CCEDiag(E, diag::note_constexpr_pointer_comparison_base_field)
              << getAsBaseClass(RHSDesignator.Entries[Mismatch])
              << LF->getParent() << LF;
        else if (!LF->getParent()->isUnion() &&
                 LF->getAccess() != RF->getAccess())
          Info.CCEDiag(E,
                       diag::note_constexpr_pointer_comparison_differing_access)
              << LF << LF->getAccess() << RF << RF->getAccess()
              << LF->getParent();
      }
    }

    // The comparison here must be unsigned, and performed with the same
    // width as the pointer.
    unsigned PtrSize = Info.Ctx.getTypeSize(LHSTy);
    uint64_t CompareLHS = LHSOffset.getQuantity();
    uint64_t CompareRHS = RHSOffset.getQuantity();
    assert(PtrSize <= 64 && "Unexpected pointer width");
    uint64_t Mask = ~0ULL >> (64 - PtrSize);
    CompareLHS &= Mask;
    CompareRHS &= Mask;

    // If there is a base and this is a relational operator, we can only
    // compare pointers within the object in question; otherwise, the result
    // depends on where the object is located in memory.
    if (!LHSValue.Base.isNull() && IsRelational) {
      QualType BaseTy = getType(LHSValue.Base);
      if (BaseTy->isIncompleteType())
        return Error(E);
      CharUnits Size = Info.Ctx.getTypeSizeInChars(BaseTy);
      uint64_t OffsetLimit = Size.getQuantity();
      if (CompareLHS > OffsetLimit || CompareRHS > OffsetLimit)
        return Error(E);
    }

    if (CompareLHS < CompareRHS)
      return Success(CCR::Less, E);
    if (CompareLHS > CompareRHS)
      return Success(CCR::Greater, E);
    return Success(CCR::Equal, E);
  }

  if (LHSTy->isMemberPointerType()) {
    assert(IsEquality && "unexpected member pointer operation");
    assert(RHSTy->isMemberPointerType() && "invalid comparison");

    MemberPtr LHSValue, RHSValue;

    bool LHSOK = EvaluateMemberPointer(E->getLHS(), LHSValue, Info);
    if (!LHSOK && !Info.noteFailure())
      return false;

    if (!EvaluateMemberPointer(E->getRHS(), RHSValue, Info) || !LHSOK)
      return false;

    // C++11 [expr.eq]p2:
    //   If both operands are null, they compare equal. Otherwise if only one is
    //   null, they compare unequal.
    if (!LHSValue.getDecl() || !RHSValue.getDecl()) {
      bool Equal = !LHSValue.getDecl() && !RHSValue.getDecl();
      return Success(Equal ? CCR::Equal : CCR::Nonequal, E);
    }

    //   Otherwise if either is a pointer to a virtual member function, the
    //   result is unspecified.
    if (const CXXMethodDecl *MD = dyn_cast<CXXMethodDecl>(LHSValue.getDecl()))
      if (MD->isVirtual())
        Info.CCEDiag(E, diag::note_constexpr_compare_virtual_mem_ptr) << MD;
    if (const CXXMethodDecl *MD = dyn_cast<CXXMethodDecl>(RHSValue.getDecl()))
      if (MD->isVirtual())
        Info.CCEDiag(E, diag::note_constexpr_compare_virtual_mem_ptr) << MD;

    //   Otherwise they compare equal if and only if they would refer to the
    //   same member of the same most derived object or the same subobject if
    //   they were dereferenced with a hypothetical object of the associated
    //   class type.
    bool Equal = LHSValue == RHSValue;
    return Success(Equal ? CCR::Equal : CCR::Nonequal, E);
  }

  if (LHSTy->isNullPtrType()) {
    assert(E->isComparisonOp() && "unexpected nullptr operation");
    assert(RHSTy->isNullPtrType() && "missing pointer conversion");
    // C++11 [expr.rel]p4, [expr.eq]p3: If two operands of type std::nullptr_t
    // are compared, the result is true of the operator is <=, >= or ==, and
    // false otherwise.
    return Success(CCR::Equal, E);
  }

  return DoAfter();
}

bool RecordExprEvaluator::VisitBinCmp(const BinaryOperator *E) {
  if (!CheckLiteralType(Info, E))
    return false;

  auto OnSuccess = [&](ComparisonCategoryResult ResKind,
                       const BinaryOperator *E) {
    // Evaluation succeeded. Lookup the information for the comparison category
    // type and fetch the VarDecl for the result.
    const ComparisonCategoryInfo &CmpInfo =
        Info.Ctx.CompCategories.getInfoForType(E->getType());
    const VarDecl *VD =
        CmpInfo.getValueInfo(CmpInfo.makeWeakResult(ResKind))->VD;
    // Check and evaluate the result as a constant expression.
    LValue LV;
    LV.set(VD);
    if (!handleLValueToRValueConversion(Info, E, E->getType(), LV, Result))
      return false;
    return CheckConstantExpression(Info, E->getExprLoc(), E->getType(), Result);
  };
  return EvaluateComparisonBinaryOperator(Info, E, OnSuccess, [&]() {
    return ExprEvaluatorBaseTy::VisitBinCmp(E);
  });
}

bool IntExprEvaluator::VisitBinaryOperator(const BinaryOperator *E) {
  // We don't call noteFailure immediately because the assignment happens after
  // we evaluate LHS and RHS.
  if (!Info.keepEvaluatingAfterFailure() && E->isAssignmentOp())
    return Error(E);

  DelayedNoteFailureRAII MaybeNoteFailureLater(Info, E->isAssignmentOp());
  if (DataRecursiveIntBinOpEvaluator::shouldEnqueue(E))
    return DataRecursiveIntBinOpEvaluator(*this, Result).Traverse(E);

  assert((!E->getLHS()->getType()->isIntegralOrEnumerationType() ||
          !E->getRHS()->getType()->isIntegralOrEnumerationType()) &&
         "DataRecursiveIntBinOpEvaluator should have handled integral types");

  if (E->isComparisonOp()) {
    // Evaluate builtin binary comparisons by evaluating them as C++2a three-way
    // comparisons and then translating the result.
    auto OnSuccess = [&](ComparisonCategoryResult ResKind,
                         const BinaryOperator *E) {
      using CCR = ComparisonCategoryResult;
      bool IsEqual   = ResKind == CCR::Equal,
           IsLess    = ResKind == CCR::Less,
           IsGreater = ResKind == CCR::Greater;
      auto Op = E->getOpcode();
      switch (Op) {
      default:
        llvm_unreachable("unsupported binary operator");
      case BO_EQ:
      case BO_NE:
        return Success(IsEqual == (Op == BO_EQ), E);
      case BO_LT: return Success(IsLess, E);
      case BO_GT: return Success(IsGreater, E);
      case BO_LE: return Success(IsEqual || IsLess, E);
      case BO_GE: return Success(IsEqual || IsGreater, E);
      }
    };
    return EvaluateComparisonBinaryOperator(Info, E, OnSuccess, [&]() {
      return ExprEvaluatorBaseTy::VisitBinaryOperator(E);
    });
  }

  QualType LHSTy = E->getLHS()->getType();
  QualType RHSTy = E->getRHS()->getType();

  if (LHSTy->isPointerType() && RHSTy->isPointerType() &&
      E->getOpcode() == BO_Sub) {
    LValue LHSValue, RHSValue;

    bool LHSOK = EvaluatePointer(E->getLHS(), LHSValue, Info);
    if (!LHSOK && !Info.noteFailure())
      return false;

    if (!EvaluatePointer(E->getRHS(), RHSValue, Info) || !LHSOK)
      return false;

    // Reject differing bases from the normal codepath; we special-case
    // comparisons to null.
    if (!HasSameBase(LHSValue, RHSValue)) {
      // Handle &&A - &&B.
      if (!LHSValue.Offset.isZero() || !RHSValue.Offset.isZero())
        return Error(E);
      const Expr *LHSExpr = LHSValue.Base.dyn_cast<const Expr *>();
      const Expr *RHSExpr = RHSValue.Base.dyn_cast<const Expr *>();
      if (!LHSExpr || !RHSExpr)
        return Error(E);
      const AddrLabelExpr *LHSAddrExpr = dyn_cast<AddrLabelExpr>(LHSExpr);
      const AddrLabelExpr *RHSAddrExpr = dyn_cast<AddrLabelExpr>(RHSExpr);
      if (!LHSAddrExpr || !RHSAddrExpr)
        return Error(E);
      // Make sure both labels come from the same function.
      if (LHSAddrExpr->getLabel()->getDeclContext() !=
          RHSAddrExpr->getLabel()->getDeclContext())
        return Error(E);
      return Success(APValue(LHSAddrExpr, RHSAddrExpr), E);
    }
    const CharUnits &LHSOffset = LHSValue.getLValueOffset();
    const CharUnits &RHSOffset = RHSValue.getLValueOffset();

    SubobjectDesignator &LHSDesignator = LHSValue.getLValueDesignator();
    SubobjectDesignator &RHSDesignator = RHSValue.getLValueDesignator();

    // C++11 [expr.add]p6:
    //   Unless both pointers point to elements of the same array object, or
    //   one past the last element of the array object, the behavior is
    //   undefined.
    if (!LHSDesignator.Invalid && !RHSDesignator.Invalid &&
        !AreElementsOfSameArray(getType(LHSValue.Base), LHSDesignator,
                                RHSDesignator))
      Info.CCEDiag(E, diag::note_constexpr_pointer_subtraction_not_same_array);

    QualType Type = E->getLHS()->getType();
    QualType ElementType = Type->getAs<PointerType>()->getPointeeType();

    CharUnits ElementSize;
    if (!HandleSizeof(Info, E->getExprLoc(), ElementType, ElementSize))
      return false;

    // As an extension, a type may have zero size (empty struct or union in
    // C, array of zero length). Pointer subtraction in such cases has
    // undefined behavior, so is not constant.
    if (ElementSize.isZero()) {
      Info.FFDiag(E, diag::note_constexpr_pointer_subtraction_zero_size)
          << ElementType;
      return false;
    }

    // FIXME: LLVM and GCC both compute LHSOffset - RHSOffset at runtime,
    // and produce incorrect results when it overflows. Such behavior
    // appears to be non-conforming, but is common, so perhaps we should
    // assume the standard intended for such cases to be undefined behavior
    // and check for them.

    // Compute (LHSOffset - RHSOffset) / Size carefully, checking for
    // overflow in the final conversion to ptrdiff_t.
    APSInt LHS(llvm::APInt(65, (int64_t)LHSOffset.getQuantity(), true), false);
    APSInt RHS(llvm::APInt(65, (int64_t)RHSOffset.getQuantity(), true), false);
    APSInt ElemSize(llvm::APInt(65, (int64_t)ElementSize.getQuantity(), true),
                    false);
    APSInt TrueResult = (LHS - RHS) / ElemSize;
    APSInt Result = TrueResult.trunc(Info.Ctx.getIntWidth(E->getType()));

    if (Result.extend(65) != TrueResult &&
        !HandleOverflow(Info, E, TrueResult, E->getType()))
      return false;
    return Success(Result, E);
  }

  return ExprEvaluatorBaseTy::VisitBinaryOperator(E);
}

/// VisitUnaryExprOrTypeTraitExpr - Evaluate a sizeof, alignof or vec_step with
/// a result as the expression's type.
bool IntExprEvaluator::VisitUnaryExprOrTypeTraitExpr(
                                    const UnaryExprOrTypeTraitExpr *E) {
  switch(E->getKind()) {
  case UETT_PreferredAlignOf:
  case UETT_AlignOf: {
    if (E->isArgumentType())
      return Success(GetAlignOfType(Info, E->getArgumentType(), E->getKind()),
                     E);
    else
      return Success(GetAlignOfExpr(Info, E->getArgumentExpr(), E->getKind()),
                     E);
  }

  case UETT_VecStep: {
    QualType Ty = E->getTypeOfArgument();

    if (Ty->isVectorType()) {
      unsigned n = Ty->castAs<VectorType>()->getNumElements();

      // The vec_step built-in functions that take a 3-component
      // vector return 4. (OpenCL 1.1 spec 6.11.12)
      if (n == 3)
        n = 4;

      return Success(n, E);
    } else
      return Success(1, E);
  }

  case UETT_SizeOf: {
    QualType SrcTy = E->getTypeOfArgument();
    // C++ [expr.sizeof]p2: "When applied to a reference or a reference type,
    //   the result is the size of the referenced type."
    if (const ReferenceType *Ref = SrcTy->getAs<ReferenceType>())
      SrcTy = Ref->getPointeeType();

    CharUnits Sizeof;
    if (!HandleSizeof(Info, E->getExprLoc(), SrcTy, Sizeof))
      return false;
    return Success(Sizeof, E);
  }
  case UETT_OpenMPRequiredSimdAlign:
    assert(E->isArgumentType());
    return Success(
        Info.Ctx.toCharUnitsFromBits(
                    Info.Ctx.getOpenMPDefaultSimdAlign(E->getArgumentType()))
            .getQuantity(),
        E);
  }

  llvm_unreachable("unknown expr/type trait");
}

bool IntExprEvaluator::VisitOffsetOfExpr(const OffsetOfExpr *OOE) {
  CharUnits Result;
  unsigned n = OOE->getNumComponents();
  if (n == 0)
    return Error(OOE);
  QualType CurrentType = OOE->getTypeSourceInfo()->getType();
  for (unsigned i = 0; i != n; ++i) {
    OffsetOfNode ON = OOE->getComponent(i);
    switch (ON.getKind()) {
    case OffsetOfNode::Array: {
      const Expr *Idx = OOE->getIndexExpr(ON.getArrayExprIndex());
      APSInt IdxResult;
      if (!EvaluateInteger(Idx, IdxResult, Info))
        return false;
      const ArrayType *AT = Info.Ctx.getAsArrayType(CurrentType);
      if (!AT)
        return Error(OOE);
      CurrentType = AT->getElementType();
      CharUnits ElementSize = Info.Ctx.getTypeSizeInChars(CurrentType);
      Result += IdxResult.getSExtValue() * ElementSize;
      break;
    }

    case OffsetOfNode::Field: {
      FieldDecl *MemberDecl = ON.getField();
      const RecordType *RT = CurrentType->getAs<RecordType>();
      if (!RT)
        return Error(OOE);
      RecordDecl *RD = RT->getDecl();
      if (RD->isInvalidDecl()) return false;
      const ASTRecordLayout &RL = Info.Ctx.getASTRecordLayout(RD);
      unsigned i = MemberDecl->getFieldIndex();
      assert(i < RL.getFieldCount() && "offsetof field in wrong type");
      Result += Info.Ctx.toCharUnitsFromBits(RL.getFieldOffset(i));
      CurrentType = MemberDecl->getType().getNonReferenceType();
      break;
    }

    case OffsetOfNode::Identifier:
      llvm_unreachable("dependent __builtin_offsetof");

    case OffsetOfNode::Base: {
      CXXBaseSpecifier *BaseSpec = ON.getBase();
      if (BaseSpec->isVirtual())
        return Error(OOE);

      // Find the layout of the class whose base we are looking into.
      const RecordType *RT = CurrentType->getAs<RecordType>();
      if (!RT)
        return Error(OOE);
      RecordDecl *RD = RT->getDecl();
      if (RD->isInvalidDecl()) return false;
      const ASTRecordLayout &RL = Info.Ctx.getASTRecordLayout(RD);

      // Find the base class itself.
      CurrentType = BaseSpec->getType();
      const RecordType *BaseRT = CurrentType->getAs<RecordType>();
      if (!BaseRT)
        return Error(OOE);

      // Add the offset to the base.
      Result += RL.getBaseClassOffset(cast<CXXRecordDecl>(BaseRT->getDecl()));
      break;
    }
    }
  }
  return Success(Result, OOE);
}

bool IntExprEvaluator::VisitUnaryOperator(const UnaryOperator *E) {
  switch (E->getOpcode()) {
  default:
    // Address, indirect, pre/post inc/dec, etc are not valid constant exprs.
    // See C99 6.6p3.
    return Error(E);
  case UO_Extension:
    // FIXME: Should extension allow i-c-e extension expressions in its scope?
    // If so, we could clear the diagnostic ID.
    return Visit(E->getSubExpr());
  case UO_Plus:
    // The result is just the value.
    return Visit(E->getSubExpr());
  case UO_Minus: {
    if (!Visit(E->getSubExpr()))
      return false;
    if (!Result.isInt()) return Error(E);
    const APSInt &Value = Result.getInt();
    if (Value.isSigned() && Value.isMinSignedValue() && E->canOverflow() &&
        !HandleOverflow(Info, E, -Value.extend(Value.getBitWidth() + 1),
                        E->getType()))
      return false;
    return Success(-Value, E);
  }
  case UO_Not: {
    if (!Visit(E->getSubExpr()))
      return false;
    if (!Result.isInt()) return Error(E);
    return Success(~Result.getInt(), E);
  }
  case UO_LNot: {
    bool bres;
    if (!EvaluateAsBooleanCondition(E->getSubExpr(), bres, Info))
      return false;
    return Success(!bres, E);
  }
  }
}

/// HandleCast - This is used to evaluate implicit or explicit casts where the
/// result type is integer.
bool IntExprEvaluator::VisitCastExpr(const CastExpr *E) {
  const Expr *SubExpr = E->getSubExpr();
  QualType DestType = E->getType();
  QualType SrcType = SubExpr->getType();

  switch (E->getCastKind()) {
  case CK_BaseToDerived:
  case CK_DerivedToBase:
  case CK_UncheckedDerivedToBase:
  case CK_Dynamic:
  case CK_ToUnion:
  case CK_ArrayToPointerDecay:
  case CK_FunctionToPointerDecay:
  case CK_NullToPointer:
  case CK_NullToMemberPointer:
  case CK_BaseToDerivedMemberPointer:
  case CK_DerivedToBaseMemberPointer:
  case CK_ReinterpretMemberPointer:
  case CK_ConstructorConversion:
  case CK_IntegralToPointer:
  case CK_ToVoid:
  case CK_VectorSplat:
  case CK_IntegralToFloating:
  case CK_FloatingCast:
  case CK_CPointerToObjCPointerCast:
  case CK_BlockPointerToObjCPointerCast:
  case CK_AnyPointerToBlockPointerCast:
  case CK_ObjCObjectLValueCast:
  case CK_FloatingRealToComplex:
  case CK_FloatingComplexToReal:
  case CK_FloatingComplexCast:
  case CK_FloatingComplexToIntegralComplex:
  case CK_IntegralRealToComplex:
  case CK_IntegralComplexCast:
  case CK_IntegralComplexToFloatingComplex:
  case CK_BuiltinFnToFnPtr:
  case CK_ZeroToOCLOpaqueType:
  case CK_NonAtomicToAtomic:
  case CK_AddressSpaceConversion:
  case CK_IntToOCLSampler:
  case CK_FixedPointCast:
  case CK_IntegralToFixedPoint:
    llvm_unreachable("invalid cast kind for integral value");

  case CK_BitCast:
  case CK_Dependent:
  case CK_LValueBitCast:
  case CK_ARCProduceObject:
  case CK_ARCConsumeObject:
  case CK_ARCReclaimReturnedObject:
  case CK_ARCExtendBlockObject:
  case CK_CopyAndAutoreleaseBlockObject:
    return Error(E);

  case CK_UserDefinedConversion:
  case CK_LValueToRValue:
  case CK_DynamicPtrBounds:
  case CK_AssumePtrBounds:
  case CK_AtomicToNonAtomic:
  case CK_NoOp:
  case CK_LValueToRValueBitCast:
    return ExprEvaluatorBaseTy::VisitCastExpr(E);

  case CK_MemberPointerToBoolean:
  case CK_PointerToBoolean:
  case CK_IntegralToBoolean:
  case CK_FloatingToBoolean:
  case CK_BooleanToSignedIntegral:
  case CK_FloatingComplexToBoolean:
  case CK_IntegralComplexToBoolean: {
    bool BoolResult;
    if (!EvaluateAsBooleanCondition(SubExpr, BoolResult, Info))
      return false;
    uint64_t IntResult = BoolResult;
    if (BoolResult && E->getCastKind() == CK_BooleanToSignedIntegral)
      IntResult = (uint64_t)-1;
    return Success(IntResult, E);
  }

  case CK_FixedPointToIntegral: {
    APFixedPoint Src(Info.Ctx.getFixedPointSemantics(SrcType));
    if (!EvaluateFixedPoint(SubExpr, Src, Info))
      return false;
    bool Overflowed;
    llvm::APSInt Result = Src.convertToInt(
        Info.Ctx.getIntWidth(DestType),
        DestType->isSignedIntegerOrEnumerationType(), &Overflowed);
    if (Overflowed && !HandleOverflow(Info, E, Result, DestType))
      return false;
    return Success(Result, E);
  }

  case CK_FixedPointToBoolean: {
    // Unsigned padding does not affect this.
    APValue Val;
    if (!Evaluate(Val, Info, SubExpr))
      return false;
    return Success(Val.getFixedPoint().getBoolValue(), E);
  }

  case CK_IntegralCast: {
    if (!Visit(SubExpr))
      return false;

    if (!Result.isInt()) {
      // Allow casts of address-of-label differences if they are no-ops
      // or narrowing.  (The narrowing case isn't actually guaranteed to
      // be constant-evaluatable except in some narrow cases which are hard
      // to detect here.  We let it through on the assumption the user knows
      // what they are doing.)
      if (Result.isAddrLabelDiff())
        return Info.Ctx.getTypeSize(DestType) <= Info.Ctx.getTypeSize(SrcType);
      // Only allow casts of lvalues if they are lossless.
      return Info.Ctx.getTypeSize(DestType) == Info.Ctx.getTypeSize(SrcType);
    }

    return Success(HandleIntToIntCast(Info, E, DestType, SrcType,
                                      Result.getInt()), E);
  }

  case CK_PointerToIntegral: {
    CCEDiag(E, diag::note_constexpr_invalid_cast) << 2;

    LValue LV;
    if (!EvaluatePointer(SubExpr, LV, Info))
      return false;

    if (LV.getLValueBase()) {
      // Only allow based lvalue casts if they are lossless.
      // FIXME: Allow a larger integer size than the pointer size, and allow
      // narrowing back down to pointer width in subsequent integral casts.
      // FIXME: Check integer type's active bits, not its type size.
      if (Info.Ctx.getTypeSize(DestType) != Info.Ctx.getTypeSize(SrcType))
        return Error(E);

      LV.Designator.setInvalid();
      LV.moveInto(Result);
      return true;
    }

    APSInt AsInt;
    APValue V;
    LV.moveInto(V);
    if (!V.toIntegralConstant(AsInt, SrcType, Info.Ctx))
      llvm_unreachable("Can't cast this!");

    return Success(HandleIntToIntCast(Info, E, DestType, SrcType, AsInt), E);
  }

  case CK_IntegralComplexToReal: {
    ComplexValue C;
    if (!EvaluateComplex(SubExpr, C, Info))
      return false;
    return Success(C.getComplexIntReal(), E);
  }

  case CK_FloatingToIntegral: {
    APFloat F(0.0);
    if (!EvaluateFloat(SubExpr, F, Info))
      return false;

    APSInt Value;
    if (!HandleFloatToIntCast(Info, E, SrcType, F, DestType, Value))
      return false;
    return Success(Value, E);
  }
  }

  llvm_unreachable("unknown cast resulting in integral value");
}

bool IntExprEvaluator::VisitUnaryReal(const UnaryOperator *E) {
  if (E->getSubExpr()->getType()->isAnyComplexType()) {
    ComplexValue LV;
    if (!EvaluateComplex(E->getSubExpr(), LV, Info))
      return false;
    if (!LV.isComplexInt())
      return Error(E);
    return Success(LV.getComplexIntReal(), E);
  }

  return Visit(E->getSubExpr());
}

bool IntExprEvaluator::VisitUnaryImag(const UnaryOperator *E) {
  if (E->getSubExpr()->getType()->isComplexIntegerType()) {
    ComplexValue LV;
    if (!EvaluateComplex(E->getSubExpr(), LV, Info))
      return false;
    if (!LV.isComplexInt())
      return Error(E);
    return Success(LV.getComplexIntImag(), E);
  }

  VisitIgnoredValue(E->getSubExpr());
  return Success(0, E);
}

bool IntExprEvaluator::VisitSizeOfPackExpr(const SizeOfPackExpr *E) {
  return Success(E->getPackLength(), E);
}

bool IntExprEvaluator::VisitCXXNoexceptExpr(const CXXNoexceptExpr *E) {
  return Success(E->getValue(), E);
}

bool FixedPointExprEvaluator::VisitUnaryOperator(const UnaryOperator *E) {
  switch (E->getOpcode()) {
    default:
      // Invalid unary operators
      return Error(E);
    case UO_Plus:
      // The result is just the value.
      return Visit(E->getSubExpr());
    case UO_Minus: {
      if (!Visit(E->getSubExpr())) return false;
      if (!Result.isFixedPoint())
        return Error(E);
      bool Overflowed;
      APFixedPoint Negated = Result.getFixedPoint().negate(&Overflowed);
      if (Overflowed && !HandleOverflow(Info, E, Negated, E->getType()))
        return false;
      return Success(Negated, E);
    }
    case UO_LNot: {
      bool bres;
      if (!EvaluateAsBooleanCondition(E->getSubExpr(), bres, Info))
        return false;
      return Success(!bres, E);
    }
  }
}

bool FixedPointExprEvaluator::VisitCastExpr(const CastExpr *E) {
  const Expr *SubExpr = E->getSubExpr();
  QualType DestType = E->getType();
  assert(DestType->isFixedPointType() &&
         "Expected destination type to be a fixed point type");
  auto DestFXSema = Info.Ctx.getFixedPointSemantics(DestType);

  switch (E->getCastKind()) {
  case CK_FixedPointCast: {
    APFixedPoint Src(Info.Ctx.getFixedPointSemantics(SubExpr->getType()));
    if (!EvaluateFixedPoint(SubExpr, Src, Info))
      return false;
    bool Overflowed;
    APFixedPoint Result = Src.convert(DestFXSema, &Overflowed);
    if (Overflowed && !HandleOverflow(Info, E, Result, DestType))
      return false;
    return Success(Result, E);
  }
  case CK_IntegralToFixedPoint: {
    APSInt Src;
    if (!EvaluateInteger(SubExpr, Src, Info))
      return false;

    bool Overflowed;
    APFixedPoint IntResult = APFixedPoint::getFromIntValue(
        Src, Info.Ctx.getFixedPointSemantics(DestType), &Overflowed);

    if (Overflowed && !HandleOverflow(Info, E, IntResult, DestType))
      return false;

    return Success(IntResult, E);
  }
  case CK_NoOp:
  case CK_LValueToRValue:
    return ExprEvaluatorBaseTy::VisitCastExpr(E);
  default:
    return Error(E);
  }
}

bool FixedPointExprEvaluator::VisitBinaryOperator(const BinaryOperator *E) {
  const Expr *LHS = E->getLHS();
  const Expr *RHS = E->getRHS();
  FixedPointSemantics ResultFXSema =
      Info.Ctx.getFixedPointSemantics(E->getType());

  APFixedPoint LHSFX(Info.Ctx.getFixedPointSemantics(LHS->getType()));
  if (!EvaluateFixedPointOrInteger(LHS, LHSFX, Info))
    return false;
  APFixedPoint RHSFX(Info.Ctx.getFixedPointSemantics(RHS->getType()));
  if (!EvaluateFixedPointOrInteger(RHS, RHSFX, Info))
    return false;

  switch (E->getOpcode()) {
  case BO_Add: {
    bool AddOverflow, ConversionOverflow;
    APFixedPoint Result = LHSFX.add(RHSFX, &AddOverflow)
                              .convert(ResultFXSema, &ConversionOverflow);
    if ((AddOverflow || ConversionOverflow) &&
        !HandleOverflow(Info, E, Result, E->getType()))
      return false;
    return Success(Result, E);
  }
  default:
    return false;
  }
  llvm_unreachable("Should've exited before this");
}

//===----------------------------------------------------------------------===//
// Float Evaluation
//===----------------------------------------------------------------------===//

namespace {
class FloatExprEvaluator
  : public ExprEvaluatorBase<FloatExprEvaluator> {
  APFloat &Result;
public:
  FloatExprEvaluator(EvalInfo &info, APFloat &result)
    : ExprEvaluatorBaseTy(info), Result(result) {}

  bool Success(const APValue &V, const Expr *e) {
    Result = V.getFloat();
    return true;
  }

  bool ZeroInitialization(const Expr *E) {
    Result = APFloat::getZero(Info.Ctx.getFloatTypeSemantics(E->getType()));
    return true;
  }

  bool VisitCallExpr(const CallExpr *E);

  bool VisitUnaryOperator(const UnaryOperator *E);
  bool VisitBinaryOperator(const BinaryOperator *E);
  bool VisitFloatingLiteral(const FloatingLiteral *E);
  bool VisitCastExpr(const CastExpr *E);

  bool VisitUnaryReal(const UnaryOperator *E);
  bool VisitUnaryImag(const UnaryOperator *E);

  // FIXME: Missing: array subscript of vector, member of vector
};
} // end anonymous namespace

static bool EvaluateFloat(const Expr* E, APFloat& Result, EvalInfo &Info) {
  assert(E->isRValue() && E->getType()->isRealFloatingType());
  return FloatExprEvaluator(Info, Result).Visit(E);
}

static bool TryEvaluateBuiltinNaN(const ASTContext &Context,
                                  QualType ResultTy,
                                  const Expr *Arg,
                                  bool SNaN,
                                  llvm::APFloat &Result) {
  const StringLiteral *S = dyn_cast<StringLiteral>(Arg->IgnoreParenCasts());
  if (!S) return false;

  const llvm::fltSemantics &Sem = Context.getFloatTypeSemantics(ResultTy);

  llvm::APInt fill;

  // Treat empty strings as if they were zero.
  if (S->getString().empty())
    fill = llvm::APInt(32, 0);
  else if (S->getString().getAsInteger(0, fill))
    return false;

  if (Context.getTargetInfo().isNan2008()) {
    if (SNaN)
      Result = llvm::APFloat::getSNaN(Sem, false, &fill);
    else
      Result = llvm::APFloat::getQNaN(Sem, false, &fill);
  } else {
    // Prior to IEEE 754-2008, architectures were allowed to choose whether
    // the first bit of their significand was set for qNaN or sNaN. MIPS chose
    // a different encoding to what became a standard in 2008, and for pre-
    // 2008 revisions, MIPS interpreted sNaN-2008 as qNan and qNaN-2008 as
    // sNaN. This is now known as "legacy NaN" encoding.
    if (SNaN)
      Result = llvm::APFloat::getQNaN(Sem, false, &fill);
    else
      Result = llvm::APFloat::getSNaN(Sem, false, &fill);
  }

  return true;
}

bool FloatExprEvaluator::VisitCallExpr(const CallExpr *E) {
  switch (E->getBuiltinCallee()) {
  default:
    return ExprEvaluatorBaseTy::VisitCallExpr(E);

  case Builtin::BI__builtin_huge_val:
  case Builtin::BI__builtin_huge_valf:
  case Builtin::BI__builtin_huge_vall:
  case Builtin::BI__builtin_huge_valf128:
  case Builtin::BI__builtin_inf:
  case Builtin::BI__builtin_inff:
  case Builtin::BI__builtin_infl:
  case Builtin::BI__builtin_inff128: {
    const llvm::fltSemantics &Sem =
      Info.Ctx.getFloatTypeSemantics(E->getType());
    Result = llvm::APFloat::getInf(Sem);
    return true;
  }

  case Builtin::BI__builtin_nans:
  case Builtin::BI__builtin_nansf:
  case Builtin::BI__builtin_nansl:
  case Builtin::BI__builtin_nansf128:
    if (!TryEvaluateBuiltinNaN(Info.Ctx, E->getType(), E->getArg(0),
                               true, Result))
      return Error(E);
    return true;

  case Builtin::BI__builtin_nan:
  case Builtin::BI__builtin_nanf:
  case Builtin::BI__builtin_nanl:
  case Builtin::BI__builtin_nanf128:
    // If this is __builtin_nan() turn this into a nan, otherwise we
    // can't constant fold it.
    if (!TryEvaluateBuiltinNaN(Info.Ctx, E->getType(), E->getArg(0),
                               false, Result))
      return Error(E);
    return true;

  case Builtin::BI__builtin_fabs:
  case Builtin::BI__builtin_fabsf:
  case Builtin::BI__builtin_fabsl:
  case Builtin::BI__builtin_fabsf128:
    if (!EvaluateFloat(E->getArg(0), Result, Info))
      return false;

    if (Result.isNegative())
      Result.changeSign();
    return true;

  // FIXME: Builtin::BI__builtin_powi
  // FIXME: Builtin::BI__builtin_powif
  // FIXME: Builtin::BI__builtin_powil

  case Builtin::BI__builtin_copysign:
  case Builtin::BI__builtin_copysignf:
  case Builtin::BI__builtin_copysignl:
  case Builtin::BI__builtin_copysignf128: {
    APFloat RHS(0.);
    if (!EvaluateFloat(E->getArg(0), Result, Info) ||
        !EvaluateFloat(E->getArg(1), RHS, Info))
      return false;
    Result.copySign(RHS);
    return true;
  }
  }
}

bool FloatExprEvaluator::VisitUnaryReal(const UnaryOperator *E) {
  if (E->getSubExpr()->getType()->isAnyComplexType()) {
    ComplexValue CV;
    if (!EvaluateComplex(E->getSubExpr(), CV, Info))
      return false;
    Result = CV.FloatReal;
    return true;
  }

  return Visit(E->getSubExpr());
}

bool FloatExprEvaluator::VisitUnaryImag(const UnaryOperator *E) {
  if (E->getSubExpr()->getType()->isAnyComplexType()) {
    ComplexValue CV;
    if (!EvaluateComplex(E->getSubExpr(), CV, Info))
      return false;
    Result = CV.FloatImag;
    return true;
  }

  VisitIgnoredValue(E->getSubExpr());
  const llvm::fltSemantics &Sem = Info.Ctx.getFloatTypeSemantics(E->getType());
  Result = llvm::APFloat::getZero(Sem);
  return true;
}

bool FloatExprEvaluator::VisitUnaryOperator(const UnaryOperator *E) {
  switch (E->getOpcode()) {
  default: return Error(E);
  case UO_Plus:
    return EvaluateFloat(E->getSubExpr(), Result, Info);
  case UO_Minus:
    if (!EvaluateFloat(E->getSubExpr(), Result, Info))
      return false;
    Result.changeSign();
    return true;
  }
}

bool FloatExprEvaluator::VisitBinaryOperator(const BinaryOperator *E) {
  if (E->isPtrMemOp() || E->isAssignmentOp() || E->getOpcode() == BO_Comma)
    return ExprEvaluatorBaseTy::VisitBinaryOperator(E);

  APFloat RHS(0.0);
  bool LHSOK = EvaluateFloat(E->getLHS(), Result, Info);
  if (!LHSOK && !Info.noteFailure())
    return false;
  return EvaluateFloat(E->getRHS(), RHS, Info) && LHSOK &&
         handleFloatFloatBinOp(Info, E, Result, E->getOpcode(), RHS);
}

bool FloatExprEvaluator::VisitFloatingLiteral(const FloatingLiteral *E) {
  Result = E->getValue();
  return true;
}

bool FloatExprEvaluator::VisitCastExpr(const CastExpr *E) {
  const Expr* SubExpr = E->getSubExpr();

  switch (E->getCastKind()) {
  default:
    return ExprEvaluatorBaseTy::VisitCastExpr(E);

  case CK_IntegralToFloating: {
    APSInt IntResult;
    return EvaluateInteger(SubExpr, IntResult, Info) &&
           HandleIntToFloatCast(Info, E, SubExpr->getType(), IntResult,
                                E->getType(), Result);
  }

  case CK_FloatingCast: {
    if (!Visit(SubExpr))
      return false;
    return HandleFloatToFloatCast(Info, E, SubExpr->getType(), E->getType(),
                                  Result);
  }

  case CK_FloatingComplexToReal: {
    ComplexValue V;
    if (!EvaluateComplex(SubExpr, V, Info))
      return false;
    Result = V.getComplexFloatReal();
    return true;
  }
  }
}

//===----------------------------------------------------------------------===//
// Complex Evaluation (for float and integer)
//===----------------------------------------------------------------------===//

namespace {
class ComplexExprEvaluator
  : public ExprEvaluatorBase<ComplexExprEvaluator> {
  ComplexValue &Result;

public:
  ComplexExprEvaluator(EvalInfo &info, ComplexValue &Result)
    : ExprEvaluatorBaseTy(info), Result(Result) {}

  bool Success(const APValue &V, const Expr *e) {
    Result.setFrom(V);
    return true;
  }

  bool ZeroInitialization(const Expr *E);

  //===--------------------------------------------------------------------===//
  //                            Visitor Methods
  //===--------------------------------------------------------------------===//

  bool VisitImaginaryLiteral(const ImaginaryLiteral *E);
  bool VisitCastExpr(const CastExpr *E);
  bool VisitBinaryOperator(const BinaryOperator *E);
  bool VisitUnaryOperator(const UnaryOperator *E);
  bool VisitInitListExpr(const InitListExpr *E);
};
} // end anonymous namespace

static bool EvaluateComplex(const Expr *E, ComplexValue &Result,
                            EvalInfo &Info) {
  assert(E->isRValue() && E->getType()->isAnyComplexType());
  return ComplexExprEvaluator(Info, Result).Visit(E);
}

bool ComplexExprEvaluator::ZeroInitialization(const Expr *E) {
  QualType ElemTy = E->getType()->castAs<ComplexType>()->getElementType();
  if (ElemTy->isRealFloatingType()) {
    Result.makeComplexFloat();
    APFloat Zero = APFloat::getZero(Info.Ctx.getFloatTypeSemantics(ElemTy));
    Result.FloatReal = Zero;
    Result.FloatImag = Zero;
  } else {
    Result.makeComplexInt();
    APSInt Zero = Info.Ctx.MakeIntValue(0, ElemTy);
    Result.IntReal = Zero;
    Result.IntImag = Zero;
  }
  return true;
}

bool ComplexExprEvaluator::VisitImaginaryLiteral(const ImaginaryLiteral *E) {
  const Expr* SubExpr = E->getSubExpr();

  if (SubExpr->getType()->isRealFloatingType()) {
    Result.makeComplexFloat();
    APFloat &Imag = Result.FloatImag;
    if (!EvaluateFloat(SubExpr, Imag, Info))
      return false;

    Result.FloatReal = APFloat(Imag.getSemantics());
    return true;
  } else {
    assert(SubExpr->getType()->isIntegerType() &&
           "Unexpected imaginary literal.");

    Result.makeComplexInt();
    APSInt &Imag = Result.IntImag;
    if (!EvaluateInteger(SubExpr, Imag, Info))
      return false;

    Result.IntReal = APSInt(Imag.getBitWidth(), !Imag.isSigned());
    return true;
  }
}

bool ComplexExprEvaluator::VisitCastExpr(const CastExpr *E) {

  switch (E->getCastKind()) {
  case CK_BitCast:
  case CK_BaseToDerived:
  case CK_DerivedToBase:
  case CK_UncheckedDerivedToBase:
  case CK_Dynamic:
  case CK_ToUnion:
  case CK_ArrayToPointerDecay:
  case CK_FunctionToPointerDecay:
  case CK_NullToPointer:
  case CK_NullToMemberPointer:
  case CK_BaseToDerivedMemberPointer:
  case CK_DerivedToBaseMemberPointer:
  case CK_MemberPointerToBoolean:
  case CK_ReinterpretMemberPointer:
  case CK_ConstructorConversion:
  case CK_IntegralToPointer:
  case CK_PointerToIntegral:
  case CK_PointerToBoolean:
  case CK_ToVoid:
  case CK_VectorSplat:
  case CK_IntegralCast:
  case CK_BooleanToSignedIntegral:
  case CK_IntegralToBoolean:
  case CK_IntegralToFloating:
  case CK_FloatingToIntegral:
  case CK_FloatingToBoolean:
  case CK_FloatingCast:
  case CK_CPointerToObjCPointerCast:
  case CK_BlockPointerToObjCPointerCast:
  case CK_AnyPointerToBlockPointerCast:
  case CK_ObjCObjectLValueCast:
  case CK_FloatingComplexToReal:
  case CK_FloatingComplexToBoolean:
  case CK_IntegralComplexToReal:
  case CK_IntegralComplexToBoolean:
  case CK_ARCProduceObject:
  case CK_ARCConsumeObject:
  case CK_ARCReclaimReturnedObject:
  case CK_ARCExtendBlockObject:
  case CK_CopyAndAutoreleaseBlockObject:
  case CK_BuiltinFnToFnPtr:
  case CK_ZeroToOCLOpaqueType:
  case CK_NonAtomicToAtomic:
  case CK_AddressSpaceConversion:
  case CK_IntToOCLSampler:
  case CK_FixedPointCast:
  case CK_FixedPointToBoolean:
  case CK_FixedPointToIntegral:
  case CK_IntegralToFixedPoint:
    llvm_unreachable("invalid cast kind for complex value");

  case CK_LValueToRValue:
  case CK_DynamicPtrBounds:
  case CK_AssumePtrBounds:
  case CK_AtomicToNonAtomic:
  case CK_NoOp:
  case CK_LValueToRValueBitCast:
    return ExprEvaluatorBaseTy::VisitCastExpr(E);

  case CK_Dependent:
  case CK_LValueBitCast:
  case CK_UserDefinedConversion:
    return Error(E);

  case CK_FloatingRealToComplex: {
    APFloat &Real = Result.FloatReal;
    if (!EvaluateFloat(E->getSubExpr(), Real, Info))
      return false;

    Result.makeComplexFloat();
    Result.FloatImag = APFloat(Real.getSemantics());
    return true;
  }

  case CK_FloatingComplexCast: {
    if (!Visit(E->getSubExpr()))
      return false;

    QualType To = E->getType()->getAs<ComplexType>()->getElementType();
    QualType From
      = E->getSubExpr()->getType()->getAs<ComplexType>()->getElementType();

    return HandleFloatToFloatCast(Info, E, From, To, Result.FloatReal) &&
           HandleFloatToFloatCast(Info, E, From, To, Result.FloatImag);
  }

  case CK_FloatingComplexToIntegralComplex: {
    if (!Visit(E->getSubExpr()))
      return false;

    QualType To = E->getType()->getAs<ComplexType>()->getElementType();
    QualType From
      = E->getSubExpr()->getType()->getAs<ComplexType>()->getElementType();
    Result.makeComplexInt();
    return HandleFloatToIntCast(Info, E, From, Result.FloatReal,
                                To, Result.IntReal) &&
           HandleFloatToIntCast(Info, E, From, Result.FloatImag,
                                To, Result.IntImag);
  }

  case CK_IntegralRealToComplex: {
    APSInt &Real = Result.IntReal;
    if (!EvaluateInteger(E->getSubExpr(), Real, Info))
      return false;

    Result.makeComplexInt();
    Result.IntImag = APSInt(Real.getBitWidth(), !Real.isSigned());
    return true;
  }

  case CK_IntegralComplexCast: {
    if (!Visit(E->getSubExpr()))
      return false;

    QualType To = E->getType()->getAs<ComplexType>()->getElementType();
    QualType From
      = E->getSubExpr()->getType()->getAs<ComplexType>()->getElementType();

    Result.IntReal = HandleIntToIntCast(Info, E, To, From, Result.IntReal);
    Result.IntImag = HandleIntToIntCast(Info, E, To, From, Result.IntImag);
    return true;
  }

  case CK_IntegralComplexToFloatingComplex: {
    if (!Visit(E->getSubExpr()))
      return false;

    QualType To = E->getType()->castAs<ComplexType>()->getElementType();
    QualType From
      = E->getSubExpr()->getType()->castAs<ComplexType>()->getElementType();
    Result.makeComplexFloat();
    return HandleIntToFloatCast(Info, E, From, Result.IntReal,
                                To, Result.FloatReal) &&
           HandleIntToFloatCast(Info, E, From, Result.IntImag,
                                To, Result.FloatImag);
  }
  }

  llvm_unreachable("unknown cast resulting in complex value");
}

bool ComplexExprEvaluator::VisitBinaryOperator(const BinaryOperator *E) {
  if (E->isPtrMemOp() || E->isAssignmentOp() || E->getOpcode() == BO_Comma)
    return ExprEvaluatorBaseTy::VisitBinaryOperator(E);

  // Track whether the LHS or RHS is real at the type system level. When this is
  // the case we can simplify our evaluation strategy.
  bool LHSReal = false, RHSReal = false;

  bool LHSOK;
  if (E->getLHS()->getType()->isRealFloatingType()) {
    LHSReal = true;
    APFloat &Real = Result.FloatReal;
    LHSOK = EvaluateFloat(E->getLHS(), Real, Info);
    if (LHSOK) {
      Result.makeComplexFloat();
      Result.FloatImag = APFloat(Real.getSemantics());
    }
  } else {
    LHSOK = Visit(E->getLHS());
  }
  if (!LHSOK && !Info.noteFailure())
    return false;

  ComplexValue RHS;
  if (E->getRHS()->getType()->isRealFloatingType()) {
    RHSReal = true;
    APFloat &Real = RHS.FloatReal;
    if (!EvaluateFloat(E->getRHS(), Real, Info) || !LHSOK)
      return false;
    RHS.makeComplexFloat();
    RHS.FloatImag = APFloat(Real.getSemantics());
  } else if (!EvaluateComplex(E->getRHS(), RHS, Info) || !LHSOK)
    return false;

  assert(!(LHSReal && RHSReal) &&
         "Cannot have both operands of a complex operation be real.");
  switch (E->getOpcode()) {
  default: return Error(E);
  case BO_Add:
    if (Result.isComplexFloat()) {
      Result.getComplexFloatReal().add(RHS.getComplexFloatReal(),
                                       APFloat::rmNearestTiesToEven);
      if (LHSReal)
        Result.getComplexFloatImag() = RHS.getComplexFloatImag();
      else if (!RHSReal)
        Result.getComplexFloatImag().add(RHS.getComplexFloatImag(),
                                         APFloat::rmNearestTiesToEven);
    } else {
      Result.getComplexIntReal() += RHS.getComplexIntReal();
      Result.getComplexIntImag() += RHS.getComplexIntImag();
    }
    break;
  case BO_Sub:
    if (Result.isComplexFloat()) {
      Result.getComplexFloatReal().subtract(RHS.getComplexFloatReal(),
                                            APFloat::rmNearestTiesToEven);
      if (LHSReal) {
        Result.getComplexFloatImag() = RHS.getComplexFloatImag();
        Result.getComplexFloatImag().changeSign();
      } else if (!RHSReal) {
        Result.getComplexFloatImag().subtract(RHS.getComplexFloatImag(),
                                              APFloat::rmNearestTiesToEven);
      }
    } else {
      Result.getComplexIntReal() -= RHS.getComplexIntReal();
      Result.getComplexIntImag() -= RHS.getComplexIntImag();
    }
    break;
  case BO_Mul:
    if (Result.isComplexFloat()) {
      // This is an implementation of complex multiplication according to the
      // constraints laid out in C11 Annex G. The implementation uses the
      // following naming scheme:
      //   (a + ib) * (c + id)
      ComplexValue LHS = Result;
      APFloat &A = LHS.getComplexFloatReal();
      APFloat &B = LHS.getComplexFloatImag();
      APFloat &C = RHS.getComplexFloatReal();
      APFloat &D = RHS.getComplexFloatImag();
      APFloat &ResR = Result.getComplexFloatReal();
      APFloat &ResI = Result.getComplexFloatImag();
      if (LHSReal) {
        assert(!RHSReal && "Cannot have two real operands for a complex op!");
        ResR = A * C;
        ResI = A * D;
      } else if (RHSReal) {
        ResR = C * A;
        ResI = C * B;
      } else {
        // In the fully general case, we need to handle NaNs and infinities
        // robustly.
        APFloat AC = A * C;
        APFloat BD = B * D;
        APFloat AD = A * D;
        APFloat BC = B * C;
        ResR = AC - BD;
        ResI = AD + BC;
        if (ResR.isNaN() && ResI.isNaN()) {
          bool Recalc = false;
          if (A.isInfinity() || B.isInfinity()) {
            A = APFloat::copySign(
                APFloat(A.getSemantics(), A.isInfinity() ? 1 : 0), A);
            B = APFloat::copySign(
                APFloat(B.getSemantics(), B.isInfinity() ? 1 : 0), B);
            if (C.isNaN())
              C = APFloat::copySign(APFloat(C.getSemantics()), C);
            if (D.isNaN())
              D = APFloat::copySign(APFloat(D.getSemantics()), D);
            Recalc = true;
          }
          if (C.isInfinity() || D.isInfinity()) {
            C = APFloat::copySign(
                APFloat(C.getSemantics(), C.isInfinity() ? 1 : 0), C);
            D = APFloat::copySign(
                APFloat(D.getSemantics(), D.isInfinity() ? 1 : 0), D);
            if (A.isNaN())
              A = APFloat::copySign(APFloat(A.getSemantics()), A);
            if (B.isNaN())
              B = APFloat::copySign(APFloat(B.getSemantics()), B);
            Recalc = true;
          }
          if (!Recalc && (AC.isInfinity() || BD.isInfinity() ||
                          AD.isInfinity() || BC.isInfinity())) {
            if (A.isNaN())
              A = APFloat::copySign(APFloat(A.getSemantics()), A);
            if (B.isNaN())
              B = APFloat::copySign(APFloat(B.getSemantics()), B);
            if (C.isNaN())
              C = APFloat::copySign(APFloat(C.getSemantics()), C);
            if (D.isNaN())
              D = APFloat::copySign(APFloat(D.getSemantics()), D);
            Recalc = true;
          }
          if (Recalc) {
            ResR = APFloat::getInf(A.getSemantics()) * (A * C - B * D);
            ResI = APFloat::getInf(A.getSemantics()) * (A * D + B * C);
          }
        }
      }
    } else {
      ComplexValue LHS = Result;
      Result.getComplexIntReal() =
        (LHS.getComplexIntReal() * RHS.getComplexIntReal() -
         LHS.getComplexIntImag() * RHS.getComplexIntImag());
      Result.getComplexIntImag() =
        (LHS.getComplexIntReal() * RHS.getComplexIntImag() +
         LHS.getComplexIntImag() * RHS.getComplexIntReal());
    }
    break;
  case BO_Div:
    if (Result.isComplexFloat()) {
      // This is an implementation of complex division according to the
      // constraints laid out in C11 Annex G. The implementation uses the
      // following naming scheme:
      //   (a + ib) / (c + id)
      ComplexValue LHS = Result;
      APFloat &A = LHS.getComplexFloatReal();
      APFloat &B = LHS.getComplexFloatImag();
      APFloat &C = RHS.getComplexFloatReal();
      APFloat &D = RHS.getComplexFloatImag();
      APFloat &ResR = Result.getComplexFloatReal();
      APFloat &ResI = Result.getComplexFloatImag();
      if (RHSReal) {
        ResR = A / C;
        ResI = B / C;
      } else {
        if (LHSReal) {
          // No real optimizations we can do here, stub out with zero.
          B = APFloat::getZero(A.getSemantics());
        }
        int DenomLogB = 0;
        APFloat MaxCD = maxnum(abs(C), abs(D));
        if (MaxCD.isFinite()) {
          DenomLogB = ilogb(MaxCD);
          C = scalbn(C, -DenomLogB, APFloat::rmNearestTiesToEven);
          D = scalbn(D, -DenomLogB, APFloat::rmNearestTiesToEven);
        }
        APFloat Denom = C * C + D * D;
        ResR = scalbn((A * C + B * D) / Denom, -DenomLogB,
                      APFloat::rmNearestTiesToEven);
        ResI = scalbn((B * C - A * D) / Denom, -DenomLogB,
                      APFloat::rmNearestTiesToEven);
        if (ResR.isNaN() && ResI.isNaN()) {
          if (Denom.isPosZero() && (!A.isNaN() || !B.isNaN())) {
            ResR = APFloat::getInf(ResR.getSemantics(), C.isNegative()) * A;
            ResI = APFloat::getInf(ResR.getSemantics(), C.isNegative()) * B;
          } else if ((A.isInfinity() || B.isInfinity()) && C.isFinite() &&
                     D.isFinite()) {
            A = APFloat::copySign(
                APFloat(A.getSemantics(), A.isInfinity() ? 1 : 0), A);
            B = APFloat::copySign(
                APFloat(B.getSemantics(), B.isInfinity() ? 1 : 0), B);
            ResR = APFloat::getInf(ResR.getSemantics()) * (A * C + B * D);
            ResI = APFloat::getInf(ResI.getSemantics()) * (B * C - A * D);
          } else if (MaxCD.isInfinity() && A.isFinite() && B.isFinite()) {
            C = APFloat::copySign(
                APFloat(C.getSemantics(), C.isInfinity() ? 1 : 0), C);
            D = APFloat::copySign(
                APFloat(D.getSemantics(), D.isInfinity() ? 1 : 0), D);
            ResR = APFloat::getZero(ResR.getSemantics()) * (A * C + B * D);
            ResI = APFloat::getZero(ResI.getSemantics()) * (B * C - A * D);
          }
        }
      }
    } else {
      if (RHS.getComplexIntReal() == 0 && RHS.getComplexIntImag() == 0)
        return Error(E, diag::note_expr_divide_by_zero);

      ComplexValue LHS = Result;
      APSInt Den = RHS.getComplexIntReal() * RHS.getComplexIntReal() +
        RHS.getComplexIntImag() * RHS.getComplexIntImag();
      Result.getComplexIntReal() =
        (LHS.getComplexIntReal() * RHS.getComplexIntReal() +
         LHS.getComplexIntImag() * RHS.getComplexIntImag()) / Den;
      Result.getComplexIntImag() =
        (LHS.getComplexIntImag() * RHS.getComplexIntReal() -
         LHS.getComplexIntReal() * RHS.getComplexIntImag()) / Den;
    }
    break;
  }

  return true;
}

bool ComplexExprEvaluator::VisitUnaryOperator(const UnaryOperator *E) {
  // Get the operand value into 'Result'.
  if (!Visit(E->getSubExpr()))
    return false;

  switch (E->getOpcode()) {
  default:
    return Error(E);
  case UO_Extension:
    return true;
  case UO_Plus:
    // The result is always just the subexpr.
    return true;
  case UO_Minus:
    if (Result.isComplexFloat()) {
      Result.getComplexFloatReal().changeSign();
      Result.getComplexFloatImag().changeSign();
    }
    else {
      Result.getComplexIntReal() = -Result.getComplexIntReal();
      Result.getComplexIntImag() = -Result.getComplexIntImag();
    }
    return true;
  case UO_Not:
    if (Result.isComplexFloat())
      Result.getComplexFloatImag().changeSign();
    else
      Result.getComplexIntImag() = -Result.getComplexIntImag();
    return true;
  }
}

bool ComplexExprEvaluator::VisitInitListExpr(const InitListExpr *E) {
  if (E->getNumInits() == 2) {
    if (E->getType()->isComplexType()) {
      Result.makeComplexFloat();
      if (!EvaluateFloat(E->getInit(0), Result.FloatReal, Info))
        return false;
      if (!EvaluateFloat(E->getInit(1), Result.FloatImag, Info))
        return false;
    } else {
      Result.makeComplexInt();
      if (!EvaluateInteger(E->getInit(0), Result.IntReal, Info))
        return false;
      if (!EvaluateInteger(E->getInit(1), Result.IntImag, Info))
        return false;
    }
    return true;
  }
  return ExprEvaluatorBaseTy::VisitInitListExpr(E);
}

//===----------------------------------------------------------------------===//
// Atomic expression evaluation, essentially just handling the NonAtomicToAtomic
// implicit conversion.
//===----------------------------------------------------------------------===//

namespace {
class AtomicExprEvaluator :
    public ExprEvaluatorBase<AtomicExprEvaluator> {
  const LValue *This;
  APValue &Result;
public:
  AtomicExprEvaluator(EvalInfo &Info, const LValue *This, APValue &Result)
      : ExprEvaluatorBaseTy(Info), This(This), Result(Result) {}

  bool Success(const APValue &V, const Expr *E) {
    Result = V;
    return true;
  }

  bool ZeroInitialization(const Expr *E) {
    ImplicitValueInitExpr VIE(
        E->getType()->castAs<AtomicType>()->getValueType());
    // For atomic-qualified class (and array) types in C++, initialize the
    // _Atomic-wrapped subobject directly, in-place.
    return This ? EvaluateInPlace(Result, Info, *This, &VIE)
                : Evaluate(Result, Info, &VIE);
  }

  bool VisitCastExpr(const CastExpr *E) {
    switch (E->getCastKind()) {
    default:
      return ExprEvaluatorBaseTy::VisitCastExpr(E);
    case CK_NonAtomicToAtomic:
      return This ? EvaluateInPlace(Result, Info, *This, E->getSubExpr())
                  : Evaluate(Result, Info, E->getSubExpr());
    }
  }
};
} // end anonymous namespace

static bool EvaluateAtomic(const Expr *E, const LValue *This, APValue &Result,
                           EvalInfo &Info) {
  assert(E->isRValue() && E->getType()->isAtomicType());
  return AtomicExprEvaluator(Info, This, Result).Visit(E);
}

//===----------------------------------------------------------------------===//
// Void expression evaluation, primarily for a cast to void on the LHS of a
// comma operator
//===----------------------------------------------------------------------===//

namespace {
class VoidExprEvaluator
  : public ExprEvaluatorBase<VoidExprEvaluator> {
public:
  VoidExprEvaluator(EvalInfo &Info) : ExprEvaluatorBaseTy(Info) {}

  bool Success(const APValue &V, const Expr *e) { return true; }

  bool ZeroInitialization(const Expr *E) { return true; }

  bool VisitCastExpr(const CastExpr *E) {
    switch (E->getCastKind()) {
    default:
      return ExprEvaluatorBaseTy::VisitCastExpr(E);
    case CK_ToVoid:
      VisitIgnoredValue(E->getSubExpr());
      return true;
    }
  }

  bool VisitCallExpr(const CallExpr *E) {
    switch (E->getBuiltinCallee()) {
    default:
      return ExprEvaluatorBaseTy::VisitCallExpr(E);
    case Builtin::BI__assume:
    case Builtin::BI__builtin_assume:
      // The argument is not evaluated!
      return true;
    }
  }
};
} // end anonymous namespace

static bool EvaluateVoid(const Expr *E, EvalInfo &Info) {
  assert(E->isRValue() && E->getType()->isVoidType());
  return VoidExprEvaluator(Info).Visit(E);
}

//===----------------------------------------------------------------------===//
// Top level Expr::EvaluateAsRValue method.
//===----------------------------------------------------------------------===//

static bool Evaluate(APValue &Result, EvalInfo &Info, const Expr *E) {
  // In C, function designators are not lvalues, but we evaluate them as if they
  // are.
  QualType T = E->getType();
  if (E->isGLValue() || T->isFunctionType()) {
    LValue LV;
    if (!EvaluateLValue(E, LV, Info))
      return false;
    LV.moveInto(Result);
  } else if (T->isVectorType()) {
    if (!EvaluateVector(E, Result, Info))
      return false;
  } else if (T->isIntegralOrEnumerationType()) {
    if (!IntExprEvaluator(Info, Result).Visit(E))
      return false;
  } else if (T->hasPointerRepresentation()) {
    LValue LV;
    if (!EvaluatePointer(E, LV, Info))
      return false;
    LV.moveInto(Result);
  } else if (T->isRealFloatingType()) {
    llvm::APFloat F(0.0);
    if (!EvaluateFloat(E, F, Info))
      return false;
    Result = APValue(F);
  } else if (T->isAnyComplexType()) {
    ComplexValue C;
    if (!EvaluateComplex(E, C, Info))
      return false;
    C.moveInto(Result);
  } else if (T->isFixedPointType()) {
    if (!FixedPointExprEvaluator(Info, Result).Visit(E)) return false;
  } else if (T->isMemberPointerType()) {
    MemberPtr P;
    if (!EvaluateMemberPointer(E, P, Info))
      return false;
    P.moveInto(Result);
    return true;
  } else if (T->isArrayType()) {
    LValue LV;
    APValue &Value = createTemporary(E, false, LV, *Info.CurrentCall);
    if (!EvaluateArray(E, LV, Value, Info))
      return false;
    Result = Value;
  } else if (T->isRecordType()) {
    LValue LV;
    APValue &Value = createTemporary(E, false, LV, *Info.CurrentCall);
    if (!EvaluateRecord(E, LV, Value, Info))
      return false;
    Result = Value;
  } else if (T->isVoidType()) {
    if (!Info.getLangOpts().CPlusPlus11)
      Info.CCEDiag(E, diag::note_constexpr_nonliteral)
        << E->getType();
    if (!EvaluateVoid(E, Info))
      return false;
  } else if (T->isAtomicType()) {
    QualType Unqual = T.getAtomicUnqualifiedType();
    if (Unqual->isArrayType() || Unqual->isRecordType()) {
      LValue LV;
      APValue &Value = createTemporary(E, false, LV, *Info.CurrentCall);
      if (!EvaluateAtomic(E, &LV, Value, Info))
        return false;
    } else {
      if (!EvaluateAtomic(E, nullptr, Result, Info))
        return false;
    }
  } else if (Info.getLangOpts().CPlusPlus11) {
    Info.FFDiag(E, diag::note_constexpr_nonliteral) << E->getType();
    return false;
  } else {
    Info.FFDiag(E, diag::note_invalid_subexpr_in_const_expr);
    return false;
  }

  return true;
}

/// EvaluateInPlace - Evaluate an expression in-place in an APValue. In some
/// cases, the in-place evaluation is essential, since later initializers for
/// an object can indirectly refer to subobjects which were initialized earlier.
static bool EvaluateInPlace(APValue &Result, EvalInfo &Info, const LValue &This,
                            const Expr *E, bool AllowNonLiteralTypes) {
  assert(!E->isValueDependent());

  if (!AllowNonLiteralTypes && !CheckLiteralType(Info, E, &This))
    return false;

  if (E->isRValue()) {
    // Evaluate arrays and record types in-place, so that later initializers can
    // refer to earlier-initialized members of the object.
    QualType T = E->getType();
    if (T->isArrayType())
      return EvaluateArray(E, This, Result, Info);
    else if (T->isRecordType())
      return EvaluateRecord(E, This, Result, Info);
    else if (T->isAtomicType()) {
      QualType Unqual = T.getAtomicUnqualifiedType();
      if (Unqual->isArrayType() || Unqual->isRecordType())
        return EvaluateAtomic(E, &This, Result, Info);
    }
  }

  // For any other type, in-place evaluation is unimportant.
  return Evaluate(Result, Info, E);
}

/// EvaluateAsRValue - Try to evaluate this expression, performing an implicit
/// lvalue-to-rvalue cast if it is an lvalue.
static bool EvaluateAsRValue(EvalInfo &Info, const Expr *E, APValue &Result) {
  if (E->getType().isNull())
    return false;

  if (!CheckLiteralType(Info, E))
    return false;

  if (!::Evaluate(Result, Info, E))
    return false;

  if (E->isGLValue()) {
    LValue LV;
    LV.setFrom(Info.Ctx, Result);
    if (!handleLValueToRValueConversion(Info, E, E->getType(), LV, Result))
      return false;
  }

  // Check this core constant expression is a constant expression.
  return CheckConstantExpression(Info, E->getExprLoc(), E->getType(), Result);
}

static bool FastEvaluateAsRValue(const Expr *Exp, Expr::EvalResult &Result,
                                 const ASTContext &Ctx, bool &IsConst) {
  // Fast-path evaluations of integer literals, since we sometimes see files
  // containing vast quantities of these.
  if (const IntegerLiteral *L = dyn_cast<IntegerLiteral>(Exp)) {
    Result.Val = APValue(APSInt(L->getValue(),
                                L->getType()->isUnsignedIntegerType()));
    IsConst = true;
    return true;
  }

  // This case should be rare, but we need to check it before we check on
  // the type below.
  if (Exp->getType().isNull()) {
    IsConst = false;
    return true;
  }

  // FIXME: Evaluating values of large array and record types can cause
  // performance problems. Only do so in C++11 for now.
  if (Exp->isRValue() && (Exp->getType()->isArrayType() ||
                          Exp->getType()->isRecordType()) &&
      !Ctx.getLangOpts().CPlusPlus11) {
    IsConst = false;
    return true;
  }
  return false;
}

static bool hasUnacceptableSideEffect(Expr::EvalStatus &Result,
                                      Expr::SideEffectsKind SEK) {
  return (SEK < Expr::SE_AllowSideEffects && Result.HasSideEffects) ||
         (SEK < Expr::SE_AllowUndefinedBehavior && Result.HasUndefinedBehavior);
}

static bool EvaluateAsRValue(const Expr *E, Expr::EvalResult &Result,
                             const ASTContext &Ctx, EvalInfo &Info) {
  bool IsConst;
  if (FastEvaluateAsRValue(E, Result, Ctx, IsConst))
    return IsConst;

  return EvaluateAsRValue(Info, E, Result.Val);
}

static bool EvaluateAsInt(const Expr *E, Expr::EvalResult &ExprResult,
                          const ASTContext &Ctx,
                          Expr::SideEffectsKind AllowSideEffects,
                          EvalInfo &Info) {
  if (!E->getType()->isIntegralOrEnumerationType())
    return false;

  if (!::EvaluateAsRValue(E, ExprResult, Ctx, Info) ||
      !ExprResult.Val.isInt() ||
      hasUnacceptableSideEffect(ExprResult, AllowSideEffects))
    return false;

  return true;
}

static bool EvaluateAsFixedPoint(const Expr *E, Expr::EvalResult &ExprResult,
                                 const ASTContext &Ctx,
                                 Expr::SideEffectsKind AllowSideEffects,
                                 EvalInfo &Info) {
  if (!E->getType()->isFixedPointType())
    return false;

  if (!::EvaluateAsRValue(E, ExprResult, Ctx, Info))
    return false;

  if (!ExprResult.Val.isFixedPoint() ||
      hasUnacceptableSideEffect(ExprResult, AllowSideEffects))
    return false;

  return true;
}

/// EvaluateAsRValue - Return true if this is a constant which we can fold using
/// any crazy technique (that has nothing to do with language standards) that
/// we want to.  If this function returns true, it returns the folded constant
/// in Result. If this expression is a glvalue, an lvalue-to-rvalue conversion
/// will be applied to the result.
bool Expr::EvaluateAsRValue(EvalResult &Result, const ASTContext &Ctx,
                            bool InConstantContext) const {
  assert(!isValueDependent() &&
         "Expression evaluator can't be called on a dependent expression.");
  EvalInfo Info(Ctx, Result, EvalInfo::EM_IgnoreSideEffects);
  Info.InConstantContext = InConstantContext;
  return ::EvaluateAsRValue(this, Result, Ctx, Info);
}

bool Expr::EvaluateAsBooleanCondition(bool &Result, const ASTContext &Ctx,
                                      bool InConstantContext) const {
  assert(!isValueDependent() &&
         "Expression evaluator can't be called on a dependent expression.");
  EvalResult Scratch;
  return EvaluateAsRValue(Scratch, Ctx, InConstantContext) &&
         HandleConversionToBool(Scratch.Val, Result);
}

bool Expr::EvaluateAsInt(EvalResult &Result, const ASTContext &Ctx,
                         SideEffectsKind AllowSideEffects,
                         bool InConstantContext) const {
  assert(!isValueDependent() &&
         "Expression evaluator can't be called on a dependent expression.");
  EvalInfo Info(Ctx, Result, EvalInfo::EM_IgnoreSideEffects);
  Info.InConstantContext = InConstantContext;
  return ::EvaluateAsInt(this, Result, Ctx, AllowSideEffects, Info);
}

bool Expr::EvaluateAsFixedPoint(EvalResult &Result, const ASTContext &Ctx,
                                SideEffectsKind AllowSideEffects,
                                bool InConstantContext) const {
  assert(!isValueDependent() &&
         "Expression evaluator can't be called on a dependent expression.");
  EvalInfo Info(Ctx, Result, EvalInfo::EM_IgnoreSideEffects);
  Info.InConstantContext = InConstantContext;
  return ::EvaluateAsFixedPoint(this, Result, Ctx, AllowSideEffects, Info);
}

bool Expr::EvaluateAsFloat(APFloat &Result, const ASTContext &Ctx,
                           SideEffectsKind AllowSideEffects,
                           bool InConstantContext) const {
  assert(!isValueDependent() &&
         "Expression evaluator can't be called on a dependent expression.");

  if (!getType()->isRealFloatingType())
    return false;

  EvalResult ExprResult;
  if (!EvaluateAsRValue(ExprResult, Ctx, InConstantContext) ||
      !ExprResult.Val.isFloat() ||
      hasUnacceptableSideEffect(ExprResult, AllowSideEffects))
    return false;

  Result = ExprResult.Val.getFloat();
  return true;
}

bool Expr::EvaluateAsLValue(EvalResult &Result, const ASTContext &Ctx,
                            bool InConstantContext) const {
  assert(!isValueDependent() &&
         "Expression evaluator can't be called on a dependent expression.");

  EvalInfo Info(Ctx, Result, EvalInfo::EM_ConstantFold);
  Info.InConstantContext = InConstantContext;
  LValue LV;
  if (!EvaluateLValue(this, LV, Info) || Result.HasSideEffects ||
      !CheckLValueConstantExpression(Info, getExprLoc(),
                                     Ctx.getLValueReferenceType(getType()), LV,
                                     Expr::EvaluateForCodeGen))
    return false;

  LV.moveInto(Result.Val);
  return true;
}

bool Expr::EvaluateAsConstantExpr(EvalResult &Result, ConstExprUsage Usage,
                                  const ASTContext &Ctx) const {
  assert(!isValueDependent() &&
         "Expression evaluator can't be called on a dependent expression.");

  EvalInfo::EvaluationMode EM = EvalInfo::EM_ConstantExpression;
  EvalInfo Info(Ctx, Result, EM);
  Info.InConstantContext = true;

  if (!::Evaluate(Result.Val, Info, this))
    return false;

  return CheckConstantExpression(Info, getExprLoc(), getType(), Result.Val,
                                 Usage);
}

bool Expr::EvaluateAsInitializer(APValue &Value, const ASTContext &Ctx,
                                 const VarDecl *VD,
                            SmallVectorImpl<PartialDiagnosticAt> &Notes) const {
  assert(!isValueDependent() &&
         "Expression evaluator can't be called on a dependent expression.");

  // FIXME: Evaluating initializers for large array and record types can cause
  // performance problems. Only do so in C++11 for now.
  if (isRValue() && (getType()->isArrayType() || getType()->isRecordType()) &&
      !Ctx.getLangOpts().CPlusPlus11)
    return false;

  Expr::EvalStatus EStatus;
  EStatus.Diag = &Notes;

  EvalInfo InitInfo(Ctx, EStatus, VD->isConstexpr()
                                      ? EvalInfo::EM_ConstantExpression
                                      : EvalInfo::EM_ConstantFold);
  InitInfo.setEvaluatingDecl(VD, Value);
  InitInfo.InConstantContext = true;

  LValue LVal;
  LVal.set(VD);

  // C++11 [basic.start.init]p2:
  //  Variables with static storage duration or thread storage duration shall be
  //  zero-initialized before any other initialization takes place.
  // This behavior is not present in C.
  if (Ctx.getLangOpts().CPlusPlus && !VD->hasLocalStorage() &&
      !VD->getType()->isReferenceType()) {
    ImplicitValueInitExpr VIE(VD->getType());
    if (!EvaluateInPlace(Value, InitInfo, LVal, &VIE,
                         /*AllowNonLiteralTypes=*/true))
      return false;
  }

  if (!EvaluateInPlace(Value, InitInfo, LVal, this,
                       /*AllowNonLiteralTypes=*/true) ||
      EStatus.HasSideEffects)
    return false;

  return CheckConstantExpression(InitInfo, VD->getLocation(), VD->getType(),
                                 Value);
}

/// isEvaluatable - Call EvaluateAsRValue to see if this expression can be
/// constant folded, but discard the result.
bool Expr::isEvaluatable(const ASTContext &Ctx, SideEffectsKind SEK) const {
  assert(!isValueDependent() &&
         "Expression evaluator can't be called on a dependent expression.");

  EvalResult Result;
  return EvaluateAsRValue(Result, Ctx, /* in constant context */ true) &&
         !hasUnacceptableSideEffect(Result, SEK);
}

APSInt Expr::EvaluateKnownConstInt(const ASTContext &Ctx,
                    SmallVectorImpl<PartialDiagnosticAt> *Diag) const {
  assert(!isValueDependent() &&
         "Expression evaluator can't be called on a dependent expression.");

  EvalResult EVResult;
  EVResult.Diag = Diag;
  EvalInfo Info(Ctx, EVResult, EvalInfo::EM_IgnoreSideEffects);
  Info.InConstantContext = true;

  bool Result = ::EvaluateAsRValue(this, EVResult, Ctx, Info);
  (void)Result;
  assert(Result && "Could not evaluate expression");
  assert(EVResult.Val.isInt() && "Expression did not evaluate to integer");

  return EVResult.Val.getInt();
}

APSInt Expr::EvaluateKnownConstIntCheckOverflow(
    const ASTContext &Ctx, SmallVectorImpl<PartialDiagnosticAt> *Diag) const {
  assert(!isValueDependent() &&
         "Expression evaluator can't be called on a dependent expression.");

  EvalResult EVResult;
  EVResult.Diag = Diag;
  EvalInfo Info(Ctx, EVResult, EvalInfo::EM_EvaluateForOverflow);
  Info.InConstantContext = true;

  bool Result = ::EvaluateAsRValue(Info, this, EVResult.Val);
  (void)Result;
  assert(Result && "Could not evaluate expression");
  assert(EVResult.Val.isInt() && "Expression did not evaluate to integer");

  return EVResult.Val.getInt();
}

void Expr::EvaluateForOverflow(const ASTContext &Ctx) const {
  assert(!isValueDependent() &&
         "Expression evaluator can't be called on a dependent expression.");

  bool IsConst;
  EvalResult EVResult;
  if (!FastEvaluateAsRValue(this, EVResult, Ctx, IsConst)) {
    EvalInfo Info(Ctx, EVResult, EvalInfo::EM_EvaluateForOverflow);
    (void)::EvaluateAsRValue(Info, this, EVResult.Val);
  }
}

bool Expr::EvalResult::isGlobalLValue() const {
  assert(Val.isLValue());
  return IsGlobalLValue(Val.getLValueBase());
}


/// isIntegerConstantExpr - this recursive routine will test if an expression is
/// an integer constant expression.

/// FIXME: Pass up a reason why! Invalid operation in i-c-e, division by zero,
/// comma, etc

// CheckICE - This function does the fundamental ICE checking: the returned
// ICEDiag contains an ICEKind indicating whether the expression is an ICE,
// and a (possibly null) SourceLocation indicating the location of the problem.
//
// Note that to reduce code duplication, this helper does no evaluation
// itself; the caller checks whether the expression is evaluatable, and
// in the rare cases where CheckICE actually cares about the evaluated
// value, it calls into Evaluate.

namespace {

enum ICEKind {
  /// This expression is an ICE.
  IK_ICE,
  /// This expression is not an ICE, but if it isn't evaluated, it's
  /// a legal subexpression for an ICE. This return value is used to handle
  /// the comma operator in C99 mode, and non-constant subexpressions.
  IK_ICEIfUnevaluated,
  /// This expression is not an ICE, and is not a legal subexpression for one.
  IK_NotICE
};

struct ICEDiag {
  ICEKind Kind;
  SourceLocation Loc;

  ICEDiag(ICEKind IK, SourceLocation l) : Kind(IK), Loc(l) {}
};

}

static ICEDiag NoDiag() { return ICEDiag(IK_ICE, SourceLocation()); }

static ICEDiag Worst(ICEDiag A, ICEDiag B) { return A.Kind >= B.Kind ? A : B; }

static ICEDiag CheckEvalInICE(const Expr* E, const ASTContext &Ctx) {
  Expr::EvalResult EVResult;
  Expr::EvalStatus Status;
  EvalInfo Info(Ctx, Status, EvalInfo::EM_ConstantExpression);

  Info.InConstantContext = true;
  if (!::EvaluateAsRValue(E, EVResult, Ctx, Info) || EVResult.HasSideEffects ||
      !EVResult.Val.isInt())
    return ICEDiag(IK_NotICE, E->getBeginLoc());

  return NoDiag();
}

static ICEDiag CheckICE(const Expr* E, const ASTContext &Ctx) {
  assert(!E->isValueDependent() && "Should not see value dependent exprs!");
  if (!E->getType()->isIntegralOrEnumerationType())
    return ICEDiag(IK_NotICE, E->getBeginLoc());

  switch (E->getStmtClass()) {
#define ABSTRACT_STMT(Node)
#define STMT(Node, Base) case Expr::Node##Class:
#define EXPR(Node, Base)
#include "clang/AST/StmtNodes.inc"
  case Expr::PredefinedExprClass:
  case Expr::FloatingLiteralClass:
  case Expr::ImaginaryLiteralClass:
  case Expr::StringLiteralClass:
  case Expr::ArraySubscriptExprClass:
  case Expr::OMPArraySectionExprClass:
  case Expr::MemberExprClass:
  case Expr::CompoundAssignOperatorClass:
  case Expr::CompoundLiteralExprClass:
  case Expr::ExtVectorElementExprClass:
  case Expr::DesignatedInitExprClass:
  case Expr::ArrayInitLoopExprClass:
  case Expr::ArrayInitIndexExprClass:
  case Expr::NoInitExprClass:
  case Expr::DesignatedInitUpdateExprClass:
  case Expr::ImplicitValueInitExprClass:
  case Expr::ParenListExprClass:
  case Expr::VAArgExprClass:
  case Expr::AddrLabelExprClass:
  case Expr::StmtExprClass:
  case Expr::CXXMemberCallExprClass:
  case Expr::CUDAKernelCallExprClass:
  case Expr::CXXDynamicCastExprClass:
  case Expr::CXXTypeidExprClass:
  case Expr::CXXUuidofExprClass:
  case Expr::MSPropertyRefExprClass:
  case Expr::MSPropertySubscriptExprClass:
  case Expr::CXXNullPtrLiteralExprClass:
  case Expr::UserDefinedLiteralClass:
  case Expr::CXXThisExprClass:
  case Expr::CXXThrowExprClass:
  case Expr::CXXNewExprClass:
  case Expr::CXXDeleteExprClass:
  case Expr::CXXPseudoDestructorExprClass:
  case Expr::UnresolvedLookupExprClass:
  case Expr::TypoExprClass:
  case Expr::DependentScopeDeclRefExprClass:
  case Expr::CXXConstructExprClass:
  case Expr::CXXInheritedCtorInitExprClass:
  case Expr::CXXStdInitializerListExprClass:
  case Expr::CXXBindTemporaryExprClass:
  case Expr::ExprWithCleanupsClass:
  case Expr::CXXTemporaryObjectExprClass:
  case Expr::CXXUnresolvedConstructExprClass:
  case Expr::CXXDependentScopeMemberExprClass:
  case Expr::UnresolvedMemberExprClass:
  case Expr::ObjCStringLiteralClass:
  case Expr::ObjCBoxedExprClass:
  case Expr::ObjCArrayLiteralClass:
  case Expr::ObjCDictionaryLiteralClass:
  case Expr::ObjCEncodeExprClass:
  case Expr::ObjCMessageExprClass:
  case Expr::ObjCSelectorExprClass:
  case Expr::ObjCProtocolExprClass:
  case Expr::ObjCIvarRefExprClass:
  case Expr::ObjCPropertyRefExprClass:
  case Expr::ObjCSubscriptRefExprClass:
  case Expr::ObjCIsaExprClass:
  case Expr::ObjCAvailabilityCheckExprClass:
  case Expr::ShuffleVectorExprClass:
  case Expr::ConvertVectorExprClass:
  case Expr::BlockExprClass:
  case Expr::NoStmtClass:
  case Expr::OpaqueValueExprClass:
  case Expr::PackExpansionExprClass:
  case Expr::SubstNonTypeTemplateParmPackExprClass:
  case Expr::FunctionParmPackExprClass:
  case Expr::AsTypeExprClass:
  case Expr::ObjCIndirectCopyRestoreExprClass:
  case Expr::MaterializeTemporaryExprClass:
  case Expr::PseudoObjectExprClass:
  case Expr::AtomicExprClass:
  case Expr::LambdaExprClass:
  case Expr::CXXFoldExprClass:
  case Expr::CoawaitExprClass:
  case Expr::DependentCoawaitExprClass:
  case Expr::CoyieldExprClass:
  case Expr::CountBoundsExprClass:
  case Expr::InteropTypeExprClass:
  case Expr::NullaryBoundsExprClass:
  case Expr::PositionalParameterExprClass:
  case Expr::BoundsValueExprClass:
    // These are parameter variables and are never constants,
  case Expr::RangeBoundsExprClass:
  case Expr::PackExprClass:
    return ICEDiag(IK_NotICE, E->getBeginLoc());

  case Expr::InitListExprClass: {
    // C++03 [dcl.init]p13: If T is a scalar type, then a declaration of the
    // form "T x = { a };" is equivalent to "T x = a;".
    // Unless we're initializing a reference, T is a scalar as it is known to be
    // of integral or enumeration type.
    if (E->isRValue())
      if (cast<InitListExpr>(E)->getNumInits() == 1)
        return CheckICE(cast<InitListExpr>(E)->getInit(0), Ctx);
    return ICEDiag(IK_NotICE, E->getBeginLoc());
  }

  case Expr::SizeOfPackExprClass:
  case Expr::GNUNullExprClass:
  case Expr::SourceLocExprClass:
    return NoDiag();

  case Expr::SubstNonTypeTemplateParmExprClass:
    return
      CheckICE(cast<SubstNonTypeTemplateParmExpr>(E)->getReplacement(), Ctx);

  case Expr::ConstantExprClass:
    return CheckICE(cast<ConstantExpr>(E)->getSubExpr(), Ctx);

  case Expr::ParenExprClass:
    return CheckICE(cast<ParenExpr>(E)->getSubExpr(), Ctx);
  case Expr::GenericSelectionExprClass:
    return CheckICE(cast<GenericSelectionExpr>(E)->getResultExpr(), Ctx);
  case Expr::IntegerLiteralClass:
  case Expr::FixedPointLiteralClass:
  case Expr::CharacterLiteralClass:
  case Expr::ObjCBoolLiteralExprClass:
  case Expr::CXXBoolLiteralExprClass:
  case Expr::CXXScalarValueInitExprClass:
  case Expr::TypeTraitExprClass:
  case Expr::ArrayTypeTraitExprClass:
  case Expr::ExpressionTraitExprClass:
  case Expr::CXXNoexceptExprClass:
    return NoDiag();
  case Expr::CallExprClass:
  case Expr::CXXOperatorCallExprClass: {
    // C99 6.6/3 allows function calls within unevaluated subexpressions of
    // constant expressions, but they can never be ICEs because an ICE cannot
    // contain an operand of (pointer to) function type.
    const CallExpr *CE = cast<CallExpr>(E);
    if (CE->getBuiltinCallee())
      return CheckEvalInICE(E, Ctx);
    return ICEDiag(IK_NotICE, E->getBeginLoc());
  }
  case Expr::DeclRefExprClass: {
    if (isa<EnumConstantDecl>(cast<DeclRefExpr>(E)->getDecl()))
      return NoDiag();
    const ValueDecl *D = cast<DeclRefExpr>(E)->getDecl();
    if (Ctx.getLangOpts().CPlusPlus &&
        D && IsConstNonVolatile(D->getType())) {
      // Parameter variables are never constants.  Without this check,
      // getAnyInitializer() can find a default argument, which leads
      // to chaos.
      if (isa<ParmVarDecl>(D))
        return ICEDiag(IK_NotICE, cast<DeclRefExpr>(E)->getLocation());

      // C++ 7.1.5.1p2
      //   A variable of non-volatile const-qualified integral or enumeration
      //   type initialized by an ICE can be used in ICEs.
      if (const VarDecl *Dcl = dyn_cast<VarDecl>(D)) {
        if (!Dcl->getType()->isIntegralOrEnumerationType())
          return ICEDiag(IK_NotICE, cast<DeclRefExpr>(E)->getLocation());

        const VarDecl *VD;
        // Look for a declaration of this variable that has an initializer, and
        // check whether it is an ICE.
        if (Dcl->getAnyInitializer(VD) && VD->checkInitIsICE())
          return NoDiag();
        else
          return ICEDiag(IK_NotICE, cast<DeclRefExpr>(E)->getLocation());
      }
    }
    return ICEDiag(IK_NotICE, E->getBeginLoc());
  }
  case Expr::UnaryOperatorClass: {
    const UnaryOperator *Exp = cast<UnaryOperator>(E);
    switch (Exp->getOpcode()) {
    case UO_PostInc:
    case UO_PostDec:
    case UO_PreInc:
    case UO_PreDec:
    case UO_AddrOf:
    case UO_Deref:
    case UO_Coawait:
      // C99 6.6/3 allows increment and decrement within unevaluated
      // subexpressions of constant expressions, but they can never be ICEs
      // because an ICE cannot contain an lvalue operand.
      return ICEDiag(IK_NotICE, E->getBeginLoc());
    case UO_Extension:
    case UO_LNot:
    case UO_Plus:
    case UO_Minus:
    case UO_Not:
    case UO_Real:
    case UO_Imag:
      return CheckICE(Exp->getSubExpr(), Ctx);
    }
    llvm_unreachable("invalid unary operator class");
  }
  case Expr::OffsetOfExprClass: {
    // Note that per C99, offsetof must be an ICE. And AFAIK, using
    // EvaluateAsRValue matches the proposed gcc behavior for cases like
    // "offsetof(struct s{int x[4];}, x[1.0])".  This doesn't affect
    // compliance: we should warn earlier for offsetof expressions with
    // array subscripts that aren't ICEs, and if the array subscripts
    // are ICEs, the value of the offsetof must be an integer constant.
    return CheckEvalInICE(E, Ctx);
  }
  case Expr::UnaryExprOrTypeTraitExprClass: {
    const UnaryExprOrTypeTraitExpr *Exp = cast<UnaryExprOrTypeTraitExpr>(E);
    if ((Exp->getKind() ==  UETT_SizeOf) &&
        Exp->getTypeOfArgument()->isVariableArrayType())
      return ICEDiag(IK_NotICE, E->getBeginLoc());
    return NoDiag();
  }
  case Expr::BinaryOperatorClass: {
    const BinaryOperator *Exp = cast<BinaryOperator>(E);
    switch (Exp->getOpcode()) {
    case BO_PtrMemD:
    case BO_PtrMemI:
    case BO_Assign:
    case BO_MulAssign:
    case BO_DivAssign:
    case BO_RemAssign:
    case BO_AddAssign:
    case BO_SubAssign:
    case BO_ShlAssign:
    case BO_ShrAssign:
    case BO_AndAssign:
    case BO_XorAssign:
    case BO_OrAssign:
      // C99 6.6/3 allows assignments within unevaluated subexpressions of
      // constant expressions, but they can never be ICEs because an ICE cannot
      // contain an lvalue operand.
      return ICEDiag(IK_NotICE, E->getBeginLoc());

    case BO_Mul:
    case BO_Div:
    case BO_Rem:
    case BO_Add:
    case BO_Sub:
    case BO_Shl:
    case BO_Shr:
    case BO_LT:
    case BO_GT:
    case BO_LE:
    case BO_GE:
    case BO_EQ:
    case BO_NE:
    case BO_And:
    case BO_Xor:
    case BO_Or:
    case BO_Comma:
    case BO_Cmp: {
      ICEDiag LHSResult = CheckICE(Exp->getLHS(), Ctx);
      ICEDiag RHSResult = CheckICE(Exp->getRHS(), Ctx);
      if (Exp->getOpcode() == BO_Div ||
          Exp->getOpcode() == BO_Rem) {
        // EvaluateAsRValue gives an error for undefined Div/Rem, so make sure
        // we don't evaluate one.
        if (LHSResult.Kind == IK_ICE && RHSResult.Kind == IK_ICE) {
          llvm::APSInt REval = Exp->getRHS()->EvaluateKnownConstInt(Ctx);
          if (REval == 0)
            return ICEDiag(IK_ICEIfUnevaluated, E->getBeginLoc());
          if (REval.isSigned() && REval.isAllOnesValue()) {
            llvm::APSInt LEval = Exp->getLHS()->EvaluateKnownConstInt(Ctx);
            if (LEval.isMinSignedValue())
              return ICEDiag(IK_ICEIfUnevaluated, E->getBeginLoc());
          }
        }
      }
      if (Exp->getOpcode() == BO_Comma) {
        if (Ctx.getLangOpts().C99) {
          // C99 6.6p3 introduces a strange edge case: comma can be in an ICE
          // if it isn't evaluated.
          if (LHSResult.Kind == IK_ICE && RHSResult.Kind == IK_ICE)
            return ICEDiag(IK_ICEIfUnevaluated, E->getBeginLoc());
        } else {
          // In both C89 and C++, commas in ICEs are illegal.
          return ICEDiag(IK_NotICE, E->getBeginLoc());
        }
      }
      return Worst(LHSResult, RHSResult);
    }
    case BO_LAnd:
    case BO_LOr: {
      ICEDiag LHSResult = CheckICE(Exp->getLHS(), Ctx);
      ICEDiag RHSResult = CheckICE(Exp->getRHS(), Ctx);
      if (LHSResult.Kind == IK_ICE && RHSResult.Kind == IK_ICEIfUnevaluated) {
        // Rare case where the RHS has a comma "side-effect"; we need
        // to actually check the condition to see whether the side
        // with the comma is evaluated.
        if ((Exp->getOpcode() == BO_LAnd) !=
            (Exp->getLHS()->EvaluateKnownConstInt(Ctx) == 0))
          return RHSResult;
        return NoDiag();
      }

      return Worst(LHSResult, RHSResult);
    }
    }
    llvm_unreachable("invalid binary operator kind");
  }
  case Expr::ImplicitCastExprClass:
  case Expr::CStyleCastExprClass:
  case Expr::BoundsCastExprClass:    
  case Expr::CXXFunctionalCastExprClass:
  case Expr::CXXStaticCastExprClass:
  case Expr::CXXReinterpretCastExprClass:
  case Expr::CXXConstCastExprClass:
  case Expr::ObjCBridgedCastExprClass: {
    const Expr *SubExpr = cast<CastExpr>(E)->getSubExpr();
    if (isa<ExplicitCastExpr>(E)) {
      if (const FloatingLiteral *FL
            = dyn_cast<FloatingLiteral>(SubExpr->IgnoreParenImpCasts())) {
        unsigned DestWidth = Ctx.getIntWidth(E->getType());
        bool DestSigned = E->getType()->isSignedIntegerOrEnumerationType();
        APSInt IgnoredVal(DestWidth, !DestSigned);
        bool Ignored;
        // If the value does not fit in the destination type, the behavior is
        // undefined, so we are not required to treat it as a constant
        // expression.
        if (FL->getValue().convertToInteger(IgnoredVal,
                                            llvm::APFloat::rmTowardZero,
                                            &Ignored) & APFloat::opInvalidOp)
          return ICEDiag(IK_NotICE, E->getBeginLoc());
        return NoDiag();
      }
    }
    switch (cast<CastExpr>(E)->getCastKind()) {
    case CK_LValueToRValue:
    case CK_AtomicToNonAtomic:
    case CK_NonAtomicToAtomic:
    case CK_NoOp:
    case CK_IntegralToBoolean:
    case CK_IntegralCast:
      return CheckICE(SubExpr, Ctx);
    default:
      return ICEDiag(IK_NotICE, E->getBeginLoc());
    }
  }
  case Expr::BinaryConditionalOperatorClass: {
    const BinaryConditionalOperator *Exp = cast<BinaryConditionalOperator>(E);
    ICEDiag CommonResult = CheckICE(Exp->getCommon(), Ctx);
    if (CommonResult.Kind == IK_NotICE) return CommonResult;
    ICEDiag FalseResult = CheckICE(Exp->getFalseExpr(), Ctx);
    if (FalseResult.Kind == IK_NotICE) return FalseResult;
    if (CommonResult.Kind == IK_ICEIfUnevaluated) return CommonResult;
    if (FalseResult.Kind == IK_ICEIfUnevaluated &&
        Exp->getCommon()->EvaluateKnownConstInt(Ctx) != 0) return NoDiag();
    return FalseResult;
  }
  case Expr::ConditionalOperatorClass: {
    const ConditionalOperator *Exp = cast<ConditionalOperator>(E);
    // If the condition (ignoring parens) is a __builtin_constant_p call,
    // then only the true side is actually considered in an integer constant
    // expression, and it is fully evaluated.  This is an important GNU
    // extension.  See GCC PR38377 for discussion.
    if (const CallExpr *CallCE
        = dyn_cast<CallExpr>(Exp->getCond()->IgnoreParenCasts()))
      if (CallCE->getBuiltinCallee() == Builtin::BI__builtin_constant_p)
        return CheckEvalInICE(E, Ctx);
    ICEDiag CondResult = CheckICE(Exp->getCond(), Ctx);
    if (CondResult.Kind == IK_NotICE)
      return CondResult;

    ICEDiag TrueResult = CheckICE(Exp->getTrueExpr(), Ctx);
    ICEDiag FalseResult = CheckICE(Exp->getFalseExpr(), Ctx);

    if (TrueResult.Kind == IK_NotICE)
      return TrueResult;
    if (FalseResult.Kind == IK_NotICE)
      return FalseResult;
    if (CondResult.Kind == IK_ICEIfUnevaluated)
      return CondResult;
    if (TrueResult.Kind == IK_ICE && FalseResult.Kind == IK_ICE)
      return NoDiag();
    // Rare case where the diagnostics depend on which side is evaluated
    // Note that if we get here, CondResult is 0, and at least one of
    // TrueResult and FalseResult is non-zero.
    if (Exp->getCond()->EvaluateKnownConstInt(Ctx) == 0)
      return FalseResult;
    return TrueResult;
  }
  case Expr::CXXDefaultArgExprClass:
    return CheckICE(cast<CXXDefaultArgExpr>(E)->getExpr(), Ctx);
  case Expr::CXXDefaultInitExprClass:
    return CheckICE(cast<CXXDefaultInitExpr>(E)->getExpr(), Ctx);
  case Expr::ChooseExprClass: {
    return CheckICE(cast<ChooseExpr>(E)->getChosenSubExpr(), Ctx);
  }
<<<<<<< HEAD
  case Expr::BuiltinBitCastExprClass: {
    if (!checkBitCastConstexprEligibility(nullptr, Ctx, cast<CastExpr>(E)))
      return ICEDiag(IK_NotICE, E->getBeginLoc());
    return CheckICE(cast<CastExpr>(E)->getSubExpr(), Ctx);
  }
=======
  case Expr::CHKCBindTemporaryExprClass:
    return CheckICE(cast<CHKCBindTemporaryExpr>(E)->getSubExpr(), Ctx);
>>>>>>> cb9e1e3e
  }

  llvm_unreachable("Invalid StmtClass!");
}

/// Evaluate an expression as a C++11 integral constant expression.
static bool EvaluateCPlusPlus11IntegralConstantExpr(const ASTContext &Ctx,
                                                    const Expr *E,
                                                    llvm::APSInt *Value,
                                                    SourceLocation *Loc) {
  if (!E->getType()->isIntegralOrUnscopedEnumerationType()) {
    if (Loc) *Loc = E->getExprLoc();
    return false;
  }

  APValue Result;
  if (!E->isCXX11ConstantExpr(Ctx, &Result, Loc))
    return false;

  if (!Result.isInt()) {
    if (Loc) *Loc = E->getExprLoc();
    return false;
  }

  if (Value) *Value = Result.getInt();
  return true;
}

bool Expr::isIntegerConstantExpr(const ASTContext &Ctx,
                                 SourceLocation *Loc) const {
  assert(!isValueDependent() &&
         "Expression evaluator can't be called on a dependent expression.");

  if (Ctx.getLangOpts().CPlusPlus11)
    return EvaluateCPlusPlus11IntegralConstantExpr(Ctx, this, nullptr, Loc);

  ICEDiag D = CheckICE(this, Ctx);
  if (D.Kind != IK_ICE) {
    if (Loc) *Loc = D.Loc;
    return false;
  }
  return true;
}

bool Expr::isIntegerConstantExpr(llvm::APSInt &Value, const ASTContext &Ctx,
                                 SourceLocation *Loc, bool isEvaluated) const {
  assert(!isValueDependent() &&
         "Expression evaluator can't be called on a dependent expression.");

  if (Ctx.getLangOpts().CPlusPlus11)
    return EvaluateCPlusPlus11IntegralConstantExpr(Ctx, this, &Value, Loc);

  if (!isIntegerConstantExpr(Ctx, Loc))
    return false;

  // The only possible side-effects here are due to UB discovered in the
  // evaluation (for instance, INT_MAX + 1). In such a case, we are still
  // required to treat the expression as an ICE, so we produce the folded
  // value.
  EvalResult ExprResult;
  Expr::EvalStatus Status;
  EvalInfo Info(Ctx, Status, EvalInfo::EM_IgnoreSideEffects);
  Info.InConstantContext = true;

  if (!::EvaluateAsInt(this, ExprResult, Ctx, SE_AllowSideEffects, Info))
    llvm_unreachable("ICE cannot be evaluated!");

  Value = ExprResult.Val.getInt();
  return true;
}

bool Expr::isCXX98IntegralConstantExpr(const ASTContext &Ctx) const {
  assert(!isValueDependent() &&
         "Expression evaluator can't be called on a dependent expression.");

  return CheckICE(this, Ctx).Kind == IK_ICE;
}

bool Expr::isCXX11ConstantExpr(const ASTContext &Ctx, APValue *Result,
                               SourceLocation *Loc) const {
  assert(!isValueDependent() &&
         "Expression evaluator can't be called on a dependent expression.");

  // We support this checking in C++98 mode in order to diagnose compatibility
  // issues.
  assert(Ctx.getLangOpts().CPlusPlus);

  // Build evaluation settings.
  Expr::EvalStatus Status;
  SmallVector<PartialDiagnosticAt, 8> Diags;
  Status.Diag = &Diags;
  EvalInfo Info(Ctx, Status, EvalInfo::EM_ConstantExpression);

  APValue Scratch;
  bool IsConstExpr = ::EvaluateAsRValue(Info, this, Result ? *Result : Scratch);

  if (!Diags.empty()) {
    IsConstExpr = false;
    if (Loc) *Loc = Diags[0].first;
  } else if (!IsConstExpr) {
    // FIXME: This shouldn't happen.
    if (Loc) *Loc = getExprLoc();
  }

  return IsConstExpr;
}

bool Expr::EvaluateWithSubstitution(APValue &Value, ASTContext &Ctx,
                                    const FunctionDecl *Callee,
                                    ArrayRef<const Expr*> Args,
                                    const Expr *This) const {
  assert(!isValueDependent() &&
         "Expression evaluator can't be called on a dependent expression.");

  Expr::EvalStatus Status;
  EvalInfo Info(Ctx, Status, EvalInfo::EM_ConstantExpressionUnevaluated);
  Info.InConstantContext = true;

  LValue ThisVal;
  const LValue *ThisPtr = nullptr;
  if (This) {
#ifndef NDEBUG
    auto *MD = dyn_cast<CXXMethodDecl>(Callee);
    assert(MD && "Don't provide `this` for non-methods.");
    assert(!MD->isStatic() && "Don't provide `this` for static methods.");
#endif
    if (EvaluateObjectArgument(Info, This, ThisVal))
      ThisPtr = &ThisVal;
    if (Info.EvalStatus.HasSideEffects)
      return false;
  }

  ArgVector ArgValues(Args.size());
  for (ArrayRef<const Expr*>::iterator I = Args.begin(), E = Args.end();
       I != E; ++I) {
    if ((*I)->isValueDependent() ||
        !Evaluate(ArgValues[I - Args.begin()], Info, *I))
      // If evaluation fails, throw away the argument entirely.
      ArgValues[I - Args.begin()] = APValue();
    if (Info.EvalStatus.HasSideEffects)
      return false;
  }

  // Build fake call to Callee.
  CallStackFrame Frame(Info, Callee->getLocation(), Callee, ThisPtr,
                       ArgValues.data());
  return Evaluate(Value, Info, this) && !Info.EvalStatus.HasSideEffects;
}

bool Expr::isPotentialConstantExpr(const FunctionDecl *FD,
                                   SmallVectorImpl<
                                     PartialDiagnosticAt> &Diags) {
  // FIXME: It would be useful to check constexpr function templates, but at the
  // moment the constant expression evaluator cannot cope with the non-rigorous
  // ASTs which we build for dependent expressions.
  if (FD->isDependentContext())
    return true;

  Expr::EvalStatus Status;
  Status.Diag = &Diags;

  EvalInfo Info(FD->getASTContext(), Status,
                EvalInfo::EM_PotentialConstantExpression);
  Info.InConstantContext = true;

  const CXXMethodDecl *MD = dyn_cast<CXXMethodDecl>(FD);
  const CXXRecordDecl *RD = MD ? MD->getParent()->getCanonicalDecl() : nullptr;

  // Fabricate an arbitrary expression on the stack and pretend that it
  // is a temporary being used as the 'this' pointer.
  LValue This;
  ImplicitValueInitExpr VIE(RD ? Info.Ctx.getRecordType(RD) : Info.Ctx.IntTy);
  This.set({&VIE, Info.CurrentCall->Index});

  ArrayRef<const Expr*> Args;

  APValue Scratch;
  if (const CXXConstructorDecl *CD = dyn_cast<CXXConstructorDecl>(FD)) {
    // Evaluate the call as a constant initializer, to allow the construction
    // of objects of non-literal types.
    Info.setEvaluatingDecl(This.getLValueBase(), Scratch);
    HandleConstructorCall(&VIE, This, Args, CD, Info, Scratch);
  } else {
    SourceLocation Loc = FD->getLocation();
    HandleFunctionCall(Loc, FD, (MD && MD->isInstance()) ? &This : nullptr,
                       Args, FD->getBody(), Info, Scratch, nullptr);
  }

  return Diags.empty();
}

bool Expr::isPotentialConstantExprUnevaluated(Expr *E,
                                              const FunctionDecl *FD,
                                              SmallVectorImpl<
                                                PartialDiagnosticAt> &Diags) {
  assert(!E->isValueDependent() &&
         "Expression evaluator can't be called on a dependent expression.");

  Expr::EvalStatus Status;
  Status.Diag = &Diags;

  EvalInfo Info(FD->getASTContext(), Status,
                EvalInfo::EM_PotentialConstantExpressionUnevaluated);
  Info.InConstantContext = true;

  // Fabricate a call stack frame to give the arguments a plausible cover story.
  ArrayRef<const Expr*> Args;
  ArgVector ArgValues(0);
  bool Success = EvaluateArgs(Args, ArgValues, Info, FD);
  (void)Success;
  assert(Success &&
         "Failed to set up arguments for potential constant evaluation");
  CallStackFrame Frame(Info, SourceLocation(), FD, nullptr, ArgValues.data());

  APValue ResultScratch;
  Evaluate(ResultScratch, Info, E);
  return Diags.empty();
}

bool Expr::tryEvaluateObjectSize(uint64_t &Result, ASTContext &Ctx,
                                 unsigned Type) const {
  if (!getType()->isPointerType())
    return false;

  Expr::EvalStatus Status;
  EvalInfo Info(Ctx, Status, EvalInfo::EM_ConstantFold);
  return tryEvaluateBuiltinObjectSize(this, Type, Info, Result);
}<|MERGE_RESOLUTION|>--- conflicted
+++ resolved
@@ -13038,16 +13038,13 @@
   case Expr::ChooseExprClass: {
     return CheckICE(cast<ChooseExpr>(E)->getChosenSubExpr(), Ctx);
   }
-<<<<<<< HEAD
   case Expr::BuiltinBitCastExprClass: {
     if (!checkBitCastConstexprEligibility(nullptr, Ctx, cast<CastExpr>(E)))
       return ICEDiag(IK_NotICE, E->getBeginLoc());
     return CheckICE(cast<CastExpr>(E)->getSubExpr(), Ctx);
   }
-=======
   case Expr::CHKCBindTemporaryExprClass:
     return CheckICE(cast<CHKCBindTemporaryExpr>(E)->getSubExpr(), Ctx);
->>>>>>> cb9e1e3e
   }
 
   llvm_unreachable("Invalid StmtClass!");
