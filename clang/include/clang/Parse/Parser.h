//===--- Parser.h - C Language Parser ---------------------------*- C++ -*-===//
//
// Part of the LLVM Project, under the Apache License v2.0 with LLVM Exceptions.
// See https://llvm.org/LICENSE.txt for license information.
// SPDX-License-Identifier: Apache-2.0 WITH LLVM-exception
//
//===----------------------------------------------------------------------===//
//
//  This file defines the Parser interface.
//
//===----------------------------------------------------------------------===//

#ifndef LLVM_CLANG_PARSE_PARSER_H
#define LLVM_CLANG_PARSE_PARSER_H

#include "clang/AST/OpenMPClause.h"
#include "clang/AST/Availability.h"
#include "clang/Basic/BitmaskEnum.h"
#include "clang/Basic/OpenMPKinds.h"
#include "clang/Basic/OperatorPrecedence.h"
#include "clang/Basic/Specifiers.h"
#include "clang/Lex/CodeCompletionHandler.h"
#include "clang/Lex/Preprocessor.h"
#include "clang/Sema/DeclSpec.h"
#include "clang/Sema/Sema.h"
#include "llvm/ADT/SmallVector.h"
#include "llvm/Support/Compiler.h"
#include "llvm/Support/PrettyStackTrace.h"
#include "llvm/Support/SaveAndRestore.h"
#include <memory>
#include <stack>

namespace clang {
  class PragmaHandler;
  class Scope;
  class BalancedDelimiterTracker;
  class CorrectionCandidateCallback;
  class DeclGroupRef;
  class DiagnosticBuilder;
  struct LoopHint;
  class Parser;
  class ParsingDeclRAIIObject;
  class ParsingDeclSpec;
  class ParsingDeclarator;
  class ParsingFieldDeclarator;
  class ColonProtectionRAIIObject;
  class InMessageExpressionRAIIObject;
  class PoisonSEHIdentifiersRAIIObject;
  class OMPClause;
  class ObjCTypeParamList;
  class ObjCTypeParameter;

/// Parser - This implements a parser for the C family of languages.  After
/// parsing units of the grammar, productions are invoked to handle whatever has
/// been read.
///
class Parser : public CodeCompletionHandler {
  friend class ColonProtectionRAIIObject;
  friend class InMessageExpressionRAIIObject;
  friend class PoisonSEHIdentifiersRAIIObject;
  friend class ObjCDeclContextSwitch;
  friend class ParenBraceBracketBalancer;
  friend class BalancedDelimiterTracker;

  Preprocessor &PP;

  /// Tok - The current token we are peeking ahead.  All parsing methods assume
  /// that this is valid.
  Token Tok;

  // PrevTokLocation - The location of the token we previously
  // consumed. This token is used for diagnostics where we expected to
  // see a token following another token (e.g., the ';' at the end of
  // a statement).
  SourceLocation PrevTokLocation;

  /// Tracks an expected type for the current token when parsing an expression.
  /// Used by code completion for ranking.
  PreferredTypeBuilder PreferredType;

  unsigned short ParenCount = 0, BracketCount = 0, BraceCount = 0;
  unsigned short MisplacedModuleBeginCount = 0;

  /// Actions - These are the callbacks we invoke as we parse various constructs
  /// in the file.
  Sema &Actions;

  DiagnosticsEngine &Diags;

  /// ScopeCache - Cache scopes to reduce malloc traffic.
  enum { ScopeCacheSize = 16 };
  unsigned NumCachedScopes;
  Scope *ScopeCache[ScopeCacheSize];

  /// Identifiers used for SEH handling in Borland. These are only
  /// allowed in particular circumstances
  // __except block
  IdentifierInfo *Ident__exception_code,
                 *Ident___exception_code,
                 *Ident_GetExceptionCode;
  // __except filter expression
  IdentifierInfo *Ident__exception_info,
                 *Ident___exception_info,
                 *Ident_GetExceptionInfo;
  // __finally
  IdentifierInfo *Ident__abnormal_termination,
                 *Ident___abnormal_termination,
                 *Ident_AbnormalTermination;

  /// Contextual keywords for Microsoft extensions.
  IdentifierInfo *Ident__except;
  mutable IdentifierInfo *Ident_sealed;

  /// Ident_super - IdentifierInfo for "super", to support fast
  /// comparison.
  IdentifierInfo *Ident_super;
  /// Ident_vector, Ident_bool - cached IdentifierInfos for "vector" and
  /// "bool" fast comparison.  Only present if AltiVec or ZVector are enabled.
  IdentifierInfo *Ident_vector;
  IdentifierInfo *Ident_bool;
  /// Ident_pixel - cached IdentifierInfos for "pixel" fast comparison.
  /// Only present if AltiVec enabled.
  IdentifierInfo *Ident_pixel;

  /// Objective-C contextual keywords.
  IdentifierInfo *Ident_instancetype;

  /// Identifier for "introduced".
  IdentifierInfo *Ident_introduced;

  /// Identifier for "deprecated".
  IdentifierInfo *Ident_deprecated;

  /// Identifier for "obsoleted".
  IdentifierInfo *Ident_obsoleted;

  /// Identifier for "unavailable".
  IdentifierInfo *Ident_unavailable;

  /// Identifier for "message".
  IdentifierInfo *Ident_message;

  /// Identifier for "strict".
  IdentifierInfo *Ident_strict;

  /// Identifier for "replacement".
  IdentifierInfo *Ident_replacement;

  /// Identifiers used by the 'external_source_symbol' attribute.
  IdentifierInfo *Ident_language, *Ident_defined_in,
      *Ident_generated_declaration;

  /// C++11 contextual keywords.
  mutable IdentifierInfo *Ident_final;
  mutable IdentifierInfo *Ident_GNU_final;
  mutable IdentifierInfo *Ident_override;

<<<<<<< HEAD
  // C++2a contextual keywords.
  mutable IdentifierInfo *Ident_import;
  mutable IdentifierInfo *Ident_module;
=======
  /// Checked C contextual keywords

  /// These keywords are for bounds expressions.  They are contextual to avoid
  /// collisions with existing identifiers in programs.  Some keywords like "count"
  /// and "any" are likely to collide.  Others are unlikely to collide, but we make
  /// them contextual for consistency.

  /// \brief Identifier for "bounds".
  IdentifierInfo *Ident_bounds;

  /// \brief Identifier for "byte_count".
  IdentifierInfo *Ident_byte_count;

  /// \brief Identifier for "count".
  IdentifierInfo *Ident_count;

  /// \brief Identifier for "unknown".
  IdentifierInfo *Ident_unknown;

  /// \brief Identifier for "itype"
  IdentifierInfo *Ident_itype;

  /// \brief Identifier for "rel_align"
  IdentifierInfo *Ident_rel_align;

  /// \brief Identifier for "rel_align_value"
  IdentifierInfo *Ident_rel_align_value;
>>>>>>> cb9e1e3e

  // C++ type trait keywords that can be reverted to identifiers and still be
  // used as type traits.
  llvm::SmallDenseMap<IdentifierInfo *, tok::TokenKind> RevertibleTypeTraits;

  std::unique_ptr<PragmaHandler> AlignHandler;
  std::unique_ptr<PragmaHandler> GCCVisibilityHandler;
  std::unique_ptr<PragmaHandler> OptionsHandler;
  std::unique_ptr<PragmaHandler> PackHandler;
  std::unique_ptr<PragmaHandler> MSStructHandler;
  std::unique_ptr<PragmaHandler> UnusedHandler;
  std::unique_ptr<PragmaHandler> WeakHandler;
  std::unique_ptr<PragmaHandler> RedefineExtnameHandler;
  std::unique_ptr<PragmaHandler> FPContractHandler;
  std::unique_ptr<PragmaHandler> OpenCLExtensionHandler;
  std::unique_ptr<PragmaHandler> OpenMPHandler;
  std::unique_ptr<PragmaHandler> PCSectionHandler;
  std::unique_ptr<PragmaHandler> MSCommentHandler;
  std::unique_ptr<PragmaHandler> MSDetectMismatchHandler;
  std::unique_ptr<PragmaHandler> MSPointersToMembers;
  std::unique_ptr<PragmaHandler> MSVtorDisp;
  std::unique_ptr<PragmaHandler> MSInitSeg;
  std::unique_ptr<PragmaHandler> MSDataSeg;
  std::unique_ptr<PragmaHandler> MSBSSSeg;
  std::unique_ptr<PragmaHandler> MSConstSeg;
  std::unique_ptr<PragmaHandler> MSCodeSeg;
  std::unique_ptr<PragmaHandler> MSSection;
  std::unique_ptr<PragmaHandler> MSRuntimeChecks;
  std::unique_ptr<PragmaHandler> MSIntrinsic;
  std::unique_ptr<PragmaHandler> MSOptimize;
  std::unique_ptr<PragmaHandler> CUDAForceHostDeviceHandler;
  std::unique_ptr<PragmaHandler> OptimizeHandler;
  std::unique_ptr<PragmaHandler> LoopHintHandler;
  std::unique_ptr<PragmaHandler> UnrollHintHandler;
  std::unique_ptr<PragmaHandler> NoUnrollHintHandler;
  std::unique_ptr<PragmaHandler> UnrollAndJamHintHandler;
  std::unique_ptr<PragmaHandler> NoUnrollAndJamHintHandler;
  std::unique_ptr<PragmaHandler> FPHandler;
  std::unique_ptr<PragmaHandler> STDCFENVHandler;
  std::unique_ptr<PragmaHandler> STDCCXLIMITHandler;
  std::unique_ptr<PragmaHandler> STDCUnknownHandler;
  std::unique_ptr<PragmaHandler> AttributePragmaHandler;
  std::unique_ptr<PragmaHandler> CheckedScopeHandler;

  std::unique_ptr<CommentHandler> CommentSemaHandler;

  /// Whether the '>' token acts as an operator or not. This will be
  /// true except when we are parsing an expression within a C++
  /// template argument list, where the '>' closes the template
  /// argument list.
  bool GreaterThanIsOperator;

  /// ColonIsSacred - When this is false, we aggressively try to recover from
  /// code like "foo : bar" as if it were a typo for "foo :: bar".  This is not
  /// safe in case statements and a few other things.  This is managed by the
  /// ColonProtectionRAIIObject RAII object.
  bool ColonIsSacred;

  /// When true, we are directly inside an Objective-C message
  /// send expression.
  ///
  /// This is managed by the \c InMessageExpressionRAIIObject class, and
  /// should not be set directly.
  bool InMessageExpression;

  /// Gets set to true after calling ProduceSignatureHelp, it is for a
  /// workaround to make sure ProduceSignatureHelp is only called at the deepest
  /// function call.
  bool CalledSignatureHelp = false;

  /// The "depth" of the template parameters currently being parsed.
  unsigned TemplateParameterDepth;

  /// RAII class that manages the template parameter depth.
  class TemplateParameterDepthRAII {
    unsigned &Depth;
    unsigned AddedLevels;
  public:
    explicit TemplateParameterDepthRAII(unsigned &Depth)
      : Depth(Depth), AddedLevels(0) {}

    ~TemplateParameterDepthRAII() {
      Depth -= AddedLevels;
    }

    void operator++() {
      ++Depth;
      ++AddedLevels;
    }
    void addDepth(unsigned D) {
      Depth += D;
      AddedLevels += D;
    }
    void setAddedDepth(unsigned D) {
      Depth = Depth - AddedLevels + D;
      AddedLevels = D;
    }

    unsigned getDepth() const { return Depth; }
    unsigned getOriginalDepth() const { return Depth - AddedLevels; }
  };

  /// Factory object for creating ParsedAttr objects.
  AttributeFactory AttrFactory;

  /// Gathers and cleans up TemplateIdAnnotations when parsing of a
  /// top-level declaration is finished.
  SmallVector<TemplateIdAnnotation *, 16> TemplateIds;

  /// Identifiers which have been declared within a tentative parse.
  SmallVector<IdentifierInfo *, 8> TentativelyDeclaredIdentifiers;

  /// Tracker for '<' tokens that might have been intended to be treated as an
  /// angle bracket instead of a less-than comparison.
  ///
  /// This happens when the user intends to form a template-id, but typoes the
  /// template-name or forgets a 'template' keyword for a dependent template
  /// name.
  ///
  /// We track these locations from the point where we see a '<' with a
  /// name-like expression on its left until we see a '>' or '>>' that might
  /// match it.
  struct AngleBracketTracker {
    /// Flags used to rank candidate template names when there is more than one
    /// '<' in a scope.
    enum Priority : unsigned short {
      /// A non-dependent name that is a potential typo for a template name.
      PotentialTypo = 0x0,
      /// A dependent name that might instantiate to a template-name.
      DependentName = 0x2,

      /// A space appears before the '<' token.
      SpaceBeforeLess = 0x0,
      /// No space before the '<' token
      NoSpaceBeforeLess = 0x1,

      LLVM_MARK_AS_BITMASK_ENUM(/*LargestValue*/ DependentName)
    };

    struct Loc {
      Expr *TemplateName;
      SourceLocation LessLoc;
      AngleBracketTracker::Priority Priority;
      unsigned short ParenCount, BracketCount, BraceCount;

      bool isActive(Parser &P) const {
        return P.ParenCount == ParenCount && P.BracketCount == BracketCount &&
               P.BraceCount == BraceCount;
      }

      bool isActiveOrNested(Parser &P) const {
        return isActive(P) || P.ParenCount > ParenCount ||
               P.BracketCount > BracketCount || P.BraceCount > BraceCount;
      }
    };

    SmallVector<Loc, 8> Locs;

    /// Add an expression that might have been intended to be a template name.
    /// In the case of ambiguity, we arbitrarily select the innermost such
    /// expression, for example in 'foo < bar < baz', 'bar' is the current
    /// candidate. No attempt is made to track that 'foo' is also a candidate
    /// for the case where we see a second suspicious '>' token.
    void add(Parser &P, Expr *TemplateName, SourceLocation LessLoc,
             Priority Prio) {
      if (!Locs.empty() && Locs.back().isActive(P)) {
        if (Locs.back().Priority <= Prio) {
          Locs.back().TemplateName = TemplateName;
          Locs.back().LessLoc = LessLoc;
          Locs.back().Priority = Prio;
        }
      } else {
        Locs.push_back({TemplateName, LessLoc, Prio,
                        P.ParenCount, P.BracketCount, P.BraceCount});
      }
    }

    /// Mark the current potential missing template location as having been
    /// handled (this happens if we pass a "corresponding" '>' or '>>' token
    /// or leave a bracket scope).
    void clear(Parser &P) {
      while (!Locs.empty() && Locs.back().isActiveOrNested(P))
        Locs.pop_back();
    }

    /// Get the current enclosing expression that might hve been intended to be
    /// a template name.
    Loc *getCurrent(Parser &P) {
      if (!Locs.empty() && Locs.back().isActive(P))
        return &Locs.back();
      return nullptr;
    }
  };

  AngleBracketTracker AngleBrackets;

  IdentifierInfo *getSEHExceptKeyword();

  /// True if we are within an Objective-C container while parsing C-like decls.
  ///
  /// This is necessary because Sema thinks we have left the container
  /// to parse the C-like decls, meaning Actions.getObjCDeclContext() will
  /// be NULL.
  bool ParsingInObjCContainer;

  /// Whether to skip parsing of function bodies.
  ///
  /// This option can be used, for example, to speed up searches for
  /// declarations/definitions when indexing.
  bool SkipFunctionBodies;

  /// The location of the expression statement that is being parsed right now.
  /// Used to determine if an expression that is being parsed is a statement or
  /// just a regular sub-expression.
  SourceLocation ExprStatementTokLoc;

  /// Flags describing a context in which we're parsing a statement.
  enum class ParsedStmtContext {
    /// This context permits declarations in language modes where declarations
    /// are not statements.
    AllowDeclarationsInC = 0x1,
    /// This context permits standalone OpenMP directives.
    AllowStandaloneOpenMPDirectives = 0x2,
    /// This context is at the top level of a GNU statement expression.
    InStmtExpr = 0x4,

    /// The context of a regular substatement.
    SubStmt = 0,
    /// The context of a compound-statement.
    Compound = AllowDeclarationsInC | AllowStandaloneOpenMPDirectives,

    LLVM_MARK_AS_BITMASK_ENUM(InStmtExpr)
  };

  /// Act on an expression statement that might be the last statement in a
  /// GNU statement expression. Checks whether we are actually at the end of
  /// a statement expression and builds a suitable expression statement.
  StmtResult handleExprStmt(ExprResult E, ParsedStmtContext StmtCtx);

public:
  Parser(Preprocessor &PP, Sema &Actions, bool SkipFunctionBodies);
  ~Parser() override;

  const LangOptions &getLangOpts() const { return PP.getLangOpts(); }
  const TargetInfo &getTargetInfo() const { return PP.getTargetInfo(); }
  Preprocessor &getPreprocessor() const { return PP; }
  Sema &getActions() const { return Actions; }
  AttributeFactory &getAttrFactory() { return AttrFactory; }

  const Token &getCurToken() const { return Tok; }
  Scope *getCurScope() const { return Actions.getCurScope(); }
  void incrementMSManglingNumber() const {
    return Actions.incrementMSManglingNumber();
  }

  Decl  *getObjCDeclContext() const { return Actions.getObjCDeclContext(); }

  // Type forwarding.  All of these are statically 'void*', but they may all be
  // different actual classes based on the actions in place.
  typedef OpaquePtr<DeclGroupRef> DeclGroupPtrTy;
  typedef OpaquePtr<TemplateName> TemplateTy;

  typedef SmallVector<TemplateParameterList *, 4> TemplateParameterLists;

  typedef Sema::FullExprArg FullExprArg;

  // Parsing methods.

  /// Initialize - Warm up the parser.
  ///
  void Initialize();

  /// Parse the first top-level declaration in a translation unit.
  bool ParseFirstTopLevelDecl(DeclGroupPtrTy &Result);

  /// ParseTopLevelDecl - Parse one top-level declaration. Returns true if
  /// the EOF was encountered.
  bool ParseTopLevelDecl(DeclGroupPtrTy &Result, bool IsFirstDecl = false);
  bool ParseTopLevelDecl() {
    DeclGroupPtrTy Result;
    return ParseTopLevelDecl(Result);
  }

  /// ConsumeToken - Consume the current 'peek token' and lex the next one.
  /// This does not work with special tokens: string literals, code completion,
  /// annotation tokens and balanced tokens must be handled using the specific
  /// consume methods.
  /// Returns the location of the consumed token.
  SourceLocation ConsumeToken() {
    assert(!isTokenSpecial() &&
           "Should consume special tokens with Consume*Token");
    PrevTokLocation = Tok.getLocation();
    PP.Lex(Tok);
    return PrevTokLocation;
  }

  bool TryConsumeToken(tok::TokenKind Expected) {
    if (Tok.isNot(Expected))
      return false;
    assert(!isTokenSpecial() &&
           "Should consume special tokens with Consume*Token");
    PrevTokLocation = Tok.getLocation();
    PP.Lex(Tok);
    return true;
  }

  bool TryConsumeToken(tok::TokenKind Expected, SourceLocation &Loc) {
    if (!TryConsumeToken(Expected))
      return false;
    Loc = PrevTokLocation;
    return true;
  }

  /// ConsumeAnyToken - Dispatch to the right Consume* method based on the
  /// current token type.  This should only be used in cases where the type of
  /// the token really isn't known, e.g. in error recovery.
  SourceLocation ConsumeAnyToken(bool ConsumeCodeCompletionTok = false) {
    if (isTokenParen())
      return ConsumeParen();
    if (isTokenBracket())
      return ConsumeBracket();
    if (isTokenBrace())
      return ConsumeBrace();
    if (isTokenStringLiteral())
      return ConsumeStringToken();
    if (Tok.is(tok::code_completion))
      return ConsumeCodeCompletionTok ? ConsumeCodeCompletionToken()
                                      : handleUnexpectedCodeCompletionToken();
    if (Tok.isAnnotation())
      return ConsumeAnnotationToken();
    return ConsumeToken();
  }


  SourceLocation getEndOfPreviousToken() {
    return PP.getLocForEndOfToken(PrevTokLocation);
  }

  /// Retrieve the underscored keyword (_Nonnull, _Nullable) that corresponds
  /// to the given nullability kind.
  IdentifierInfo *getNullabilityKeyword(NullabilityKind nullability) {
    return Actions.getNullabilityKeyword(nullability);
  }

private:
  //===--------------------------------------------------------------------===//
  // Low-Level token peeking and consumption methods.
  //

  /// isTokenParen - Return true if the cur token is '(' or ')'.
  bool isTokenParen() const {
    return Tok.isOneOf(tok::l_paren, tok::r_paren);
  }
  /// isTokenBracket - Return true if the cur token is '[' or ']'.
  bool isTokenBracket() const {
    return Tok.isOneOf(tok::l_square, tok::r_square);
  }
  /// isTokenBrace - Return true if the cur token is '{' or '}'.
  bool isTokenBrace() const {
    return Tok.isOneOf(tok::l_brace, tok::r_brace);
  }
  /// isTokenStringLiteral - True if this token is a string-literal.
  bool isTokenStringLiteral() const {
    return tok::isStringLiteral(Tok.getKind());
  }
  /// isTokenSpecial - True if this token requires special consumption methods.
  bool isTokenSpecial() const {
    return isTokenStringLiteral() || isTokenParen() || isTokenBracket() ||
           isTokenBrace() || Tok.is(tok::code_completion) || Tok.isAnnotation();
  }

  /// Returns true if the current token is '=' or is a type of '='.
  /// For typos, give a fixit to '='
  bool isTokenEqualOrEqualTypo();

  /// Return the current token to the token stream and make the given
  /// token the current token.
  void UnconsumeToken(Token &Consumed) {
      Token Next = Tok;
      PP.EnterToken(Consumed, /*IsReinject*/true);
      PP.Lex(Tok);
      PP.EnterToken(Next, /*IsReinject*/true);
  }

  SourceLocation ConsumeAnnotationToken() {
    assert(Tok.isAnnotation() && "wrong consume method");
    SourceLocation Loc = Tok.getLocation();
    PrevTokLocation = Tok.getAnnotationEndLoc();
    PP.Lex(Tok);
    return Loc;
  }

  /// ConsumeParen - This consume method keeps the paren count up-to-date.
  ///
  SourceLocation ConsumeParen() {
    assert(isTokenParen() && "wrong consume method");
    if (Tok.getKind() == tok::l_paren)
      ++ParenCount;
    else if (ParenCount) {
      AngleBrackets.clear(*this);
      --ParenCount;       // Don't let unbalanced )'s drive the count negative.
    }
    PrevTokLocation = Tok.getLocation();
    PP.Lex(Tok);
    return PrevTokLocation;
  }

  /// ConsumeBracket - This consume method keeps the bracket count up-to-date.
  ///
  SourceLocation ConsumeBracket() {
    assert(isTokenBracket() && "wrong consume method");
    if (Tok.getKind() == tok::l_square)
      ++BracketCount;
    else if (BracketCount) {
      AngleBrackets.clear(*this);
      --BracketCount;     // Don't let unbalanced ]'s drive the count negative.
    }

    PrevTokLocation = Tok.getLocation();
    PP.Lex(Tok);
    return PrevTokLocation;
  }

  /// ConsumeBrace - This consume method keeps the brace count up-to-date.
  ///
  SourceLocation ConsumeBrace() {
    assert(isTokenBrace() && "wrong consume method");
    if (Tok.getKind() == tok::l_brace)
      ++BraceCount;
    else if (BraceCount) {
      AngleBrackets.clear(*this);
      --BraceCount;     // Don't let unbalanced }'s drive the count negative.
    }

    PrevTokLocation = Tok.getLocation();
    PP.Lex(Tok);
    return PrevTokLocation;
  }

  /// ConsumeStringToken - Consume the current 'peek token', lexing a new one
  /// and returning the token kind.  This method is specific to strings, as it
  /// handles string literal concatenation, as per C99 5.1.1.2, translation
  /// phase #6.
  SourceLocation ConsumeStringToken() {
    assert(isTokenStringLiteral() &&
           "Should only consume string literals with this method");
    PrevTokLocation = Tok.getLocation();
    PP.Lex(Tok);
    return PrevTokLocation;
  }

  /// Consume the current code-completion token.
  ///
  /// This routine can be called to consume the code-completion token and
  /// continue processing in special cases where \c cutOffParsing() isn't
  /// desired, such as token caching or completion with lookahead.
  SourceLocation ConsumeCodeCompletionToken() {
    assert(Tok.is(tok::code_completion));
    PrevTokLocation = Tok.getLocation();
    PP.Lex(Tok);
    return PrevTokLocation;
  }

  ///\ brief When we are consuming a code-completion token without having
  /// matched specific position in the grammar, provide code-completion results
  /// based on context.
  ///
  /// \returns the source location of the code-completion token.
  SourceLocation handleUnexpectedCodeCompletionToken();

  /// Abruptly cut off parsing; mainly used when we have reached the
  /// code-completion point.
  void cutOffParsing() {
    if (PP.isCodeCompletionEnabled())
      PP.setCodeCompletionReached();
    // Cut off parsing by acting as if we reached the end-of-file.
    Tok.setKind(tok::eof);
  }

  /// Determine if we're at the end of the file or at a transition
  /// between modules.
  bool isEofOrEom() {
    tok::TokenKind Kind = Tok.getKind();
    return Kind == tok::eof || Kind == tok::annot_module_begin ||
           Kind == tok::annot_module_end || Kind == tok::annot_module_include;
  }

  /// Checks if the \p Level is valid for use in a fold expression.
  bool isFoldOperator(prec::Level Level) const;

  /// Checks if the \p Kind is a valid operator for fold expressions.
  bool isFoldOperator(tok::TokenKind Kind) const;

  /// Initialize all pragma handlers.
  void initializePragmaHandlers();

  /// Destroy and reset all pragma handlers.
  void resetPragmaHandlers();

  /// Handle the annotation token produced for #pragma unused(...)
  void HandlePragmaUnused();

  /// Handle the annotation token produced for
  /// #pragma GCC visibility...
  void HandlePragmaVisibility();

  /// Handle the annotation token produced for
  /// #pragma pack...
  void HandlePragmaPack();

  /// Handle the annotation token produced for
  /// #pragma ms_struct...
  void HandlePragmaMSStruct();

  /// Handle the annotation token produced for
  /// #pragma comment...
  void HandlePragmaMSComment();

  void HandlePragmaMSPointersToMembers();

  void HandlePragmaMSVtorDisp();

  void HandlePragmaMSPragma();
  bool HandlePragmaMSSection(StringRef PragmaName,
                             SourceLocation PragmaLocation);
  bool HandlePragmaMSSegment(StringRef PragmaName,
                             SourceLocation PragmaLocation);
  bool HandlePragmaMSInitSeg(StringRef PragmaName,
                             SourceLocation PragmaLocation);

  /// Handle the annotation token produced for
  /// #pragma align...
  void HandlePragmaAlign();

  /// Handle the annotation token produced for
  /// #pragma clang __debug dump...
  void HandlePragmaDump();

  /// Handle the annotation token produced for
  /// #pragma weak id...
  void HandlePragmaWeak();

  /// Handle the annotation token produced for
  /// #pragma weak id = id...
  void HandlePragmaWeakAlias();

  /// Handle the annotation token produced for
  /// #pragma redefine_extname...
  void HandlePragmaRedefineExtname();

  /// Handle the annotation token produced for
  /// #pragma STDC FP_CONTRACT...
  void HandlePragmaFPContract();

  /// Handle the annotation token produced for
  /// #pragma STDC FENV_ACCESS...
  void HandlePragmaFEnvAccess();

  /// \brief Handle the annotation token produced for
  /// #pragma clang fp ...
  void HandlePragmaFP();

  /// Handle the annotation token produced for
  /// #pragma OPENCL EXTENSION...
  void HandlePragmaOpenCLExtension();

  /// Handle the annotation token produced for
  /// #pragma clang __debug captured
  StmtResult HandlePragmaCaptured();

  /// Handle the annotation token produced for
  /// #pragma clang loop and #pragma unroll.
  bool HandlePragmaLoopHint(LoopHint &Hint);

  bool ParsePragmaAttributeSubjectMatchRuleSet(
      attr::ParsedSubjectMatchRuleSet &SubjectMatchRules,
      SourceLocation &AnyLoc, SourceLocation &LastMatchRuleEndLoc);

  void HandlePragmaAttribute();

  /// \brief Handle the annotation token produced for
  /// #pragma CHECKED_SCOPE [on-off-switch]
  void HandlePragmaCheckedScope();

  /// GetLookAheadToken - This peeks ahead N tokens and returns that token
  /// without consuming any tokens.  LookAhead(0) returns 'Tok', LookAhead(1)
  /// returns the token after Tok, etc.
  ///
  /// Note that this differs from the Preprocessor's LookAhead method, because
  /// the Parser always has one token lexed that the preprocessor doesn't.
  ///
  const Token &GetLookAheadToken(unsigned N) {
    if (N == 0 || Tok.is(tok::eof)) return Tok;
    return PP.LookAhead(N-1);
  }

public:
  /// NextToken - This peeks ahead one token and returns it without
  /// consuming it.
  const Token &NextToken() {
    return PP.LookAhead(0);
  }

  /// getTypeAnnotation - Read a parsed type out of an annotation token.
  static ParsedType getTypeAnnotation(const Token &Tok) {
    return ParsedType::getFromOpaquePtr(Tok.getAnnotationValue());
  }

private:
  static void setTypeAnnotation(Token &Tok, ParsedType T) {
    Tok.setAnnotationValue(T.getAsOpaquePtr());
  }

  /// Read an already-translated primary expression out of an annotation
  /// token.
  static ExprResult getExprAnnotation(const Token &Tok) {
    return ExprResult::getFromOpaquePointer(Tok.getAnnotationValue());
  }

  /// Set the primary expression corresponding to the given annotation
  /// token.
  static void setExprAnnotation(Token &Tok, ExprResult ER) {
    Tok.setAnnotationValue(ER.getAsOpaquePointer());
  }

public:
  // If NeedType is true, then TryAnnotateTypeOrScopeToken will try harder to
  // find a type name by attempting typo correction.
  bool TryAnnotateTypeOrScopeToken();
  bool TryAnnotateTypeOrScopeTokenAfterScopeSpec(CXXScopeSpec &SS,
                                                 bool IsNewScope);
  bool TryAnnotateCXXScopeToken(bool EnteringContext = false);

private:
  enum AnnotatedNameKind {
    /// Annotation has failed and emitted an error.
    ANK_Error,
    /// The identifier is a tentatively-declared name.
    ANK_TentativeDecl,
    /// The identifier is a template name. FIXME: Add an annotation for that.
    ANK_TemplateName,
    /// The identifier can't be resolved.
    ANK_Unresolved,
    /// Annotation was successful.
    ANK_Success
  };
  AnnotatedNameKind TryAnnotateName(bool IsAddressOfOperand,
                                    CorrectionCandidateCallback *CCC = nullptr);

  /// Push a tok::annot_cxxscope token onto the token stream.
  void AnnotateScopeToken(CXXScopeSpec &SS, bool IsNewAnnotation);

  /// TryAltiVecToken - Check for context-sensitive AltiVec identifier tokens,
  /// replacing them with the non-context-sensitive keywords.  This returns
  /// true if the token was replaced.
  bool TryAltiVecToken(DeclSpec &DS, SourceLocation Loc,
                       const char *&PrevSpec, unsigned &DiagID,
                       bool &isInvalid) {
    if (!getLangOpts().AltiVec && !getLangOpts().ZVector)
      return false;

    if (Tok.getIdentifierInfo() != Ident_vector &&
        Tok.getIdentifierInfo() != Ident_bool &&
        (!getLangOpts().AltiVec || Tok.getIdentifierInfo() != Ident_pixel))
      return false;

    return TryAltiVecTokenOutOfLine(DS, Loc, PrevSpec, DiagID, isInvalid);
  }

  /// TryAltiVecVectorToken - Check for context-sensitive AltiVec vector
  /// identifier token, replacing it with the non-context-sensitive __vector.
  /// This returns true if the token was replaced.
  bool TryAltiVecVectorToken() {
    if ((!getLangOpts().AltiVec && !getLangOpts().ZVector) ||
        Tok.getIdentifierInfo() != Ident_vector) return false;
    return TryAltiVecVectorTokenOutOfLine();
  }

  bool TryAltiVecVectorTokenOutOfLine();
  bool TryAltiVecTokenOutOfLine(DeclSpec &DS, SourceLocation Loc,
                                const char *&PrevSpec, unsigned &DiagID,
                                bool &isInvalid);

  /// Returns true if the current token is the identifier 'instancetype'.
  ///
  /// Should only be used in Objective-C language modes.
  bool isObjCInstancetype() {
    assert(getLangOpts().ObjC);
    if (Tok.isAnnotation())
      return false;
    if (!Ident_instancetype)
      Ident_instancetype = PP.getIdentifierInfo("instancetype");
    return Tok.getIdentifierInfo() == Ident_instancetype;
  }

  /// TryKeywordIdentFallback - For compatibility with system headers using
  /// keywords as identifiers, attempt to convert the current token to an
  /// identifier and optionally disable the keyword for the remainder of the
  /// translation unit. This returns false if the token was not replaced,
  /// otherwise emits a diagnostic and returns true.
  bool TryKeywordIdentFallback(bool DisableKeyword);

  /// Get the TemplateIdAnnotation from the token.
  TemplateIdAnnotation *takeTemplateIdAnnotation(const Token &tok);

  /// TentativeParsingAction - An object that is used as a kind of "tentative
  /// parsing transaction". It gets instantiated to mark the token position and
  /// after the token consumption is done, Commit() or Revert() is called to
  /// either "commit the consumed tokens" or revert to the previously marked
  /// token position. Example:
  ///
  ///   TentativeParsingAction TPA(*this);
  ///   ConsumeToken();
  ///   ....
  ///   TPA.Revert();
  ///
  class TentativeParsingAction {
    Parser &P;
    PreferredTypeBuilder PrevPreferredType;
    Token PrevTok;
    size_t PrevTentativelyDeclaredIdentifierCount;
    unsigned short PrevParenCount, PrevBracketCount, PrevBraceCount;
    bool isActive;

  public:
    explicit TentativeParsingAction(Parser& p) : P(p) {
      PrevPreferredType = P.PreferredType;
      PrevTok = P.Tok;
      PrevTentativelyDeclaredIdentifierCount =
          P.TentativelyDeclaredIdentifiers.size();
      PrevParenCount = P.ParenCount;
      PrevBracketCount = P.BracketCount;
      PrevBraceCount = P.BraceCount;
      P.PP.EnableBacktrackAtThisPos();
      isActive = true;
    }
    void Commit() {
      assert(isActive && "Parsing action was finished!");
      P.TentativelyDeclaredIdentifiers.resize(
          PrevTentativelyDeclaredIdentifierCount);
      P.PP.CommitBacktrackedTokens();
      isActive = false;
    }
    void Revert() {
      assert(isActive && "Parsing action was finished!");
      P.PP.Backtrack();
      P.PreferredType = PrevPreferredType;
      P.Tok = PrevTok;
      P.TentativelyDeclaredIdentifiers.resize(
          PrevTentativelyDeclaredIdentifierCount);
      P.ParenCount = PrevParenCount;
      P.BracketCount = PrevBracketCount;
      P.BraceCount = PrevBraceCount;
      isActive = false;
    }
    ~TentativeParsingAction() {
      assert(!isActive && "Forgot to call Commit or Revert!");
    }
  };
  /// A TentativeParsingAction that automatically reverts in its destructor.
  /// Useful for disambiguation parses that will always be reverted.
  class RevertingTentativeParsingAction
      : private Parser::TentativeParsingAction {
  public:
    RevertingTentativeParsingAction(Parser &P)
        : Parser::TentativeParsingAction(P) {}
    ~RevertingTentativeParsingAction() { Revert(); }
  };

  class UnannotatedTentativeParsingAction;

  /// ObjCDeclContextSwitch - An object used to switch context from
  /// an objective-c decl context to its enclosing decl context and
  /// back.
  class ObjCDeclContextSwitch {
    Parser &P;
    Decl *DC;
    SaveAndRestore<bool> WithinObjCContainer;
  public:
    explicit ObjCDeclContextSwitch(Parser &p)
      : P(p), DC(p.getObjCDeclContext()),
        WithinObjCContainer(P.ParsingInObjCContainer, DC != nullptr) {
      if (DC)
        P.Actions.ActOnObjCTemporaryExitContainerContext(cast<DeclContext>(DC));
    }
    ~ObjCDeclContextSwitch() {
      if (DC)
        P.Actions.ActOnObjCReenterContainerContext(cast<DeclContext>(DC));
    }
  };

  /// ExpectAndConsume - The parser expects that 'ExpectedTok' is next in the
  /// input.  If so, it is consumed and false is returned.
  ///
  /// If a trivial punctuator misspelling is encountered, a FixIt error
  /// diagnostic is issued and false is returned after recovery.
  ///
  /// If the input is malformed, this emits the specified diagnostic and true is
  /// returned.
  bool ExpectAndConsume(tok::TokenKind ExpectedTok,
                        unsigned Diag = diag::err_expected,
                        StringRef DiagMsg = "");

  /// The parser expects a semicolon and, if present, will consume it.
  ///
  /// If the next token is not a semicolon, this emits the specified diagnostic,
  /// or, if there's just some closing-delimiter noise (e.g., ')' or ']') prior
  /// to the semicolon, consumes that extra token.
  bool ExpectAndConsumeSemi(unsigned DiagID);

  /// The kind of extra semi diagnostic to emit.
  enum ExtraSemiKind {
    OutsideFunction = 0,
    InsideStruct = 1,
    InstanceVariableList = 2,
    AfterMemberFunctionDefinition = 3
  };

  /// Consume any extra semi-colons until the end of the line.
  void ConsumeExtraSemi(ExtraSemiKind Kind, unsigned TST = TST_unspecified);

  /// Return false if the next token is an identifier. An 'expected identifier'
  /// error is emitted otherwise.
  ///
  /// The parser tries to recover from the error by checking if the next token
  /// is a C++ keyword when parsing Objective-C++. Return false if the recovery
  /// was successful.
  bool expectIdentifier();

public:
  //===--------------------------------------------------------------------===//
  // Scope manipulation

  /// ParseScope - Introduces a new scope for parsing. The kind of
  /// scope is determined by ScopeFlags. Objects of this type should
  /// be created on the stack to coincide with the position where the
  /// parser enters the new scope, and this object's constructor will
  /// create that new scope. Similarly, once the object is destroyed
  /// the parser will exit the scope.
  class ParseScope {
    Parser *Self;
    ParseScope(const ParseScope &) = delete;
    void operator=(const ParseScope &) = delete;

  public:
    // ParseScope - Construct a new object to manage a scope in the
    // parser Self where the new Scope is created with the flags
    // ScopeFlags, but only when we aren't about to enter a compound statement.
    ParseScope(Parser *Self, unsigned ScopeFlags, bool EnteredScope = true,
               bool BeforeCompoundStmt = false)
      : Self(Self) {
      if (EnteredScope && !BeforeCompoundStmt)
        Self->EnterScope(ScopeFlags);
      else {
        if (BeforeCompoundStmt)
          Self->incrementMSManglingNumber();

        this->Self = nullptr;
      }
    }

    // Exit - Exit the scope associated with this object now, rather
    // than waiting until the object is destroyed.
    void Exit() {
      if (Self) {
        Self->ExitScope();
        Self = nullptr;
      }
    }

    ~ParseScope() {
      Exit();
    }
  };

  /// EnterScope - Start a new scope.
  void EnterScope(unsigned ScopeFlags);

  /// ExitScope - Pop a scope off the scope stack.
  void ExitScope();

private:
  /// RAII object used to modify the scope flags for the current scope.
  class ParseScopeFlags {
    Scope *CurScope;
    unsigned OldFlags;
    ParseScopeFlags(const ParseScopeFlags &) = delete;
    void operator=(const ParseScopeFlags &) = delete;

  public:
    ParseScopeFlags(Parser *Self, unsigned ScopeFlags, bool ManageFlags = true);
    ~ParseScopeFlags();
  };

  //===--------------------------------------------------------------------===//
  // Diagnostic Emission and Error recovery.

public:
  DiagnosticBuilder Diag(SourceLocation Loc, unsigned DiagID);
  DiagnosticBuilder Diag(const Token &Tok, unsigned DiagID);
  DiagnosticBuilder Diag(unsigned DiagID) {
    return Diag(Tok, DiagID);
  }

private:
  void SuggestParentheses(SourceLocation Loc, unsigned DK,
                          SourceRange ParenRange);
  void CheckNestedObjCContexts(SourceLocation AtLoc);

public:

  /// Control flags for SkipUntil functions.
  enum SkipUntilFlags {
    StopAtSemi = 1 << 0,  ///< Stop skipping at semicolon
    /// Stop skipping at specified token, but don't skip the token itself
    StopBeforeMatch = 1 << 1,
    StopAtCodeCompletion = 1 << 2 ///< Stop at code completion
  };

  friend constexpr SkipUntilFlags operator|(SkipUntilFlags L,
                                            SkipUntilFlags R) {
    return static_cast<SkipUntilFlags>(static_cast<unsigned>(L) |
                                       static_cast<unsigned>(R));
  }

  /// SkipUntil - Read tokens until we get to the specified token, then consume
  /// it (unless StopBeforeMatch is specified).  Because we cannot guarantee
  /// that the token will ever occur, this skips to the next token, or to some
  /// likely good stopping point.  If Flags has StopAtSemi flag, skipping will
  /// stop at a ';' character.
  ///
  /// If SkipUntil finds the specified token, it returns true, otherwise it
  /// returns false.
  bool SkipUntil(tok::TokenKind T,
                 SkipUntilFlags Flags = static_cast<SkipUntilFlags>(0)) {
    return SkipUntil(llvm::makeArrayRef(T), Flags);
  }
  bool SkipUntil(tok::TokenKind T1, tok::TokenKind T2,
                 SkipUntilFlags Flags = static_cast<SkipUntilFlags>(0)) {
    tok::TokenKind TokArray[] = {T1, T2};
    return SkipUntil(TokArray, Flags);
  }
  bool SkipUntil(tok::TokenKind T1, tok::TokenKind T2, tok::TokenKind T3,
                 SkipUntilFlags Flags = static_cast<SkipUntilFlags>(0)) {
    tok::TokenKind TokArray[] = {T1, T2, T3};
    return SkipUntil(TokArray, Flags);
  }
  bool SkipUntil(ArrayRef<tok::TokenKind> Toks,
                 SkipUntilFlags Flags = static_cast<SkipUntilFlags>(0));

  /// SkipMalformedDecl - Read tokens until we get to some likely good stopping
  /// point for skipping past a simple-declaration.
  void SkipMalformedDecl();

  // If the current scope is a Checked C _Forany or _Itypeforany scope, exit it.
  // TODO: this probably doesn't belong in the parser.
  void ExitQuantifiedTypeScope(DeclSpec &DS);

private:
  //===--------------------------------------------------------------------===//
  // Lexing and parsing of C++ inline methods.

  struct ParsingClass;

  /// [class.mem]p1: "... the class is regarded as complete within
  /// - function bodies
  /// - default arguments
  /// - exception-specifications (TODO: C++0x)
  /// - and brace-or-equal-initializers for non-static data members
  /// (including such things in nested classes)."
  /// LateParsedDeclarations build the tree of those elements so they can
  /// be parsed after parsing the top-level class.
  class LateParsedDeclaration {
  public:
    virtual ~LateParsedDeclaration();

    virtual void ParseLexedMethodDeclarations();
    virtual void ParseLexedMemberInitializers();
    virtual void ParseLexedMethodDefs();
    virtual void ParseLexedAttributes();
  };

  /// Inner node of the LateParsedDeclaration tree that parses
  /// all its members recursively.
  class LateParsedClass : public LateParsedDeclaration {
  public:
    LateParsedClass(Parser *P, ParsingClass *C);
    ~LateParsedClass() override;

    void ParseLexedMethodDeclarations() override;
    void ParseLexedMemberInitializers() override;
    void ParseLexedMethodDefs() override;
    void ParseLexedAttributes() override;

  private:
    Parser *Self;
    ParsingClass *Class;
  };

  /// Contains the lexed tokens of an attribute with arguments that
  /// may reference member variables and so need to be parsed at the
  /// end of the class declaration after parsing all other member
  /// member declarations.
  /// FIXME: Perhaps we should change the name of LateParsedDeclaration to
  /// LateParsedTokens.
  struct LateParsedAttribute : public LateParsedDeclaration {
    Parser *Self;
    CachedTokens Toks;
    IdentifierInfo &AttrName;
    IdentifierInfo *MacroII = nullptr;
    SourceLocation AttrNameLoc;
    SmallVector<Decl*, 2> Decls;

    explicit LateParsedAttribute(Parser *P, IdentifierInfo &Name,
                                 SourceLocation Loc)
      : Self(P), AttrName(Name), AttrNameLoc(Loc) {}

    void ParseLexedAttributes() override;

    void addDecl(Decl *D) { Decls.push_back(D); }
  };

  // A list of late-parsed attributes.  Used by ParseGNUAttributes.
  class LateParsedAttrList: public SmallVector<LateParsedAttribute *, 2> {
  public:
    LateParsedAttrList(bool PSoon = false) : ParseSoon(PSoon) { }

    bool parseSoon() { return ParseSoon; }

  private:
    bool ParseSoon;  // Are we planning to parse these shortly after creation?
  };

  /// Contains the lexed tokens of a member function definition
  /// which needs to be parsed at the end of the class declaration
  /// after parsing all other member declarations.
  struct LexedMethod : public LateParsedDeclaration {
    Parser *Self;
    Decl *D;
    CachedTokens Toks;

    /// Whether this member function had an associated template
    /// scope. When true, D is a template declaration.
    /// otherwise, it is a member function declaration.
    bool TemplateScope;

    explicit LexedMethod(Parser* P, Decl *MD)
      : Self(P), D(MD), TemplateScope(false) {}

    void ParseLexedMethodDefs() override;
  };

  /// LateParsedDefaultArgument - Keeps track of a parameter that may
  /// have a default argument that cannot be parsed yet because it
  /// occurs within a member function declaration inside the class
  /// (C++ [class.mem]p2).
  struct LateParsedDefaultArgument {
    explicit LateParsedDefaultArgument(Decl *P,
                                       std::unique_ptr<CachedTokens> Toks = nullptr)
      : Param(P), Toks(std::move(Toks)) { }

    /// Param - The parameter declaration for this parameter.
    Decl *Param;

    /// Toks - The sequence of tokens that comprises the default
    /// argument expression, not including the '=' or the terminating
    /// ')' or ','. This will be NULL for parameters that have no
    /// default argument.
    std::unique_ptr<CachedTokens> Toks;
  };

  /// LateParsedMethodDeclaration - A method declaration inside a class that
  /// contains at least one entity whose parsing needs to be delayed
  /// until the class itself is completely-defined, such as a default
  /// argument (C++ [class.mem]p2).
  struct LateParsedMethodDeclaration : public LateParsedDeclaration {
    explicit LateParsedMethodDeclaration(Parser *P, Decl *M)
      : Self(P), Method(M), TemplateScope(false),
        ExceptionSpecTokens(nullptr) {}

    void ParseLexedMethodDeclarations() override;

    Parser* Self;

    /// Method - The method declaration.
    Decl *Method;

    /// Whether this member function had an associated template
    /// scope. When true, D is a template declaration.
    /// otherwise, it is a member function declaration.
    bool TemplateScope;

    /// DefaultArgs - Contains the parameters of the function and
    /// their default arguments. At least one of the parameters will
    /// have a default argument, but all of the parameters of the
    /// method will be stored so that they can be reintroduced into
    /// scope at the appropriate times.
    SmallVector<LateParsedDefaultArgument, 8> DefaultArgs;

    /// The set of tokens that make up an exception-specification that
    /// has not yet been parsed.
    CachedTokens *ExceptionSpecTokens;
  };

  /// LateParsedMemberInitializer - An initializer for a non-static class data
  /// member whose parsing must to be delayed until the class is completely
  /// defined (C++11 [class.mem]p2).
  struct LateParsedMemberInitializer : public LateParsedDeclaration {
    LateParsedMemberInitializer(Parser *P, Decl *FD)
      : Self(P), Field(FD) { }

    void ParseLexedMemberInitializers() override;

    Parser *Self;

    /// Field - The field declaration.
    Decl *Field;

    /// CachedTokens - The sequence of tokens that comprises the initializer,
    /// including any leading '='.
    CachedTokens Toks;
  };

  /// LateParsedDeclarationsContainer - During parsing of a top (non-nested)
  /// C++ class, its method declarations that contain parts that won't be
  /// parsed until after the definition is completed (C++ [class.mem]p2),
  /// the method declarations and possibly attached inline definitions
  /// will be stored here with the tokens that will be parsed to create those
  /// entities.
  typedef SmallVector<LateParsedDeclaration*,2> LateParsedDeclarationsContainer;

  /// Representation of a class that has been parsed, including
  /// any member function declarations or definitions that need to be
  /// parsed after the corresponding top-level class is complete.
  struct ParsingClass {
    ParsingClass(Decl *TagOrTemplate, bool TopLevelClass, bool IsInterface)
      : TopLevelClass(TopLevelClass), TemplateScope(false),
        IsInterface(IsInterface), TagOrTemplate(TagOrTemplate) { }

    /// Whether this is a "top-level" class, meaning that it is
    /// not nested within another class.
    bool TopLevelClass : 1;

    /// Whether this class had an associated template
    /// scope. When true, TagOrTemplate is a template declaration;
    /// otherwise, it is a tag declaration.
    bool TemplateScope : 1;

    /// Whether this class is an __interface.
    bool IsInterface : 1;

    /// The class or class template whose definition we are parsing.
    Decl *TagOrTemplate;

    /// LateParsedDeclarations - Method declarations, inline definitions and
    /// nested classes that contain pieces whose parsing will be delayed until
    /// the top-level class is fully defined.
    LateParsedDeclarationsContainer LateParsedDeclarations;
  };

  /// The stack of classes that is currently being
  /// parsed. Nested and local classes will be pushed onto this stack
  /// when they are parsed, and removed afterward.
  std::stack<ParsingClass *> ClassStack;

  ParsingClass &getCurrentClass() {
    assert(!ClassStack.empty() && "No lexed method stacks!");
    return *ClassStack.top();
  }

  /// RAII object used to manage the parsing of a class definition.
  class ParsingClassDefinition {
    Parser &P;
    bool Popped;
    Sema::ParsingClassState State;

  public:
    ParsingClassDefinition(Parser &P, Decl *TagOrTemplate, bool TopLevelClass,
                           bool IsInterface)
      : P(P), Popped(false),
        State(P.PushParsingClass(TagOrTemplate, TopLevelClass, IsInterface)) {
    }

    /// Pop this class of the stack.
    void Pop() {
      assert(!Popped && "Nested class has already been popped");
      Popped = true;
      P.PopParsingClass(State);
    }

    ~ParsingClassDefinition() {
      if (!Popped)
        P.PopParsingClass(State);
    }
  };

  /// Contains information about any template-specific
  /// information that has been parsed prior to parsing declaration
  /// specifiers.
  struct ParsedTemplateInfo {
    ParsedTemplateInfo()
      : Kind(NonTemplate), TemplateParams(nullptr), TemplateLoc() { }

    ParsedTemplateInfo(TemplateParameterLists *TemplateParams,
                       bool isSpecialization,
                       bool lastParameterListWasEmpty = false)
      : Kind(isSpecialization? ExplicitSpecialization : Template),
        TemplateParams(TemplateParams),
        LastParameterListWasEmpty(lastParameterListWasEmpty) { }

    explicit ParsedTemplateInfo(SourceLocation ExternLoc,
                                SourceLocation TemplateLoc)
      : Kind(ExplicitInstantiation), TemplateParams(nullptr),
        ExternLoc(ExternLoc), TemplateLoc(TemplateLoc),
        LastParameterListWasEmpty(false){ }

    /// The kind of template we are parsing.
    enum {
      /// We are not parsing a template at all.
      NonTemplate = 0,
      /// We are parsing a template declaration.
      Template,
      /// We are parsing an explicit specialization.
      ExplicitSpecialization,
      /// We are parsing an explicit instantiation.
      ExplicitInstantiation
    } Kind;

    /// The template parameter lists, for template declarations
    /// and explicit specializations.
    TemplateParameterLists *TemplateParams;

    /// The location of the 'extern' keyword, if any, for an explicit
    /// instantiation
    SourceLocation ExternLoc;

    /// The location of the 'template' keyword, for an explicit
    /// instantiation.
    SourceLocation TemplateLoc;

    /// Whether the last template parameter list was empty.
    bool LastParameterListWasEmpty;

    SourceRange getSourceRange() const LLVM_READONLY;
  };

  void LexTemplateFunctionForLateParsing(CachedTokens &Toks);
  void ParseLateTemplatedFuncDef(LateParsedTemplate &LPT);

  static void LateTemplateParserCallback(void *P, LateParsedTemplate &LPT);
  static void LateTemplateParserCleanupCallback(void *P);

  Sema::ParsingClassState
  PushParsingClass(Decl *TagOrTemplate, bool TopLevelClass, bool IsInterface);
  void DeallocateParsedClasses(ParsingClass *Class);
  void PopParsingClass(Sema::ParsingClassState);

  enum CachedInitKind {
    CIK_DefaultArgument,
    CIK_DefaultInitializer
  };

  NamedDecl *ParseCXXInlineMethodDef(AccessSpecifier AS,
                                     ParsedAttributes &AccessAttrs,
                                     ParsingDeclarator &D,
                                     const ParsedTemplateInfo &TemplateInfo,
                                     const VirtSpecifiers &VS,
                                     SourceLocation PureSpecLoc);
  void ParseCXXNonStaticMemberInitializer(Decl *VarD);
  void ParseLexedAttributes(ParsingClass &Class);
  void ParseLexedAttributeList(LateParsedAttrList &LAs, Decl *D,
                               bool EnterScope, bool OnDefinition);
  void ParseLexedAttribute(LateParsedAttribute &LA,
                           bool EnterScope, bool OnDefinition);
  void ParseLexedMethodDeclarations(ParsingClass &Class);
  void ParseLexedMethodDeclaration(LateParsedMethodDeclaration &LM);
  void ParseLexedMethodDefs(ParsingClass &Class);
  void ParseLexedMethodDef(LexedMethod &LM);
  void ParseLexedMemberInitializers(ParsingClass &Class);
  void ParseLexedMemberInitializer(LateParsedMemberInitializer &MI);
  void ParseLexedObjCMethodDefs(LexedMethod &LM, bool parseMethod);
  bool ConsumeAndStoreFunctionPrologue(CachedTokens &Toks);
  bool ConsumeAndStoreInitializer(CachedTokens &Toks, CachedInitKind CIK);
  bool ConsumeAndStoreConditional(CachedTokens &Toks);
  bool ConsumeAndStoreUntil(tok::TokenKind T1,
                            CachedTokens &Toks,
                            bool StopAtSemi = true,
                            bool ConsumeFinalToken = true) {
    return ConsumeAndStoreUntil(T1, T1, Toks, StopAtSemi, ConsumeFinalToken);
  }
  bool ConsumeAndStoreUntil(tok::TokenKind T1, tok::TokenKind T2,
                            CachedTokens &Toks,
                            bool StopAtSemi = true,
                            bool ConsumeFinalToken = true);

  //===--------------------------------------------------------------------===//
  // C99 6.9: External Definitions.
  struct ParsedAttributesWithRange : ParsedAttributes {
    ParsedAttributesWithRange(AttributeFactory &factory)
      : ParsedAttributes(factory) {}

    void clear() {
      ParsedAttributes::clear();
      Range = SourceRange();
    }

    SourceRange Range;
  };
  struct ParsedAttributesViewWithRange : ParsedAttributesView {
    ParsedAttributesViewWithRange() : ParsedAttributesView() {}
    void clearListOnly() {
      ParsedAttributesView::clearListOnly();
      Range = SourceRange();
    }

    SourceRange Range;
  };

  DeclGroupPtrTy ParseExternalDeclaration(ParsedAttributesWithRange &attrs,
                                          ParsingDeclSpec *DS = nullptr);
  bool isDeclarationAfterDeclarator();
  bool isStartOfFunctionDefinition(const ParsingDeclarator &Declarator);
  DeclGroupPtrTy ParseDeclarationOrFunctionDefinition(
                                                  ParsedAttributesWithRange &attrs,
                                                  ParsingDeclSpec *DS = nullptr,
                                                  AccessSpecifier AS = AS_none);
  DeclGroupPtrTy ParseDeclOrFunctionDefInternal(ParsedAttributesWithRange &attrs,
                                                ParsingDeclSpec &DS,
                                                AccessSpecifier AS);

  void SkipFunctionBody();
  Decl *ParseFunctionDefinition(ParsingDeclarator &D,
                 const ParsedTemplateInfo &TemplateInfo = ParsedTemplateInfo(),
                 LateParsedAttrList *LateParsedAttrs = nullptr);
  void ParseKNRParamDeclarations(Declarator &D);
  // EndLoc, if non-NULL, is filled with the location of the last token of
  // the simple-asm.
  ExprResult ParseSimpleAsm(SourceLocation *EndLoc = nullptr);
  ExprResult ParseAsmStringLiteral();

  // Objective-C External Declarations
  void MaybeSkipAttributes(tok::ObjCKeywordKind Kind);
  DeclGroupPtrTy ParseObjCAtDirectives(ParsedAttributesWithRange &Attrs);
  DeclGroupPtrTy ParseObjCAtClassDeclaration(SourceLocation atLoc);
  Decl *ParseObjCAtInterfaceDeclaration(SourceLocation AtLoc,
                                        ParsedAttributes &prefixAttrs);
  class ObjCTypeParamListScope;
  ObjCTypeParamList *parseObjCTypeParamList();
  ObjCTypeParamList *parseObjCTypeParamListOrProtocolRefs(
      ObjCTypeParamListScope &Scope, SourceLocation &lAngleLoc,
      SmallVectorImpl<IdentifierLocPair> &protocolIdents,
      SourceLocation &rAngleLoc, bool mayBeProtocolList = true);

  void HelperActionsForIvarDeclarations(Decl *interfaceDecl, SourceLocation atLoc,
                                        BalancedDelimiterTracker &T,
                                        SmallVectorImpl<Decl *> &AllIvarDecls,
                                        bool RBraceMissing);
  void ParseObjCClassInstanceVariables(Decl *interfaceDecl,
                                       tok::ObjCKeywordKind visibility,
                                       SourceLocation atLoc);
  bool ParseObjCProtocolReferences(SmallVectorImpl<Decl *> &P,
                                   SmallVectorImpl<SourceLocation> &PLocs,
                                   bool WarnOnDeclarations,
                                   bool ForObjCContainer,
                                   SourceLocation &LAngleLoc,
                                   SourceLocation &EndProtoLoc,
                                   bool consumeLastToken);

  /// Parse the first angle-bracket-delimited clause for an
  /// Objective-C object or object pointer type, which may be either
  /// type arguments or protocol qualifiers.
  void parseObjCTypeArgsOrProtocolQualifiers(
         ParsedType baseType,
         SourceLocation &typeArgsLAngleLoc,
         SmallVectorImpl<ParsedType> &typeArgs,
         SourceLocation &typeArgsRAngleLoc,
         SourceLocation &protocolLAngleLoc,
         SmallVectorImpl<Decl *> &protocols,
         SmallVectorImpl<SourceLocation> &protocolLocs,
         SourceLocation &protocolRAngleLoc,
         bool consumeLastToken,
         bool warnOnIncompleteProtocols);

  /// Parse either Objective-C type arguments or protocol qualifiers; if the
  /// former, also parse protocol qualifiers afterward.
  void parseObjCTypeArgsAndProtocolQualifiers(
         ParsedType baseType,
         SourceLocation &typeArgsLAngleLoc,
         SmallVectorImpl<ParsedType> &typeArgs,
         SourceLocation &typeArgsRAngleLoc,
         SourceLocation &protocolLAngleLoc,
         SmallVectorImpl<Decl *> &protocols,
         SmallVectorImpl<SourceLocation> &protocolLocs,
         SourceLocation &protocolRAngleLoc,
         bool consumeLastToken);

  /// Parse a protocol qualifier type such as '<NSCopying>', which is
  /// an anachronistic way of writing 'id<NSCopying>'.
  TypeResult parseObjCProtocolQualifierType(SourceLocation &rAngleLoc);

  /// Parse Objective-C type arguments and protocol qualifiers, extending the
  /// current type with the parsed result.
  TypeResult parseObjCTypeArgsAndProtocolQualifiers(SourceLocation loc,
                                                    ParsedType type,
                                                    bool consumeLastToken,
                                                    SourceLocation &endLoc);

  void ParseObjCInterfaceDeclList(tok::ObjCKeywordKind contextKey,
                                  Decl *CDecl);
  DeclGroupPtrTy ParseObjCAtProtocolDeclaration(SourceLocation atLoc,
                                                ParsedAttributes &prefixAttrs);

  struct ObjCImplParsingDataRAII {
    Parser &P;
    Decl *Dcl;
    bool HasCFunction;
    typedef SmallVector<LexedMethod*, 8> LateParsedObjCMethodContainer;
    LateParsedObjCMethodContainer LateParsedObjCMethods;

    ObjCImplParsingDataRAII(Parser &parser, Decl *D)
      : P(parser), Dcl(D), HasCFunction(false) {
      P.CurParsedObjCImpl = this;
      Finished = false;
    }
    ~ObjCImplParsingDataRAII();

    void finish(SourceRange AtEnd);
    bool isFinished() const { return Finished; }

  private:
    bool Finished;
  };
  ObjCImplParsingDataRAII *CurParsedObjCImpl;
  void StashAwayMethodOrFunctionBodyTokens(Decl *MDecl);

  DeclGroupPtrTy ParseObjCAtImplementationDeclaration(SourceLocation AtLoc,
                                                      ParsedAttributes &Attrs);
  DeclGroupPtrTy ParseObjCAtEndDeclaration(SourceRange atEnd);
  Decl *ParseObjCAtAliasDeclaration(SourceLocation atLoc);
  Decl *ParseObjCPropertySynthesize(SourceLocation atLoc);
  Decl *ParseObjCPropertyDynamic(SourceLocation atLoc);

  IdentifierInfo *ParseObjCSelectorPiece(SourceLocation &MethodLocation);
  // Definitions for Objective-c context sensitive keywords recognition.
  enum ObjCTypeQual {
    objc_in=0, objc_out, objc_inout, objc_oneway, objc_bycopy, objc_byref,
    objc_nonnull, objc_nullable, objc_null_unspecified,
    objc_NumQuals
  };
  IdentifierInfo *ObjCTypeQuals[objc_NumQuals];

  bool isTokIdentifier_in() const;

  ParsedType ParseObjCTypeName(ObjCDeclSpec &DS, DeclaratorContext Ctx,
                               ParsedAttributes *ParamAttrs);
  void ParseObjCMethodRequirement();
  Decl *ParseObjCMethodPrototype(
            tok::ObjCKeywordKind MethodImplKind = tok::objc_not_keyword,
            bool MethodDefinition = true);
  Decl *ParseObjCMethodDecl(SourceLocation mLoc, tok::TokenKind mType,
            tok::ObjCKeywordKind MethodImplKind = tok::objc_not_keyword,
            bool MethodDefinition=true);
  void ParseObjCPropertyAttribute(ObjCDeclSpec &DS);

  Decl *ParseObjCMethodDefinition();

public:
  //===--------------------------------------------------------------------===//
  // C99 6.5: Expressions.

  /// TypeCastState - State whether an expression is or may be a type cast.
  enum TypeCastState {
    NotTypeCast = 0,
    MaybeTypeCast,
    IsTypeCast
  };

  ExprResult ParseExpression(TypeCastState isTypeCast = NotTypeCast);
  ExprResult ParseConstantExpressionInExprEvalContext(
      TypeCastState isTypeCast = NotTypeCast);
  ExprResult ParseConstantExpression(TypeCastState isTypeCast = NotTypeCast);
  ExprResult ParseCaseExpression(SourceLocation CaseLoc);
  ExprResult ParseConstraintExpression();
  // Expr that doesn't include commas.
  ExprResult ParseAssignmentExpression(TypeCastState isTypeCast = NotTypeCast);

  ExprResult ParseMSAsmIdentifier(llvm::SmallVectorImpl<Token> &LineToks,
                                  unsigned &NumLineToksConsumed,
                                  bool IsUnevaluated);

private:
  ExprResult ParseExpressionWithLeadingAt(SourceLocation AtLoc);

  ExprResult ParseExpressionWithLeadingExtension(SourceLocation ExtLoc);

  ExprResult ParseRHSOfBinaryExpression(ExprResult LHS,
                                        prec::Level MinPrec);
  ExprResult ParseCastExpression(bool isUnaryExpression,
                                 bool isAddressOfOperand,
                                 bool &NotCastExpr,
                                 TypeCastState isTypeCast,
                                 bool isVectorLiteral = false);
  ExprResult ParseCastExpression(bool isUnaryExpression,
                                 bool isAddressOfOperand = false,
                                 TypeCastState isTypeCast = NotTypeCast,
                                 bool isVectorLiteral = false);

  /// Returns true if the next token cannot start an expression.
  bool isNotExpressionStart();

  /// Returns true if the next token would start a postfix-expression
  /// suffix.
  bool isPostfixExpressionSuffixStart() {
    tok::TokenKind K = Tok.getKind();
    return (K == tok::l_square || K == tok::l_paren ||
            K == tok::period || K == tok::arrow ||
            K == tok::plusplus || K == tok::minusminus);
  }

  bool diagnoseUnknownTemplateId(ExprResult TemplateName, SourceLocation Less);
  void checkPotentialAngleBracket(ExprResult &PotentialTemplateName);
  bool checkPotentialAngleBracketDelimiter(const AngleBracketTracker::Loc &,
                                           const Token &OpToken);
  bool checkPotentialAngleBracketDelimiter(const Token &OpToken) {
    if (auto *Info = AngleBrackets.getCurrent(*this))
      return checkPotentialAngleBracketDelimiter(*Info, OpToken);
    return false;
  }

  ExprResult ParsePostfixExpressionSuffix(ExprResult LHS);
  ExprResult ParseUnaryExprOrTypeTraitExpression();
  ExprResult ParseBuiltinPrimaryExpression();

  ExprResult ParseExprAfterUnaryExprOrTypeTrait(const Token &OpTok,
                                                     bool &isCastExpr,
                                                     ParsedType &CastTy,
                                                     SourceRange &CastRange);

  typedef SmallVector<Expr*, 20> ExprListTy;
  typedef SmallVector<SourceLocation, 20> CommaLocsTy;

  /// ParseExpressionList - Used for C/C++ (argument-)expression-list.
  bool ParseExpressionList(SmallVectorImpl<Expr *> &Exprs,
                           SmallVectorImpl<SourceLocation> &CommaLocs,
                           llvm::function_ref<void()> ExpressionStarts =
                               llvm::function_ref<void()>());

  /// ParseSimpleExpressionList - A simple comma-separated list of expressions,
  /// used for misc language extensions.
  bool ParseSimpleExpressionList(SmallVectorImpl<Expr*> &Exprs,
                                 SmallVectorImpl<SourceLocation> &CommaLocs);


  /// ParenParseOption - Control what ParseParenExpression will parse.
  enum ParenParseOption {
    SimpleExpr,      // Only parse '(' expression ')'
    FoldExpr,        // Also allow fold-expression <anything>
    CompoundStmt,    // Also allow '(' compound-statement ')'
    CompoundLiteral, // Also allow '(' type-name ')' '{' ... '}'
    CastExpr         // Also allow '(' type-name ')' <anything>
  };
  ExprResult ParseParenExpression(ParenParseOption &ExprType,
                                        bool stopIfCastExpr,
                                        bool isTypeCast,
                                        ParsedType &CastTy,
                                        SourceLocation &RParenLoc);

  ExprResult ParseCXXAmbiguousParenExpression(
      ParenParseOption &ExprType, ParsedType &CastTy,
      BalancedDelimiterTracker &Tracker, ColonProtectionRAIIObject &ColonProt);
  ExprResult ParseCompoundLiteralExpression(ParsedType Ty,
                                                  SourceLocation LParenLoc,
                                                  SourceLocation RParenLoc);

  ExprResult ParseStringLiteralExpression(bool AllowUserDefinedLiteral = false);

  ExprResult ParseGenericSelectionExpression();

  ExprResult ParseObjCBoolLiteral();

  ExprResult ParseFoldExpression(ExprResult LHS, BalancedDelimiterTracker &T);

  //===--------------------------------------------------------------------===//
  // C++ Expressions
  ExprResult tryParseCXXIdExpression(CXXScopeSpec &SS, bool isAddressOfOperand,
                                     Token &Replacement);
  ExprResult ParseCXXIdExpression(bool isAddressOfOperand = false);

  bool areTokensAdjacent(const Token &A, const Token &B);

  void CheckForTemplateAndDigraph(Token &Next, ParsedType ObjectTypePtr,
                                  bool EnteringContext, IdentifierInfo &II,
                                  CXXScopeSpec &SS);

  bool ParseOptionalCXXScopeSpecifier(CXXScopeSpec &SS,
                                      ParsedType ObjectType,
                                      bool EnteringContext,
                                      bool *MayBePseudoDestructor = nullptr,
                                      bool IsTypename = false,
                                      IdentifierInfo **LastII = nullptr,
                                      bool OnlyNamespace = false);

  //===--------------------------------------------------------------------===//
  // C++11 5.1.2: Lambda expressions

  /// Result of tentatively parsing a lambda-introducer.
  enum class LambdaIntroducerTentativeParse {
    /// This appears to be a lambda-introducer, which has been fully parsed.
    Success,
    /// This is a lambda-introducer, but has not been fully parsed, and this
    /// function needs to be called again to parse it.
    Incomplete,
    /// This is definitely an Objective-C message send expression, rather than
    /// a lambda-introducer, attribute-specifier, or array designator.
    MessageSend,
    /// This is not a lambda-introducer.
    Invalid,
  };

  // [...] () -> type {...}
  ExprResult ParseLambdaExpression();
  ExprResult TryParseLambdaExpression();
  bool
  ParseLambdaIntroducer(LambdaIntroducer &Intro,
                        LambdaIntroducerTentativeParse *Tentative = nullptr);
  ExprResult ParseLambdaExpressionAfterIntroducer(LambdaIntroducer &Intro);

  //===--------------------------------------------------------------------===//
  // C++ 5.2p1: C++ Casts
  ExprResult ParseCXXCasts();

  /// Parse a __builtin_bit_cast(T, E), used to implement C++2a std::bit_cast.
  ExprResult ParseBuiltinBitCast();

  //===--------------------------------------------------------------------===//
  // C++ 5.2p1: C++ Type Identification
  ExprResult ParseCXXTypeid();

  //===--------------------------------------------------------------------===//
  //  C++ : Microsoft __uuidof Expression
  ExprResult ParseCXXUuidof();

  //===--------------------------------------------------------------------===//
  // C++ 5.2.4: C++ Pseudo-Destructor Expressions
  ExprResult ParseCXXPseudoDestructor(Expr *Base, SourceLocation OpLoc,
                                            tok::TokenKind OpKind,
                                            CXXScopeSpec &SS,
                                            ParsedType ObjectType);

  //===--------------------------------------------------------------------===//
  // C++ 9.3.2: C++ 'this' pointer
  ExprResult ParseCXXThis();

  //===--------------------------------------------------------------------===//
  // C++ 15: C++ Throw Expression
  ExprResult ParseThrowExpression();

  ExceptionSpecificationType tryParseExceptionSpecification(
                    bool Delayed,
                    SourceRange &SpecificationRange,
                    SmallVectorImpl<ParsedType> &DynamicExceptions,
                    SmallVectorImpl<SourceRange> &DynamicExceptionRanges,
                    ExprResult &NoexceptExpr,
                    CachedTokens *&ExceptionSpecTokens);

  // EndLoc is filled with the location of the last token of the specification.
  ExceptionSpecificationType ParseDynamicExceptionSpecification(
                                  SourceRange &SpecificationRange,
                                  SmallVectorImpl<ParsedType> &Exceptions,
                                  SmallVectorImpl<SourceRange> &Ranges);

  //===--------------------------------------------------------------------===//
  // C++0x 8: Function declaration trailing-return-type
  TypeResult ParseTrailingReturnType(SourceRange &Range,
                                     bool MayBeFollowedByDirectInit);

  //===--------------------------------------------------------------------===//
  // C++ 2.13.5: C++ Boolean Literals
  ExprResult ParseCXXBoolLiteral();

  //===--------------------------------------------------------------------===//
  // C++ 5.2.3: Explicit type conversion (functional notation)
  ExprResult ParseCXXTypeConstructExpression(const DeclSpec &DS);

  /// ParseCXXSimpleTypeSpecifier - [C++ 7.1.5.2] Simple type specifiers.
  /// This should only be called when the current token is known to be part of
  /// simple-type-specifier.
  void ParseCXXSimpleTypeSpecifier(DeclSpec &DS);

  bool ParseCXXTypeSpecifierSeq(DeclSpec &DS);

  //===--------------------------------------------------------------------===//
  // C++ 5.3.4 and 5.3.5: C++ new and delete
  bool ParseExpressionListOrTypeId(SmallVectorImpl<Expr*> &Exprs,
                                   Declarator &D);
  void ParseDirectNewDeclarator(Declarator &D);
  ExprResult ParseCXXNewExpression(bool UseGlobal, SourceLocation Start);
  ExprResult ParseCXXDeleteExpression(bool UseGlobal,
                                            SourceLocation Start);

  //===--------------------------------------------------------------------===//
  // C++ if/switch/while/for condition expression.
  struct ForRangeInfo;
  Sema::ConditionResult ParseCXXCondition(StmtResult *InitStmt,
                                          SourceLocation Loc,
                                          Sema::ConditionKind CK,
                                          ForRangeInfo *FRI = nullptr);

  //===--------------------------------------------------------------------===//
  // C++ Coroutines

  ExprResult ParseCoyieldExpression();

  //===--------------------------------------------------------------------===//
  // C99 6.7.8: Initialization.

  /// ParseInitializer
  ///       initializer: [C99 6.7.8]
  ///         assignment-expression
  ///         '{' ...
  ExprResult ParseInitializer() {
    if (Tok.isNot(tok::l_brace))
      return ParseAssignmentExpression();
    return ParseBraceInitializer();
  }
  bool MayBeDesignationStart();
  ExprResult ParseBraceInitializer();
  ExprResult ParseInitializerWithPotentialDesignator();

  //===--------------------------------------------------------------------===//
  // Checked C Expressions

  /// \brief Return true if this token can start a bounds expression.
  bool StartsBoundsExpression(const Token &Tok);
  /// \brief Return true if this token can start a bounds-safe interface
  /// type annotation.
  bool StartsInteropTypeAnnotation(const Token &tok);

  bool StartsRelativeBoundsClause(Token &tok);

  bool ParseRelativeBoundsClauseForDecl(ExprResult &Expr);

  RelativeBoundsClause *ParseRelativeBoundsClause(bool &isError,
                                                   IdentifierInfo *Ident,
                                                   SourceLocation BoundsKWLoc);

  void SkipInvalidBoundsExpr(SourceLocation CurrentLoc);

  ExprResult ParseBoundsCastExpression();

  ExprResult ParseBoundsExpression();
  ExprResult ParseGenericFunctionApplication(ExprResult TypeFunc, SourceLocation Loc);

  using TypeArgVector = SmallVector<TypeArgument, 4>;
  std::pair<bool, TypeArgVector> ParseGenericTypeArgumentList(SourceLocation Loc);

  QualType SubstituteTypeVariable(QualType QT,
    SmallVector<TypeArgument, 4> &typeNames);

  ExprResult ParseInteropTypeAnnotation(const Declarator &D, bool IsReturn=false);
  bool ParseBoundsAnnotations(const Declarator &D,
                              SourceLocation ColonLoc,
                              BoundsAnnotations &Result,
                              std::unique_ptr<CachedTokens> *DeferredToks = nullptr,
                              bool IsReturn=false);
  bool ConsumeAndStoreBoundsExpression(CachedTokens &Toks);
  bool DeferredParseBoundsExpression(std::unique_ptr<CachedTokens> Toks,
                                     BoundsAnnotations &Result,
                                     const Declarator &D);

  // Delay parse a return bounds expression in Toks.  Used to parse return
  // bounds after the return type has been constructed.  Stores the bounds
  // expression in Result.  Returns true if there was a parsing error.
  static bool ParseBoundsCallback(void *P,
                                  std::unique_ptr<CachedTokens> Toks,
                                  ArrayRef<ParmVarDecl *> Params,
                                  BoundsAnnotations &Result,
                                  const Declarator &D);

  ExprResult ParseReturnValueExpression();

  DeclResult ParseRecordTypeApplication(RecordDecl *Base, bool IsItypeGeneric);

  /// Parse a pack expression of the form '_Pack(expr, existential_type, substitution_type)'.
  ExprResult ParsePackExpression();

  //===--------------------------------------------------------------------===//
  // clang Expressions

  ExprResult ParseBlockLiteralExpression();  // ^{...}

  //===--------------------------------------------------------------------===//
  // Objective-C Expressions
  ExprResult ParseObjCAtExpression(SourceLocation AtLocation);
  ExprResult ParseObjCStringLiteral(SourceLocation AtLoc);
  ExprResult ParseObjCCharacterLiteral(SourceLocation AtLoc);
  ExprResult ParseObjCNumericLiteral(SourceLocation AtLoc);
  ExprResult ParseObjCBooleanLiteral(SourceLocation AtLoc, bool ArgValue);
  ExprResult ParseObjCArrayLiteral(SourceLocation AtLoc);
  ExprResult ParseObjCDictionaryLiteral(SourceLocation AtLoc);
  ExprResult ParseObjCBoxedExpr(SourceLocation AtLoc);
  ExprResult ParseObjCEncodeExpression(SourceLocation AtLoc);
  ExprResult ParseObjCSelectorExpression(SourceLocation AtLoc);
  ExprResult ParseObjCProtocolExpression(SourceLocation AtLoc);
  bool isSimpleObjCMessageExpression();
  ExprResult ParseObjCMessageExpression();
  ExprResult ParseObjCMessageExpressionBody(SourceLocation LBracloc,
                                            SourceLocation SuperLoc,
                                            ParsedType ReceiverType,
                                            Expr *ReceiverExpr);
  ExprResult ParseAssignmentExprWithObjCMessageExprStart(
      SourceLocation LBracloc, SourceLocation SuperLoc,
      ParsedType ReceiverType, Expr *ReceiverExpr);
  bool ParseObjCXXMessageReceiver(bool &IsExpr, void *&TypeOrExpr);

  //===--------------------------------------------------------------------===//
  // C99 6.8: Statements and Blocks.

  /// A SmallVector of statements, with stack size 32 (as that is the only one
  /// used.)
  typedef SmallVector<Stmt*, 32> StmtVector;
  /// A SmallVector of expressions, with stack size 12 (the maximum used.)
  typedef SmallVector<Expr*, 12> ExprVector;
  /// A SmallVector of types.
  typedef SmallVector<ParsedType, 12> TypeVector;

  StmtResult
  ParseStatement(SourceLocation *TrailingElseLoc = nullptr,
                 ParsedStmtContext StmtCtx = ParsedStmtContext::SubStmt);
  StmtResult ParseStatementOrDeclaration(
      StmtVector &Stmts, ParsedStmtContext StmtCtx,
      SourceLocation *TrailingElseLoc = nullptr);
  StmtResult ParseStatementOrDeclarationAfterAttributes(
                                         StmtVector &Stmts,
                                         ParsedStmtContext StmtCtx,
                                         SourceLocation *TrailingElseLoc,
                                         ParsedAttributesWithRange &Attrs);
  StmtResult ParseExprStatement(ParsedStmtContext StmtCtx);
  StmtResult ParseLabeledStatement(ParsedAttributesWithRange &attrs,
                                   ParsedStmtContext StmtCtx);
  StmtResult ParseCaseStatement(ParsedStmtContext StmtCtx,
                                bool MissingCase = false,
                                ExprResult Expr = ExprResult());
  StmtResult ParseDefaultStatement(ParsedStmtContext StmtCtx);
  StmtResult ParseCompoundStatement(bool isStmtExpr = false);
  StmtResult ParseCompoundStatement(bool isStmtExpr, unsigned ScopeFlags);
  void ParseCompoundStatementLeadingPragmas();
  bool ConsumeNullStmt(StmtVector &Stmts);
  StmtResult ParseCompoundStatementBody(bool isStmtExpr = false,
                                        CheckedScopeSpecifier WrittenCSS = CSS_None,
                                        SourceLocation CSSLoc = SourceLocation(),
                                        SourceLocation CSMLoc = SourceLocation());

  bool ParseParenExprOrCondition(StmtResult *InitStmt,
                                 Sema::ConditionResult &CondResult,
                                 SourceLocation Loc,
                                 Sema::ConditionKind CK);
  StmtResult ParseIfStatement(SourceLocation *TrailingElseLoc);
  StmtResult ParseSwitchStatement(SourceLocation *TrailingElseLoc);
  StmtResult ParseWhileStatement(SourceLocation *TrailingElseLoc);
  StmtResult ParseDoStatement();
  StmtResult ParseForStatement(SourceLocation *TrailingElseLoc);
  StmtResult ParseGotoStatement();
  StmtResult ParseContinueStatement();
  StmtResult ParseBreakStatement();
  StmtResult ParseReturnStatement();
  StmtResult ParseAsmStatement(bool &msAsm);
  StmtResult ParseMicrosoftAsmStatement(SourceLocation AsmLoc);
  StmtResult ParsePragmaLoopHint(StmtVector &Stmts,
                                 ParsedStmtContext StmtCtx,
                                 SourceLocation *TrailingElseLoc,
                                 ParsedAttributesWithRange &Attrs);

  /// Describes the behavior that should be taken for an __if_exists
  /// block.
  enum IfExistsBehavior {
    /// Parse the block; this code is always used.
    IEB_Parse,
    /// Skip the block entirely; this code is never used.
    IEB_Skip,
    /// Parse the block as a dependent block, which may be used in
    /// some template instantiations but not others.
    IEB_Dependent
  };

  /// Describes the condition of a Microsoft __if_exists or
  /// __if_not_exists block.
  struct IfExistsCondition {
    /// The location of the initial keyword.
    SourceLocation KeywordLoc;
    /// Whether this is an __if_exists block (rather than an
    /// __if_not_exists block).
    bool IsIfExists;

    /// Nested-name-specifier preceding the name.
    CXXScopeSpec SS;

    /// The name we're looking for.
    UnqualifiedId Name;

    /// The behavior of this __if_exists or __if_not_exists block
    /// should.
    IfExistsBehavior Behavior;
  };

  bool ParseMicrosoftIfExistsCondition(IfExistsCondition& Result);
  void ParseMicrosoftIfExistsStatement(StmtVector &Stmts);
  void ParseMicrosoftIfExistsExternalDeclaration();
  void ParseMicrosoftIfExistsClassDeclaration(DeclSpec::TST TagType,
                                              ParsedAttributes &AccessAttrs,
                                              AccessSpecifier &CurAS);
  bool ParseMicrosoftIfExistsBraceInitializer(ExprVector &InitExprs,
                                              bool &InitExprsOk);
  bool ParseAsmOperandsOpt(SmallVectorImpl<IdentifierInfo *> &Names,
                           SmallVectorImpl<Expr *> &Constraints,
                           SmallVectorImpl<Expr *> &Exprs);

  //===--------------------------------------------------------------------===//
  // C++ 6: Statements and Blocks

  StmtResult ParseCXXTryBlock();
  StmtResult ParseCXXTryBlockCommon(SourceLocation TryLoc, bool FnTry = false);
  StmtResult ParseCXXCatchBlock(bool FnCatch = false);

  //===--------------------------------------------------------------------===//
  // MS: SEH Statements and Blocks

  StmtResult ParseSEHTryBlock();
  StmtResult ParseSEHExceptBlock(SourceLocation Loc);
  StmtResult ParseSEHFinallyBlock(SourceLocation Loc);
  StmtResult ParseSEHLeaveStatement();

  //===--------------------------------------------------------------------===//
  // Objective-C Statements

  StmtResult ParseObjCAtStatement(SourceLocation atLoc,
                                  ParsedStmtContext StmtCtx);
  StmtResult ParseObjCTryStmt(SourceLocation atLoc);
  StmtResult ParseObjCThrowStmt(SourceLocation atLoc);
  StmtResult ParseObjCSynchronizedStmt(SourceLocation atLoc);
  StmtResult ParseObjCAutoreleasePoolStmt(SourceLocation atLoc);


  //===--------------------------------------------------------------------===//
  // C99 6.7: Declarations.

  /// A context for parsing declaration specifiers.  TODO: flesh this
  /// out, there are other significant restrictions on specifiers than
  /// would be best implemented in the parser.
  enum class DeclSpecContext {
    DSC_normal, // normal context
    DSC_class,  // class context, enables 'friend'
    DSC_type_specifier, // C++ type-specifier-seq or C specifier-qualifier-list
    DSC_trailing, // C++11 trailing-type-specifier in a trailing return type
    DSC_alias_declaration, // C++11 type-specifier-seq in an alias-declaration
    DSC_top_level, // top-level/namespace declaration context
    DSC_template_param, // template parameter context
    DSC_template_type_arg, // template type argument context
    DSC_objc_method_result, // ObjC method result context, enables 'instancetype'
    DSC_condition // condition declaration context
  };

  /// Is this a context in which we are parsing just a type-specifier (or
  /// trailing-type-specifier)?
  static bool isTypeSpecifier(DeclSpecContext DSC) {
    switch (DSC) {
    case DeclSpecContext::DSC_normal:
    case DeclSpecContext::DSC_template_param:
    case DeclSpecContext::DSC_class:
    case DeclSpecContext::DSC_top_level:
    case DeclSpecContext::DSC_objc_method_result:
    case DeclSpecContext::DSC_condition:
      return false;

    case DeclSpecContext::DSC_template_type_arg:
    case DeclSpecContext::DSC_type_specifier:
    case DeclSpecContext::DSC_trailing:
    case DeclSpecContext::DSC_alias_declaration:
      return true;
    }
    llvm_unreachable("Missing DeclSpecContext case");
  }

  /// Is this a context in which we can perform class template argument
  /// deduction?
  static bool isClassTemplateDeductionContext(DeclSpecContext DSC) {
    switch (DSC) {
    case DeclSpecContext::DSC_normal:
    case DeclSpecContext::DSC_template_param:
    case DeclSpecContext::DSC_class:
    case DeclSpecContext::DSC_top_level:
    case DeclSpecContext::DSC_condition:
    case DeclSpecContext::DSC_type_specifier:
      return true;

    case DeclSpecContext::DSC_objc_method_result:
    case DeclSpecContext::DSC_template_type_arg:
    case DeclSpecContext::DSC_trailing:
    case DeclSpecContext::DSC_alias_declaration:
      return false;
    }
    llvm_unreachable("Missing DeclSpecContext case");
  }

  /// Information on a C++0x for-range-initializer found while parsing a
  /// declaration which turns out to be a for-range-declaration.
  struct ForRangeInit {
    SourceLocation ColonLoc;
    ExprResult RangeExpr;

    bool ParsedForRangeDecl() { return !ColonLoc.isInvalid(); }
  };
  struct ForRangeInfo : ForRangeInit {
    StmtResult LoopVar;
  };

  DeclGroupPtrTy ParseDeclaration(DeclaratorContext Context,
                                  SourceLocation &DeclEnd,
                                  ParsedAttributesWithRange &attrs);
  DeclGroupPtrTy ParseSimpleDeclaration(DeclaratorContext Context,
                                        SourceLocation &DeclEnd,
                                        ParsedAttributesWithRange &attrs,
                                        bool RequireSemi,
                                        ForRangeInit *FRI = nullptr);
  bool MightBeDeclarator(DeclaratorContext Context);
  DeclGroupPtrTy ParseDeclGroup(ParsingDeclSpec &DS, DeclaratorContext Context,
                                SourceLocation *DeclEnd = nullptr,
                                ForRangeInit *FRI = nullptr);
  Decl *ParseDeclarationAfterDeclarator(Declarator &D,
               const ParsedTemplateInfo &TemplateInfo = ParsedTemplateInfo());
  bool ParseAsmAttributesAfterDeclarator(Declarator &D);
  Decl *ParseDeclarationAfterDeclaratorAndAttributes(
      Declarator &D,
      const ParsedTemplateInfo &TemplateInfo = ParsedTemplateInfo(),
      ForRangeInit *FRI = nullptr);
  Decl *ParseFunctionStatementBody(Decl *Decl, ParseScope &BodyScope,
                                   CheckedScopeSpecifier Kind = CSS_None);
  Decl *ParseFunctionTryBlock(Decl *Decl, ParseScope &BodyScope);

  /// When in code-completion, skip parsing of the function/method body
  /// unless the body contains the code-completion point.
  ///
  /// \returns true if the function body was skipped.
  bool trySkippingFunctionBody();

  bool ParseImplicitInt(DeclSpec &DS, CXXScopeSpec *SS,
                        const ParsedTemplateInfo &TemplateInfo,
                        AccessSpecifier AS, DeclSpecContext DSC,
                        ParsedAttributesWithRange &Attrs);
  DeclSpecContext
  getDeclSpecContextFromDeclaratorContext(DeclaratorContext Context);
  void ParseDeclarationSpecifiers(
      DeclSpec &DS,
      const ParsedTemplateInfo &TemplateInfo = ParsedTemplateInfo(),
      AccessSpecifier AS = AS_none,
      DeclSpecContext DSC = DeclSpecContext::DSC_normal,
      LateParsedAttrList *LateAttrs = nullptr);
  bool DiagnoseMissingSemiAfterTagDefinition(
      DeclSpec &DS, AccessSpecifier AS, DeclSpecContext DSContext,
      LateParsedAttrList *LateAttrs = nullptr);

  void ParseSpecifierQualifierList(
      DeclSpec &DS, AccessSpecifier AS = AS_none,
      DeclSpecContext DSC = DeclSpecContext::DSC_normal);

  void ParseObjCTypeQualifierList(ObjCDeclSpec &DS,
                                  DeclaratorContext Context);

  void ParseEnumSpecifier(SourceLocation TagLoc, DeclSpec &DS,
                          const ParsedTemplateInfo &TemplateInfo,
                          AccessSpecifier AS, DeclSpecContext DSC);
  void ParseEnumBody(SourceLocation StartLoc, Decl *TagDecl);
  void ParseStructUnionBody(SourceLocation StartLoc, unsigned TagType,
                            Decl *TagDecl);

  void ParseStructDeclaration(
      ParsingDeclSpec &DS,
      llvm::function_ref<void(ParsingFieldDeclarator &)> FieldsCallback);

  bool isDeclarationSpecifier(bool DisambiguatingWithExpression = false);
  bool isTypeSpecifierQualifier();

  /// isKnownToBeTypeSpecifier - Return true if we know that the specified token
  /// is definitely a type-specifier.  Return false if it isn't part of a type
  /// specifier or if we're not sure.
  bool isKnownToBeTypeSpecifier(const Token &Tok) const;

  /// Return true if we know that we are definitely looking at a
  /// decl-specifier, and isn't part of an expression such as a function-style
  /// cast. Return false if it's no a decl-specifier, or we're not sure.
  bool isKnownToBeDeclarationSpecifier() {
    if (getLangOpts().CPlusPlus)
      return isCXXDeclarationSpecifier() == TPResult::True;
    return isDeclarationSpecifier(true);
  }

  /// isDeclarationStatement - Disambiguates between a declaration or an
  /// expression statement, when parsing function bodies.
  /// Returns true for declaration, false for expression.
  bool isDeclarationStatement() {
    if (getLangOpts().CPlusPlus)
      return isCXXDeclarationStatement();
    return isDeclarationSpecifier(true);
  }

  /// isForInitDeclaration - Disambiguates between a declaration or an
  /// expression in the context of the C 'clause-1' or the C++
  // 'for-init-statement' part of a 'for' statement.
  /// Returns true for declaration, false for expression.
  bool isForInitDeclaration() {
    if (getLangOpts().OpenMP)
      Actions.startOpenMPLoop();
    if (getLangOpts().CPlusPlus)
      return isCXXSimpleDeclaration(/*AllowForRangeDecl=*/true);
    return isDeclarationSpecifier(true);
  }

  /// Determine whether this is a C++1z for-range-identifier.
  bool isForRangeIdentifier();

  /// Determine whether we are currently at the start of an Objective-C
  /// class message that appears to be missing the open bracket '['.
  bool isStartOfObjCClassMessageMissingOpenBracket();

  /// Starting with a scope specifier, identifier, or
  /// template-id that refers to the current class, determine whether
  /// this is a constructor declarator.
  bool isConstructorDeclarator(bool Unqualified, bool DeductionGuide = false);

  /// Specifies the context in which type-id/expression
  /// disambiguation will occur.
  enum TentativeCXXTypeIdContext {
    TypeIdInParens,
    TypeIdUnambiguous,
    TypeIdAsTemplateArgument
  };


  /// isTypeIdInParens - Assumes that a '(' was parsed and now we want to know
  /// whether the parens contain an expression or a type-id.
  /// Returns true for a type-id and false for an expression.
  bool isTypeIdInParens(bool &isAmbiguous) {
    if (getLangOpts().CPlusPlus)
      return isCXXTypeId(TypeIdInParens, isAmbiguous);
    isAmbiguous = false;
    return isTypeSpecifierQualifier();
  }
  bool isTypeIdInParens() {
    bool isAmbiguous;
    return isTypeIdInParens(isAmbiguous);
  }

  /// Checks if the current tokens form type-id or expression.
  /// It is similar to isTypeIdInParens but does not suppose that type-id
  /// is in parenthesis.
  bool isTypeIdUnambiguously() {
    bool IsAmbiguous;
    if (getLangOpts().CPlusPlus)
      return isCXXTypeId(TypeIdUnambiguous, IsAmbiguous);
    return isTypeSpecifierQualifier();
  }

  /// isCXXDeclarationStatement - C++-specialized function that disambiguates
  /// between a declaration or an expression statement, when parsing function
  /// bodies. Returns true for declaration, false for expression.
  bool isCXXDeclarationStatement();

  /// isCXXSimpleDeclaration - C++-specialized function that disambiguates
  /// between a simple-declaration or an expression-statement.
  /// If during the disambiguation process a parsing error is encountered,
  /// the function returns true to let the declaration parsing code handle it.
  /// Returns false if the statement is disambiguated as expression.
  bool isCXXSimpleDeclaration(bool AllowForRangeDecl);

  /// isCXXFunctionDeclarator - Disambiguates between a function declarator or
  /// a constructor-style initializer, when parsing declaration statements.
  /// Returns true for function declarator and false for constructor-style
  /// initializer. Sets 'IsAmbiguous' to true to indicate that this declaration
  /// might be a constructor-style initializer.
  /// If during the disambiguation process a parsing error is encountered,
  /// the function returns true to let the declaration parsing code handle it.
  bool isCXXFunctionDeclarator(bool *IsAmbiguous = nullptr);

  struct ConditionDeclarationOrInitStatementState;
  enum class ConditionOrInitStatement {
    Expression,    ///< Disambiguated as an expression (either kind).
    ConditionDecl, ///< Disambiguated as the declaration form of condition.
    InitStmtDecl,  ///< Disambiguated as a simple-declaration init-statement.
    ForRangeDecl,  ///< Disambiguated as a for-range declaration.
    Error          ///< Can't be any of the above!
  };
  /// Disambiguates between the different kinds of things that can happen
  /// after 'if (' or 'switch ('. This could be one of two different kinds of
  /// declaration (depending on whether there is a ';' later) or an expression.
  ConditionOrInitStatement
  isCXXConditionDeclarationOrInitStatement(bool CanBeInitStmt,
                                           bool CanBeForRangeDecl);

  bool isCXXTypeId(TentativeCXXTypeIdContext Context, bool &isAmbiguous);
  bool isCXXTypeId(TentativeCXXTypeIdContext Context) {
    bool isAmbiguous;
    return isCXXTypeId(Context, isAmbiguous);
  }

  /// TPResult - Used as the result value for functions whose purpose is to
  /// disambiguate C++ constructs by "tentatively parsing" them.
  enum class TPResult {
    True, False, Ambiguous, Error
  };

  /// Based only on the given token kind, determine whether we know that
  /// we're at the start of an expression or a type-specifier-seq (which may
  /// be an expression, in C++).
  ///
  /// This routine does not attempt to resolve any of the trick cases, e.g.,
  /// those involving lookup of identifiers.
  ///
  /// \returns \c TPR_true if this token starts an expression, \c TPR_false if
  /// this token starts a type-specifier-seq, or \c TPR_ambiguous if it cannot
  /// tell.
  TPResult isExpressionOrTypeSpecifierSimple(tok::TokenKind Kind);

  /// isCXXDeclarationSpecifier - Returns TPResult::True if it is a
  /// declaration specifier, TPResult::False if it is not,
  /// TPResult::Ambiguous if it could be either a decl-specifier or a
  /// function-style cast, and TPResult::Error if a parsing error was
  /// encountered. If it could be a braced C++11 function-style cast, returns
  /// BracedCastResult.
  /// Doesn't consume tokens.
  TPResult
  isCXXDeclarationSpecifier(TPResult BracedCastResult = TPResult::False,
                            bool *InvalidAsDeclSpec = nullptr);

  /// Given that isCXXDeclarationSpecifier returns \c TPResult::True or
  /// \c TPResult::Ambiguous, determine whether the decl-specifier would be
  /// a type-specifier other than a cv-qualifier.
  bool isCXXDeclarationSpecifierAType();

  /// Determine whether the current token sequence might be
  ///   '<' template-argument-list '>'
  /// rather than a less-than expression.
  TPResult isTemplateArgumentList(unsigned TokensToSkip);

  /// Determine whether an identifier has been tentatively declared as a
  /// non-type. Such tentative declarations should not be found to name a type
  /// during a tentative parse, but also should not be annotated as a non-type.
  bool isTentativelyDeclared(IdentifierInfo *II);

  // "Tentative parsing" functions, used for disambiguation. If a parsing error
  // is encountered they will return TPResult::Error.
  // Returning TPResult::True/False indicates that the ambiguity was
  // resolved and tentative parsing may stop. TPResult::Ambiguous indicates
  // that more tentative parsing is necessary for disambiguation.
  // They all consume tokens, so backtracking should be used after calling them.

  TPResult TryParseSimpleDeclaration(bool AllowForRangeDecl);
  TPResult TryParseTypeofSpecifier();
  TPResult TryParseProtocolQualifiers();
  TPResult TryParsePtrOperatorSeq();
  TPResult TryParseOperatorId();
  TPResult TryParseInitDeclaratorList();
  TPResult TryParseDeclarator(bool mayBeAbstract, bool mayHaveIdentifier = true,
                              bool mayHaveDirectInit = false);
  TPResult
  TryParseParameterDeclarationClause(bool *InvalidAsDeclaration = nullptr,
                                     bool VersusTemplateArg = false);
  TPResult TryParseFunctionDeclarator();
  TPResult TryParseBracketDeclarator();
  TPResult TryConsumeDeclarationSpecifier();

public:
  TypeResult ParseTypeName(SourceRange *Range = nullptr,
                           DeclaratorContext Context
                             = DeclaratorContext::TypeNameContext,
                           AccessSpecifier AS = AS_none,
                           Decl **OwnedType = nullptr,
                           ParsedAttributes *Attrs = nullptr);

private:
  void ParseBlockId(SourceLocation CaretLoc);

  /// Are [[]] attributes enabled?
  bool standardAttributesAllowed() const {
    const LangOptions &LO = getLangOpts();
    return LO.DoubleSquareBracketAttributes;
  }

  // Check for the start of an attribute-specifier-seq in a context where an
  // attribute is not allowed.
  bool CheckProhibitedCXX11Attribute() {
    assert(Tok.is(tok::l_square));
    if (!standardAttributesAllowed() || NextToken().isNot(tok::l_square))
      return false;
    return DiagnoseProhibitedCXX11Attribute();
  }

  bool DiagnoseProhibitedCXX11Attribute();
  void CheckMisplacedCXX11Attribute(ParsedAttributesWithRange &Attrs,
                                    SourceLocation CorrectLocation) {
    if (!standardAttributesAllowed())
      return;
    if ((Tok.isNot(tok::l_square) || NextToken().isNot(tok::l_square)) &&
        Tok.isNot(tok::kw_alignas))
      return;
    DiagnoseMisplacedCXX11Attribute(Attrs, CorrectLocation);
  }
  void DiagnoseMisplacedCXX11Attribute(ParsedAttributesWithRange &Attrs,
                                       SourceLocation CorrectLocation);

  void stripTypeAttributesOffDeclSpec(ParsedAttributesWithRange &Attrs,
                                      DeclSpec &DS, Sema::TagUseKind TUK);

  // FixItLoc = possible correct location for the attributes
  void ProhibitAttributes(ParsedAttributesWithRange &Attrs,
                          SourceLocation FixItLoc = SourceLocation()) {
    if (Attrs.Range.isInvalid())
      return;
    DiagnoseProhibitedAttributes(Attrs.Range, FixItLoc);
    Attrs.clear();
  }

  void ProhibitAttributes(ParsedAttributesViewWithRange &Attrs,
                          SourceLocation FixItLoc = SourceLocation()) {
    if (Attrs.Range.isInvalid())
      return;
    DiagnoseProhibitedAttributes(Attrs.Range, FixItLoc);
    Attrs.clearListOnly();
  }
  void DiagnoseProhibitedAttributes(const SourceRange &Range,
                                    SourceLocation FixItLoc);

  // Forbid C++11 and C2x attributes that appear on certain syntactic locations
  // which standard permits but we don't supported yet, for example, attributes
  // appertain to decl specifiers.
  void ProhibitCXX11Attributes(ParsedAttributesWithRange &Attrs,
                               unsigned DiagID);

  /// Skip C++11 and C2x attributes and return the end location of the
  /// last one.
  /// \returns SourceLocation() if there are no attributes.
  SourceLocation SkipCXX11Attributes();

  /// Diagnose and skip C++11 and C2x attributes that appear in syntactic
  /// locations where attributes are not allowed.
  void DiagnoseAndSkipCXX11Attributes();

  /// Parses syntax-generic attribute arguments for attributes which are
  /// known to the implementation, and adds them to the given ParsedAttributes
  /// list with the given attribute syntax. Returns the number of arguments
  /// parsed for the attribute.
  unsigned
  ParseAttributeArgsCommon(IdentifierInfo *AttrName, SourceLocation AttrNameLoc,
                           ParsedAttributes &Attrs, SourceLocation *EndLoc,
                           IdentifierInfo *ScopeName, SourceLocation ScopeLoc,
                           ParsedAttr::Syntax Syntax);

  void MaybeParseGNUAttributes(Declarator &D,
                               LateParsedAttrList *LateAttrs = nullptr) {
    if (Tok.is(tok::kw___attribute)) {
      ParsedAttributes attrs(AttrFactory);
      SourceLocation endLoc;
      ParseGNUAttributes(attrs, &endLoc, LateAttrs, &D);
      D.takeAttributes(attrs, endLoc);
    }
  }
  void MaybeParseGNUAttributes(ParsedAttributes &attrs,
                               SourceLocation *endLoc = nullptr,
                               LateParsedAttrList *LateAttrs = nullptr) {
    if (Tok.is(tok::kw___attribute))
      ParseGNUAttributes(attrs, endLoc, LateAttrs);
  }
  void ParseGNUAttributes(ParsedAttributes &attrs,
                          SourceLocation *endLoc = nullptr,
                          LateParsedAttrList *LateAttrs = nullptr,
                          Declarator *D = nullptr);
  void ParseGNUAttributeArgs(IdentifierInfo *AttrName,
                             SourceLocation AttrNameLoc,
                             ParsedAttributes &Attrs, SourceLocation *EndLoc,
                             IdentifierInfo *ScopeName, SourceLocation ScopeLoc,
                             ParsedAttr::Syntax Syntax, Declarator *D);
  IdentifierLoc *ParseIdentifierLoc();

  unsigned
  ParseClangAttributeArgs(IdentifierInfo *AttrName, SourceLocation AttrNameLoc,
                          ParsedAttributes &Attrs, SourceLocation *EndLoc,
                          IdentifierInfo *ScopeName, SourceLocation ScopeLoc,
                          ParsedAttr::Syntax Syntax);

  void MaybeParseCXX11Attributes(Declarator &D) {
    if (standardAttributesAllowed() && isCXX11AttributeSpecifier()) {
      ParsedAttributesWithRange attrs(AttrFactory);
      SourceLocation endLoc;
      ParseCXX11Attributes(attrs, &endLoc);
      D.takeAttributes(attrs, endLoc);
    }
  }
  void MaybeParseCXX11Attributes(ParsedAttributes &attrs,
                                 SourceLocation *endLoc = nullptr) {
    if (standardAttributesAllowed() && isCXX11AttributeSpecifier()) {
      ParsedAttributesWithRange attrsWithRange(AttrFactory);
      ParseCXX11Attributes(attrsWithRange, endLoc);
      attrs.takeAllFrom(attrsWithRange);
    }
  }
  void MaybeParseCXX11Attributes(ParsedAttributesWithRange &attrs,
                                 SourceLocation *endLoc = nullptr,
                                 bool OuterMightBeMessageSend = false) {
    if (standardAttributesAllowed() &&
      isCXX11AttributeSpecifier(false, OuterMightBeMessageSend))
      ParseCXX11Attributes(attrs, endLoc);
  }

  void ParseCXX11AttributeSpecifier(ParsedAttributes &attrs,
                                    SourceLocation *EndLoc = nullptr);
  void ParseCXX11Attributes(ParsedAttributesWithRange &attrs,
                            SourceLocation *EndLoc = nullptr);
  /// Parses a C++11 (or C2x)-style attribute argument list. Returns true
  /// if this results in adding an attribute to the ParsedAttributes list.
  bool ParseCXX11AttributeArgs(IdentifierInfo *AttrName,
                               SourceLocation AttrNameLoc,
                               ParsedAttributes &Attrs, SourceLocation *EndLoc,
                               IdentifierInfo *ScopeName,
                               SourceLocation ScopeLoc);

  IdentifierInfo *TryParseCXX11AttributeIdentifier(SourceLocation &Loc);

  void MaybeParseMicrosoftAttributes(ParsedAttributes &attrs,
                                     SourceLocation *endLoc = nullptr) {
    if (getLangOpts().MicrosoftExt && Tok.is(tok::l_square))
      ParseMicrosoftAttributes(attrs, endLoc);
  }
  void ParseMicrosoftUuidAttributeArgs(ParsedAttributes &Attrs);
  void ParseMicrosoftAttributes(ParsedAttributes &attrs,
                                SourceLocation *endLoc = nullptr);
  void MaybeParseMicrosoftDeclSpecs(ParsedAttributes &Attrs,
                                    SourceLocation *End = nullptr) {
    const auto &LO = getLangOpts();
    if (LO.DeclSpecKeyword && Tok.is(tok::kw___declspec))
      ParseMicrosoftDeclSpecs(Attrs, End);
  }
  void ParseMicrosoftDeclSpecs(ParsedAttributes &Attrs,
                               SourceLocation *End = nullptr);
  bool ParseMicrosoftDeclSpecArgs(IdentifierInfo *AttrName,
                                  SourceLocation AttrNameLoc,
                                  ParsedAttributes &Attrs);
  void ParseMicrosoftTypeAttributes(ParsedAttributes &attrs);
  void DiagnoseAndSkipExtendedMicrosoftTypeAttributes();
  SourceLocation SkipExtendedMicrosoftTypeAttributes();
  void ParseMicrosoftInheritanceClassAttributes(ParsedAttributes &attrs);
  void ParseBorlandTypeAttributes(ParsedAttributes &attrs);
  void ParseOpenCLKernelAttributes(ParsedAttributes &attrs);
  void ParseOpenCLQualifiers(ParsedAttributes &Attrs);
  /// Parses opencl_unroll_hint attribute if language is OpenCL v2.0
  /// or higher.
  /// \return false if error happens.
  bool MaybeParseOpenCLUnrollHintAttribute(ParsedAttributes &Attrs) {
    if (getLangOpts().OpenCL)
      return ParseOpenCLUnrollHintAttribute(Attrs);
    return true;
  }
  /// Parses opencl_unroll_hint attribute.
  /// \return false if error happens.
  bool ParseOpenCLUnrollHintAttribute(ParsedAttributes &Attrs);
  void ParseNullabilityTypeSpecifiers(ParsedAttributes &attrs);

  VersionTuple ParseVersionTuple(SourceRange &Range);
  void ParseAvailabilityAttribute(IdentifierInfo &Availability,
                                  SourceLocation AvailabilityLoc,
                                  ParsedAttributes &attrs,
                                  SourceLocation *endLoc,
                                  IdentifierInfo *ScopeName,
                                  SourceLocation ScopeLoc,
                                  ParsedAttr::Syntax Syntax);

  Optional<AvailabilitySpec> ParseAvailabilitySpec();
  ExprResult ParseAvailabilityCheckExpr(SourceLocation StartLoc);

  void ParseExternalSourceSymbolAttribute(IdentifierInfo &ExternalSourceSymbol,
                                          SourceLocation Loc,
                                          ParsedAttributes &Attrs,
                                          SourceLocation *EndLoc,
                                          IdentifierInfo *ScopeName,
                                          SourceLocation ScopeLoc,
                                          ParsedAttr::Syntax Syntax);

  void ParseObjCBridgeRelatedAttribute(IdentifierInfo &ObjCBridgeRelated,
                                       SourceLocation ObjCBridgeRelatedLoc,
                                       ParsedAttributes &attrs,
                                       SourceLocation *endLoc,
                                       IdentifierInfo *ScopeName,
                                       SourceLocation ScopeLoc,
                                       ParsedAttr::Syntax Syntax);

  void ParseTypeTagForDatatypeAttribute(IdentifierInfo &AttrName,
                                        SourceLocation AttrNameLoc,
                                        ParsedAttributes &Attrs,
                                        SourceLocation *EndLoc,
                                        IdentifierInfo *ScopeName,
                                        SourceLocation ScopeLoc,
                                        ParsedAttr::Syntax Syntax);

  void
  ParseAttributeWithTypeArg(IdentifierInfo &AttrName,
                            SourceLocation AttrNameLoc, ParsedAttributes &Attrs,
                            SourceLocation *EndLoc, IdentifierInfo *ScopeName,
                            SourceLocation ScopeLoc, ParsedAttr::Syntax Syntax);

  void ParseTypeofSpecifier(DeclSpec &DS);
  SourceLocation ParseDecltypeSpecifier(DeclSpec &DS);
  void AnnotateExistingDecltypeSpecifier(const DeclSpec &DS,
                                         SourceLocation StartLoc,
                                         SourceLocation EndLoc);
  void ParseUnderlyingTypeSpecifier(DeclSpec &DS);
  void ParseAtomicSpecifier(DeclSpec &DS);
  void ParseCheckedPointerSpecifiers(DeclSpec & DS);
  void ParseExistentialTypeSpecifier(DeclSpec &DS);
  void ParseUnpackSpecifier(DeclSpec &DS);
  void ParseExistentialTypeSpecifierHelper(DeclSpec &DS);
  void ParseForanySpecifier(DeclSpec &DS);
  bool ParseForanySpecifierHelper(DeclSpec &DS, Scope::ScopeFlags S);
  void ParseItypeforanySpecifier(DeclSpec &DS);

  ExprResult ParseAlignArgument(SourceLocation Start,
                                SourceLocation &EllipsisLoc);
  void ParseAlignmentSpecifier(ParsedAttributes &Attrs,
                               SourceLocation *endLoc = nullptr);

  VirtSpecifiers::Specifier isCXX11VirtSpecifier(const Token &Tok) const;
  VirtSpecifiers::Specifier isCXX11VirtSpecifier() const {
    return isCXX11VirtSpecifier(Tok);
  }
  void ParseOptionalCXX11VirtSpecifierSeq(VirtSpecifiers &VS, bool IsInterface,
                                          SourceLocation FriendLoc);

  bool isCXX11FinalKeyword() const;

  /// DeclaratorScopeObj - RAII object used in Parser::ParseDirectDeclarator to
  /// enter a new C++ declarator scope and exit it when the function is
  /// finished.
  class DeclaratorScopeObj {
    Parser &P;
    CXXScopeSpec &SS;
    bool EnteredScope;
    bool CreatedScope;
  public:
    DeclaratorScopeObj(Parser &p, CXXScopeSpec &ss)
      : P(p), SS(ss), EnteredScope(false), CreatedScope(false) {}

    void EnterDeclaratorScope() {
      assert(!EnteredScope && "Already entered the scope!");
      assert(SS.isSet() && "C++ scope was not set!");

      CreatedScope = true;
      P.EnterScope(0); // Not a decl scope.

      if (!P.Actions.ActOnCXXEnterDeclaratorScope(P.getCurScope(), SS))
        EnteredScope = true;
    }

    ~DeclaratorScopeObj() {
      if (EnteredScope) {
        assert(SS.isSet() && "C++ scope was cleared ?");
        P.Actions.ActOnCXXExitDeclaratorScope(P.getCurScope(), SS);
      }
      if (CreatedScope)
        P.ExitScope();
    }
  };

  /// ParseDeclarator - Parse and verify a newly-initialized declarator.
  void ParseDeclarator(Declarator &D);
  /// A function that parses a variant of direct-declarator.
  typedef void (Parser::*DirectDeclParseFunction)(Declarator&);
  void ParseDeclaratorInternal(Declarator &D,
                               DirectDeclParseFunction DirectDeclParser);

  enum AttrRequirements {
    AR_NoAttributesParsed = 0, ///< No attributes are diagnosed.
    AR_GNUAttributesParsedAndRejected = 1 << 0, ///< Diagnose GNU attributes.
    AR_GNUAttributesParsed = 1 << 1,
    AR_CXX11AttributesParsed = 1 << 2,
    AR_DeclspecAttributesParsed = 1 << 3,
    AR_AllAttributesParsed = AR_GNUAttributesParsed |
                             AR_CXX11AttributesParsed |
                             AR_DeclspecAttributesParsed,
    AR_VendorAttributesParsed = AR_GNUAttributesParsed |
                                AR_DeclspecAttributesParsed
  };

  void ParseTypeQualifierListOpt(
      DeclSpec &DS, unsigned AttrReqs = AR_AllAttributesParsed,
      bool AtomicAllowed = true, bool IdentifierRequired = false,
      Optional<llvm::function_ref<void()>> CodeCompletionHandler = None);
  void ParseDirectDeclarator(Declarator &D);
  void ParseDecompositionDeclarator(Declarator &D);
  void ParseParenDeclarator(Declarator &D);
  void ParseFunctionDeclarator(Declarator &D,
                               ParsedAttributes &attrs,
                               BalancedDelimiterTracker &Tracker,
                               bool IsAmbiguous,
                               bool RequiresArg = false);
  bool ParseRefQualifier(bool &RefQualifierIsLValueRef,
                         SourceLocation &RefQualifierLoc);
  bool isFunctionDeclaratorIdentifierList();
  void ParseFunctionDeclaratorIdentifierList(
         Declarator &D,
         SmallVectorImpl<DeclaratorChunk::ParamInfo> &ParamInfo);
  void ParseParameterDeclarationClause(
         Declarator &D,
         ParsedAttributes &attrs,
         SmallVectorImpl<DeclaratorChunk::ParamInfo> &ParamInfo,
         SourceLocation &EllipsisLoc);
  void ParseBracketDeclarator(Declarator &D);
  void ParseMisplacedBracketDeclarator(Declarator &D);

  //===--------------------------------------------------------------------===//
  // C++ 7: Declarations [dcl.dcl]

  /// The kind of attribute specifier we have found.
  enum CXX11AttributeKind {
    /// This is not an attribute specifier.
    CAK_NotAttributeSpecifier,
    /// This should be treated as an attribute-specifier.
    CAK_AttributeSpecifier,
    /// The next tokens are '[[', but this is not an attribute-specifier. This
    /// is ill-formed by C++11 [dcl.attr.grammar]p6.
    CAK_InvalidAttributeSpecifier
  };
  CXX11AttributeKind
  isCXX11AttributeSpecifier(bool Disambiguate = false,
                            bool OuterMightBeMessageSend = false);

  void DiagnoseUnexpectedNamespace(NamedDecl *Context);

  DeclGroupPtrTy ParseNamespace(DeclaratorContext Context,
                                SourceLocation &DeclEnd,
                                SourceLocation InlineLoc = SourceLocation());

  struct InnerNamespaceInfo {
    SourceLocation NamespaceLoc;
    SourceLocation InlineLoc;
    SourceLocation IdentLoc;
    IdentifierInfo *Ident;
  };
  using InnerNamespaceInfoList = llvm::SmallVector<InnerNamespaceInfo, 4>;

  void ParseInnerNamespace(const InnerNamespaceInfoList &InnerNSs,
                           unsigned int index, SourceLocation &InlineLoc,
                           ParsedAttributes &attrs,
                           BalancedDelimiterTracker &Tracker);
  Decl *ParseLinkage(ParsingDeclSpec &DS, DeclaratorContext Context);
  Decl *ParseExportDeclaration();
  DeclGroupPtrTy ParseUsingDirectiveOrDeclaration(
      DeclaratorContext Context, const ParsedTemplateInfo &TemplateInfo,
      SourceLocation &DeclEnd, ParsedAttributesWithRange &attrs);
  Decl *ParseUsingDirective(DeclaratorContext Context,
                            SourceLocation UsingLoc,
                            SourceLocation &DeclEnd,
                            ParsedAttributes &attrs);

  struct UsingDeclarator {
    SourceLocation TypenameLoc;
    CXXScopeSpec SS;
    UnqualifiedId Name;
    SourceLocation EllipsisLoc;

    void clear() {
      TypenameLoc = EllipsisLoc = SourceLocation();
      SS.clear();
      Name.clear();
    }
  };

  bool ParseUsingDeclarator(DeclaratorContext Context, UsingDeclarator &D);
  DeclGroupPtrTy ParseUsingDeclaration(DeclaratorContext Context,
                                       const ParsedTemplateInfo &TemplateInfo,
                                       SourceLocation UsingLoc,
                                       SourceLocation &DeclEnd,
                                       AccessSpecifier AS = AS_none);
  Decl *ParseAliasDeclarationAfterDeclarator(
      const ParsedTemplateInfo &TemplateInfo, SourceLocation UsingLoc,
      UsingDeclarator &D, SourceLocation &DeclEnd, AccessSpecifier AS,
      ParsedAttributes &Attrs, Decl **OwnedType = nullptr);

  Decl *ParseStaticAssertDeclaration(SourceLocation &DeclEnd);
  Decl *ParseNamespaceAlias(SourceLocation NamespaceLoc,
                            SourceLocation AliasLoc, IdentifierInfo *Alias,
                            SourceLocation &DeclEnd);

  //===--------------------------------------------------------------------===//
  // C++ 9: classes [class] and C structs/unions.
  bool isValidAfterTypeSpecifier(bool CouldBeBitfield);
  void ParseClassSpecifier(tok::TokenKind TagTokKind, SourceLocation TagLoc,
                           DeclSpec &DS, const ParsedTemplateInfo &TemplateInfo,
                           AccessSpecifier AS, bool EnteringContext,
                           DeclSpecContext DSC,
                           ParsedAttributesWithRange &Attributes);
  void SkipCXXMemberSpecification(SourceLocation StartLoc,
                                  SourceLocation AttrFixitLoc,
                                  unsigned TagType,
                                  Decl *TagDecl);
  void ParseCXXMemberSpecification(SourceLocation StartLoc,
                                   SourceLocation AttrFixitLoc,
                                   ParsedAttributesWithRange &Attrs,
                                   unsigned TagType,
                                   Decl *TagDecl);
  ExprResult ParseCXXMemberInitializer(Decl *D, bool IsFunction,
                                       SourceLocation &EqualLoc);
  bool ParseCXXMemberDeclaratorBeforeInitializer(Declarator &DeclaratorInfo,
                                                 VirtSpecifiers &VS,
                                                 ExprResult &BitfieldSize,
                                                 LateParsedAttrList &LateAttrs);
  void MaybeParseAndDiagnoseDeclSpecAfterCXX11VirtSpecifierSeq(Declarator &D,
                                                               VirtSpecifiers &VS);
  DeclGroupPtrTy ParseCXXClassMemberDeclaration(
      AccessSpecifier AS, ParsedAttributes &Attr,
      const ParsedTemplateInfo &TemplateInfo = ParsedTemplateInfo(),
      ParsingDeclRAIIObject *DiagsFromTParams = nullptr);
  DeclGroupPtrTy ParseCXXClassMemberDeclarationWithPragmas(
      AccessSpecifier &AS, ParsedAttributesWithRange &AccessAttrs,
      DeclSpec::TST TagType, Decl *Tag);
  void ParseConstructorInitializer(Decl *ConstructorDecl);
  MemInitResult ParseMemInitializer(Decl *ConstructorDecl);
  void HandleMemberFunctionDeclDelays(Declarator& DeclaratorInfo,
                                      Decl *ThisDecl);

  //===--------------------------------------------------------------------===//
  // C++ 10: Derived classes [class.derived]
  TypeResult ParseBaseTypeSpecifier(SourceLocation &BaseLoc,
                                    SourceLocation &EndLocation);
  void ParseBaseClause(Decl *ClassDecl);
  BaseResult ParseBaseSpecifier(Decl *ClassDecl);
  AccessSpecifier getAccessSpecifierIfPresent() const;

  bool ParseUnqualifiedIdTemplateId(CXXScopeSpec &SS,
                                    SourceLocation TemplateKWLoc,
                                    IdentifierInfo *Name,
                                    SourceLocation NameLoc,
                                    bool EnteringContext,
                                    ParsedType ObjectType,
                                    UnqualifiedId &Id,
                                    bool AssumeTemplateId);
  bool ParseUnqualifiedIdOperator(CXXScopeSpec &SS, bool EnteringContext,
                                  ParsedType ObjectType,
                                  UnqualifiedId &Result);

  //===--------------------------------------------------------------------===//
  // OpenMP: Directives and clauses.
  /// Parse clauses for '#pragma omp declare simd'.
  DeclGroupPtrTy ParseOMPDeclareSimdClauses(DeclGroupPtrTy Ptr,
                                            CachedTokens &Toks,
                                            SourceLocation Loc);
  /// Parse clauses for '#pragma omp declare target'.
  DeclGroupPtrTy ParseOMPDeclareTargetClauses();
  /// Parse '#pragma omp end declare target'.
  void ParseOMPEndDeclareTargetDirective(OpenMPDirectiveKind DKind,
                                         SourceLocation Loc);
  /// Parses declarative OpenMP directives.
  DeclGroupPtrTy ParseOpenMPDeclarativeDirectiveWithExtDecl(
      AccessSpecifier &AS, ParsedAttributesWithRange &Attrs,
      DeclSpec::TST TagType = DeclSpec::TST_unspecified,
      Decl *TagDecl = nullptr);
  /// Parse 'omp declare reduction' construct.
  DeclGroupPtrTy ParseOpenMPDeclareReductionDirective(AccessSpecifier AS);
  /// Parses initializer for provided omp_priv declaration inside the reduction
  /// initializer.
  void ParseOpenMPReductionInitializerForDecl(VarDecl *OmpPrivParm);

  /// Parses 'omp declare mapper' directive.
  DeclGroupPtrTy ParseOpenMPDeclareMapperDirective(AccessSpecifier AS);
  /// Parses variable declaration in 'omp declare mapper' directive.
  TypeResult parseOpenMPDeclareMapperVarDecl(SourceRange &Range,
                                             DeclarationName &Name,
                                             AccessSpecifier AS = AS_none);

  /// Parses simple list of variables.
  ///
  /// \param Kind Kind of the directive.
  /// \param Callback Callback function to be called for the list elements.
  /// \param AllowScopeSpecifier true, if the variables can have fully
  /// qualified names.
  ///
  bool ParseOpenMPSimpleVarList(
      OpenMPDirectiveKind Kind,
      const llvm::function_ref<void(CXXScopeSpec &, DeclarationNameInfo)> &
          Callback,
      bool AllowScopeSpecifier);
  /// Parses declarative or executable directive.
  ///
  /// \param StmtCtx The context in which we're parsing the directive.
  StmtResult
  ParseOpenMPDeclarativeOrExecutableDirective(ParsedStmtContext StmtCtx);
  /// Parses clause of kind \a CKind for directive of a kind \a Kind.
  ///
  /// \param DKind Kind of current directive.
  /// \param CKind Kind of current clause.
  /// \param FirstClause true, if this is the first clause of a kind \a CKind
  /// in current directive.
  ///
  OMPClause *ParseOpenMPClause(OpenMPDirectiveKind DKind,
                               OpenMPClauseKind CKind, bool FirstClause);
  /// Parses clause with a single expression of a kind \a Kind.
  ///
  /// \param Kind Kind of current clause.
  /// \param ParseOnly true to skip the clause's semantic actions and return
  /// nullptr.
  ///
  OMPClause *ParseOpenMPSingleExprClause(OpenMPClauseKind Kind,
                                         bool ParseOnly);
  /// Parses simple clause of a kind \a Kind.
  ///
  /// \param Kind Kind of current clause.
  /// \param ParseOnly true to skip the clause's semantic actions and return
  /// nullptr.
  ///
  OMPClause *ParseOpenMPSimpleClause(OpenMPClauseKind Kind, bool ParseOnly);
  /// Parses clause with a single expression and an additional argument
  /// of a kind \a Kind.
  ///
  /// \param Kind Kind of current clause.
  /// \param ParseOnly true to skip the clause's semantic actions and return
  /// nullptr.
  ///
  OMPClause *ParseOpenMPSingleExprWithArgClause(OpenMPClauseKind Kind,
                                                bool ParseOnly);
  /// Parses clause without any additional arguments.
  ///
  /// \param Kind Kind of current clause.
  /// \param ParseOnly true to skip the clause's semantic actions and return
  /// nullptr.
  ///
  OMPClause *ParseOpenMPClause(OpenMPClauseKind Kind, bool ParseOnly = false);
  /// Parses clause with the list of variables of a kind \a Kind.
  ///
  /// \param Kind Kind of current clause.
  /// \param ParseOnly true to skip the clause's semantic actions and return
  /// nullptr.
  ///
  OMPClause *ParseOpenMPVarListClause(OpenMPDirectiveKind DKind,
                                      OpenMPClauseKind Kind, bool ParseOnly);

public:
  /// Parses simple expression in parens for single-expression clauses of OpenMP
  /// constructs.
  /// \param RLoc Returned location of right paren.
  ExprResult ParseOpenMPParensExpr(StringRef ClauseName, SourceLocation &RLoc);

  /// Data used for parsing list of variables in OpenMP clauses.
  struct OpenMPVarListDataTy {
    Expr *TailExpr = nullptr;
    SourceLocation ColonLoc;
    SourceLocation RLoc;
    CXXScopeSpec ReductionOrMapperIdScopeSpec;
    DeclarationNameInfo ReductionOrMapperId;
    OpenMPDependClauseKind DepKind = OMPC_DEPEND_unknown;
    OpenMPLinearClauseKind LinKind = OMPC_LINEAR_val;
    SmallVector<OpenMPMapModifierKind, OMPMapClause::NumberOfModifiers>
    MapTypeModifiers;
    SmallVector<SourceLocation, OMPMapClause::NumberOfModifiers>
    MapTypeModifiersLoc;
    OpenMPMapClauseKind MapType = OMPC_MAP_unknown;
    bool IsMapTypeImplicit = false;
    SourceLocation DepLinMapLoc;
  };

  /// Parses clauses with list.
  bool ParseOpenMPVarList(OpenMPDirectiveKind DKind, OpenMPClauseKind Kind,
                          SmallVectorImpl<Expr *> &Vars,
                          OpenMPVarListDataTy &Data);
  bool ParseUnqualifiedId(CXXScopeSpec &SS, bool EnteringContext,
                          bool AllowDestructorName,
                          bool AllowConstructorName,
                          bool AllowDeductionGuide,
                          ParsedType ObjectType,
                          SourceLocation *TemplateKWLoc,
                          UnqualifiedId &Result);
  /// Parses the mapper modifier in map, to, and from clauses.
  bool parseMapperModifier(OpenMPVarListDataTy &Data);
  /// Parses map-type-modifiers in map clause.
  /// map([ [map-type-modifier[,] [map-type-modifier[,] ...] map-type : ] list)
  /// where, map-type-modifier ::= always | close | mapper(mapper-identifier)
  bool parseMapTypeModifiers(OpenMPVarListDataTy &Data);

private:
  //===--------------------------------------------------------------------===//
  // C++ 14: Templates [temp]

  // C++ 14.1: Template Parameters [temp.param]
  Decl *ParseDeclarationStartingWithTemplate(DeclaratorContext Context,
                                             SourceLocation &DeclEnd,
                                             ParsedAttributes &AccessAttrs,
                                             AccessSpecifier AS = AS_none);
  Decl *ParseTemplateDeclarationOrSpecialization(DeclaratorContext Context,
                                                 SourceLocation &DeclEnd,
                                                 ParsedAttributes &AccessAttrs,
                                                 AccessSpecifier AS);
  Decl *ParseSingleDeclarationAfterTemplate(
      DeclaratorContext Context, const ParsedTemplateInfo &TemplateInfo,
      ParsingDeclRAIIObject &DiagsFromParams, SourceLocation &DeclEnd,
      ParsedAttributes &AccessAttrs, AccessSpecifier AS = AS_none);
  bool ParseTemplateParameters(unsigned Depth,
                               SmallVectorImpl<NamedDecl *> &TemplateParams,
                               SourceLocation &LAngleLoc,
                               SourceLocation &RAngleLoc);
  bool ParseTemplateParameterList(unsigned Depth,
                                  SmallVectorImpl<NamedDecl*> &TemplateParams);
  bool isStartOfTemplateTypeParameter();
  NamedDecl *ParseTemplateParameter(unsigned Depth, unsigned Position);
  NamedDecl *ParseTypeParameter(unsigned Depth, unsigned Position);
  NamedDecl *ParseTemplateTemplateParameter(unsigned Depth, unsigned Position);
  NamedDecl *ParseNonTypeTemplateParameter(unsigned Depth, unsigned Position);
  void DiagnoseMisplacedEllipsis(SourceLocation EllipsisLoc,
                                 SourceLocation CorrectLoc,
                                 bool AlreadyHasEllipsis,
                                 bool IdentifierHasName);
  void DiagnoseMisplacedEllipsisInDeclarator(SourceLocation EllipsisLoc,
                                             Declarator &D);
  // C++ 14.3: Template arguments [temp.arg]
  typedef SmallVector<ParsedTemplateArgument, 16> TemplateArgList;

  bool ParseGreaterThanInTemplateList(SourceLocation &RAngleLoc,
                                      bool ConsumeLastToken,
                                      bool ObjCGenericList);
  bool ParseTemplateIdAfterTemplateName(bool ConsumeLastToken,
                                        SourceLocation &LAngleLoc,
                                        TemplateArgList &TemplateArgs,
                                        SourceLocation &RAngleLoc);

  bool AnnotateTemplateIdToken(TemplateTy Template, TemplateNameKind TNK,
                               CXXScopeSpec &SS,
                               SourceLocation TemplateKWLoc,
                               UnqualifiedId &TemplateName,
                               bool AllowTypeAnnotation = true);
  void AnnotateTemplateIdTokenAsType(bool IsClassName = false);
  bool ParseTemplateArgumentList(TemplateArgList &TemplateArgs);
  ParsedTemplateArgument ParseTemplateTemplateArgument();
  ParsedTemplateArgument ParseTemplateArgument();
  Decl *ParseExplicitInstantiation(DeclaratorContext Context,
                                   SourceLocation ExternLoc,
                                   SourceLocation TemplateLoc,
                                   SourceLocation &DeclEnd,
                                   ParsedAttributes &AccessAttrs,
                                   AccessSpecifier AS = AS_none);
  // C++2a: Template, concept definition [temp]
  Decl *
  ParseConceptDefinition(const ParsedTemplateInfo &TemplateInfo,
                         SourceLocation &DeclEnd);

  //===--------------------------------------------------------------------===//
  // Modules
  DeclGroupPtrTy ParseModuleDecl(bool IsFirstDecl);
  Decl *ParseModuleImport(SourceLocation AtLoc);
  bool parseMisplacedModuleImport();
  bool tryParseMisplacedModuleImport() {
    tok::TokenKind Kind = Tok.getKind();
    if (Kind == tok::annot_module_begin || Kind == tok::annot_module_end ||
        Kind == tok::annot_module_include)
      return parseMisplacedModuleImport();
    return false;
  }

  bool ParseModuleName(
      SourceLocation UseLoc,
      SmallVectorImpl<std::pair<IdentifierInfo *, SourceLocation>> &Path,
      bool IsImport);

  //===--------------------------------------------------------------------===//
  // C++11/G++: Type Traits [Type-Traits.html in the GCC manual]
  ExprResult ParseTypeTrait();

  //===--------------------------------------------------------------------===//
  // Embarcadero: Arary and Expression Traits
  ExprResult ParseArrayTypeTrait();
  ExprResult ParseExpressionTrait();

  //===--------------------------------------------------------------------===//
  // Preprocessor code-completion pass-through
  void CodeCompleteDirective(bool InConditional) override;
  void CodeCompleteInConditionalExclusion() override;
  void CodeCompleteMacroName(bool IsDefinition) override;
  void CodeCompletePreprocessorExpression() override;
  void CodeCompleteMacroArgument(IdentifierInfo *Macro, MacroInfo *MacroInfo,
                                 unsigned ArgumentIndex) override;
  void CodeCompleteIncludedFile(llvm::StringRef Dir, bool IsAngled) override;
  void CodeCompleteNaturalLanguage() override;
};

}  // end namespace clang

#endif<|MERGE_RESOLUTION|>--- conflicted
+++ resolved
@@ -155,11 +155,10 @@
   mutable IdentifierInfo *Ident_GNU_final;
   mutable IdentifierInfo *Ident_override;
 
-<<<<<<< HEAD
   // C++2a contextual keywords.
   mutable IdentifierInfo *Ident_import;
   mutable IdentifierInfo *Ident_module;
-=======
+
   /// Checked C contextual keywords
 
   /// These keywords are for bounds expressions.  They are contextual to avoid
@@ -187,7 +186,6 @@
 
   /// \brief Identifier for "rel_align_value"
   IdentifierInfo *Ident_rel_align_value;
->>>>>>> cb9e1e3e
 
   // C++ type trait keywords that can be reverted to identifiers and still be
   // used as type traits.
