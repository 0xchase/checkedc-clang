--- conflicted
+++ resolved
@@ -657,7 +657,6 @@
   int severity = 0;
 
   /// The diagnostic's code. Can be omitted.
-<<<<<<< HEAD
   /// Note: Not currently used by clangd
   int code = 0;
 
@@ -665,13 +664,6 @@
   /// diagnostic, e.g. 'typescript' or 'super lint'.
   /// Note: Not currently used by clangd
   std::string source = "default";
-=======
-  std::string code;
-
-  /// A human-readable string describing the source of this
-  /// diagnostic, e.g. 'typescript' or 'super lint'.
-  std::string source;
->>>>>>> 58d23d11
 
   /// The diagnostic's message.
   std::string message;
@@ -745,14 +737,12 @@
 bool fromJSON(const llvm::json::Value &, WorkspaceEdit &);
 llvm::json::Value toJSON(const WorkspaceEdit &WE);
 
-<<<<<<< HEAD
 struct CConvertManualFix {
   int ptrID;
 };
 
 bool fromJSON(const llvm::json::Value &, CConvertManualFix &);
 llvm::json::Value toJSON(const CConvertManualFix &WE);
-=======
 /// Arguments for the 'applyTweak' command. The server sends these commands as a
 /// response to the textDocument/codeAction request. The client can later send a
 /// command back to the server if the user requests to execute a particular code
@@ -767,7 +757,6 @@
 };
 bool fromJSON(const llvm::json::Value &, TweakArgs &);
 llvm::json::Value toJSON(const TweakArgs &A);
->>>>>>> 58d23d11
 
 /// Exact commands are not specified in the protocol so we define the
 /// ones supported by Clangd here. The protocol specifies the command arguments
@@ -780,25 +769,19 @@
 struct ExecuteCommandParams {
   // Command to apply fix-its. Uses WorkspaceEdit as argument.
   const static llvm::StringLiteral CLANGD_APPLY_FIX_COMMAND;
-<<<<<<< HEAD
   const static llvm::StringLiteral CCONV_APPLY_ONLY_FOR_THIS;
   const static llvm::StringLiteral CCONV_APPLY_FOR_ALL;
-=======
   // Command to apply the code action. Uses TweakArgs as argument.
   const static llvm::StringLiteral CLANGD_APPLY_TWEAK;
->>>>>>> 58d23d11
 
   /// The command identifier, e.g. CLANGD_APPLY_FIX_COMMAND
   std::string command;
 
   // Arguments
   llvm::Optional<WorkspaceEdit> workspaceEdit;
-<<<<<<< HEAD
 
   llvm::Optional<CConvertManualFix> ccConvertManualFix;
-=======
   llvm::Optional<TweakArgs> tweakArgs;
->>>>>>> 58d23d11
 };
 bool fromJSON(const llvm::json::Value &, ExecuteCommandParams &);
 
