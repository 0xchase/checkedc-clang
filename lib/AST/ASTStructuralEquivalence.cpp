//===- ASTStructuralEquivalence.cpp ---------------------------------------===//
//
//                     The LLVM Compiler Infrastructure
//
// This file is distributed under the University of Illinois Open Source
// License. See LICENSE.TXT for details.
//
//===----------------------------------------------------------------------===//
//
//  This file implement StructuralEquivalenceContext class and helper functions
//  for layout matching.
//
// The structural equivalence check could have been implemented as a parallel
// BFS on a pair of graphs.  That must have been the original approach at the
// beginning.
// Let's consider this simple BFS algorithm from the `s` source:
// ```
// void bfs(Graph G, int s)
// {
//   Queue<Integer> queue = new Queue<Integer>();
//   marked[s] = true; // Mark the source
//   queue.enqueue(s); // and put it on the queue.
//   while (!q.isEmpty()) {
//     int v = queue.dequeue(); // Remove next vertex from the queue.
//     for (int w : G.adj(v))
//       if (!marked[w]) // For every unmarked adjacent vertex,
//       {
//         marked[w] = true;
//         queue.enqueue(w);
//       }
//   }
// }
// ```
// Indeed, it has it's queue, which holds pairs of nodes, one from each graph,
// this is the `DeclsToCheck` and it's pair is in `TentativeEquivalences`.
// `TentativeEquivalences` also plays the role of the marking (`marked`)
// functionality above, we use it to check whether we've already seen a pair of
// nodes.
//
// We put in the elements into the queue only in the toplevel decl check
// function:
// ```
// static bool IsStructurallyEquivalent(StructuralEquivalenceContext &Context,
//                                      Decl *D1, Decl *D2);
// ```
// The `while` loop where we iterate over the children is implemented in
// `Finish()`.  And `Finish` is called only from the two **member** functions
// which check the equivalency of two Decls or two Types. ASTImporter (and
// other clients) call only these functions.
//
// The `static` implementation functions are called from `Finish`, these push
// the children nodes to the queue via `static bool
// IsStructurallyEquivalent(StructuralEquivalenceContext &Context, Decl *D1,
// Decl *D2)`.  So far so good, this is almost like the BFS.  However, if we
// let a static implementation function to call `Finish` via another **member**
// function that means we end up with two nested while loops each of them
// working on the same queue. This is wrong and nobody can reason about it's
// doing. Thus, static implementation functions must not call the **member**
// functions.
//
// So, now `TentativeEquivalences` plays two roles. It is used to store the
// second half of the decls which we want to compare, plus it plays a role in
// closing the recursion. On a long term, we could refactor structural
// equivalency to be more alike to the traditional BFS.
//
//===----------------------------------------------------------------------===//

#include "clang/AST/ASTStructuralEquivalence.h"
#include "clang/AST/ASTContext.h"
#include "clang/AST/ASTDiagnostic.h"
#include "clang/AST/Decl.h"
#include "clang/AST/DeclBase.h"
#include "clang/AST/DeclCXX.h"
#include "clang/AST/DeclFriend.h"
#include "clang/AST/DeclObjC.h"
#include "clang/AST/DeclTemplate.h"
#include "clang/AST/NestedNameSpecifier.h"
#include "clang/AST/TemplateBase.h"
#include "clang/AST/TemplateName.h"
#include "clang/AST/Type.h"
#include "clang/Basic/ExceptionSpecificationType.h"
#include "clang/Basic/IdentifierTable.h"
#include "clang/Basic/LLVM.h"
#include "clang/Basic/SourceLocation.h"
#include "llvm/ADT/APInt.h"
#include "llvm/ADT/APSInt.h"
#include "llvm/ADT/None.h"
#include "llvm/ADT/Optional.h"
#include "llvm/Support/Casting.h"
#include "llvm/Support/Compiler.h"
#include "llvm/Support/ErrorHandling.h"
#include <cassert>
#include <utility>

using namespace clang;

static bool IsStructurallyEquivalent(StructuralEquivalenceContext &Context,
                                     QualType T1, QualType T2);
static bool IsStructurallyEquivalent(StructuralEquivalenceContext &Context,
                                     Decl *D1, Decl *D2);
static bool IsStructurallyEquivalent(StructuralEquivalenceContext &Context,
                                     const TemplateArgument &Arg1,
                                     const TemplateArgument &Arg2);

/// Determine structural equivalence of two expressions.
static bool IsStructurallyEquivalent(StructuralEquivalenceContext &Context,
                                     const Expr *E1, const Expr *E2) {
  if (!E1 || !E2)
    return E1 == E2;

  // FIXME: Actually perform a structural comparison!
  return true;
}

/// Determine whether two identifiers are equivalent.
static bool IsStructurallyEquivalent(const IdentifierInfo *Name1,
                                     const IdentifierInfo *Name2) {
  if (!Name1 || !Name2)
    return Name1 == Name2;

  return Name1->getName() == Name2->getName();
}

/// Determine whether two nested-name-specifiers are equivalent.
static bool IsStructurallyEquivalent(StructuralEquivalenceContext &Context,
                                     NestedNameSpecifier *NNS1,
                                     NestedNameSpecifier *NNS2) {
  if (NNS1->getKind() != NNS2->getKind())
    return false;

  NestedNameSpecifier *Prefix1 = NNS1->getPrefix(),
                      *Prefix2 = NNS2->getPrefix();
  if ((bool)Prefix1 != (bool)Prefix2)
    return false;

  if (Prefix1)
    if (!IsStructurallyEquivalent(Context, Prefix1, Prefix2))
      return false;

  switch (NNS1->getKind()) {
  case NestedNameSpecifier::Identifier:
    return IsStructurallyEquivalent(NNS1->getAsIdentifier(),
                                    NNS2->getAsIdentifier());
  case NestedNameSpecifier::Namespace:
    return IsStructurallyEquivalent(Context, NNS1->getAsNamespace(),
                                    NNS2->getAsNamespace());
  case NestedNameSpecifier::NamespaceAlias:
    return IsStructurallyEquivalent(Context, NNS1->getAsNamespaceAlias(),
                                    NNS2->getAsNamespaceAlias());
  case NestedNameSpecifier::TypeSpec:
  case NestedNameSpecifier::TypeSpecWithTemplate:
    return IsStructurallyEquivalent(Context, QualType(NNS1->getAsType(), 0),
                                    QualType(NNS2->getAsType(), 0));
  case NestedNameSpecifier::Global:
    return true;
  case NestedNameSpecifier::Super:
    return IsStructurallyEquivalent(Context, NNS1->getAsRecordDecl(),
                                    NNS2->getAsRecordDecl());
  }
  return false;
}

static bool IsStructurallyEquivalent(StructuralEquivalenceContext &Context,
                                     const TemplateName &N1,
                                     const TemplateName &N2) {
  if (N1.getKind() != N2.getKind())
    return false;
  switch (N1.getKind()) {
  case TemplateName::Template:
    return IsStructurallyEquivalent(Context, N1.getAsTemplateDecl(),
                                    N2.getAsTemplateDecl());

  case TemplateName::OverloadedTemplate: {
    OverloadedTemplateStorage *OS1 = N1.getAsOverloadedTemplate(),
                              *OS2 = N2.getAsOverloadedTemplate();
    OverloadedTemplateStorage::iterator I1 = OS1->begin(), I2 = OS2->begin(),
                                        E1 = OS1->end(), E2 = OS2->end();
    for (; I1 != E1 && I2 != E2; ++I1, ++I2)
      if (!IsStructurallyEquivalent(Context, *I1, *I2))
        return false;
    return I1 == E1 && I2 == E2;
  }

  case TemplateName::QualifiedTemplate: {
    QualifiedTemplateName *QN1 = N1.getAsQualifiedTemplateName(),
                          *QN2 = N2.getAsQualifiedTemplateName();
    return IsStructurallyEquivalent(Context, QN1->getDecl(), QN2->getDecl()) &&
           IsStructurallyEquivalent(Context, QN1->getQualifier(),
                                    QN2->getQualifier());
  }

  case TemplateName::DependentTemplate: {
    DependentTemplateName *DN1 = N1.getAsDependentTemplateName(),
                          *DN2 = N2.getAsDependentTemplateName();
    if (!IsStructurallyEquivalent(Context, DN1->getQualifier(),
                                  DN2->getQualifier()))
      return false;
    if (DN1->isIdentifier() && DN2->isIdentifier())
      return IsStructurallyEquivalent(DN1->getIdentifier(),
                                      DN2->getIdentifier());
    else if (DN1->isOverloadedOperator() && DN2->isOverloadedOperator())
      return DN1->getOperator() == DN2->getOperator();
    return false;
  }

  case TemplateName::SubstTemplateTemplateParm: {
    SubstTemplateTemplateParmStorage *TS1 = N1.getAsSubstTemplateTemplateParm(),
                                     *TS2 = N2.getAsSubstTemplateTemplateParm();
    return IsStructurallyEquivalent(Context, TS1->getParameter(),
                                    TS2->getParameter()) &&
           IsStructurallyEquivalent(Context, TS1->getReplacement(),
                                    TS2->getReplacement());
  }

  case TemplateName::SubstTemplateTemplateParmPack: {
    SubstTemplateTemplateParmPackStorage
        *P1 = N1.getAsSubstTemplateTemplateParmPack(),
        *P2 = N2.getAsSubstTemplateTemplateParmPack();
    return IsStructurallyEquivalent(Context, P1->getArgumentPack(),
                                    P2->getArgumentPack()) &&
           IsStructurallyEquivalent(Context, P1->getParameterPack(),
                                    P2->getParameterPack());
  }
  }
  return false;
}

/// Determine whether two template arguments are equivalent.
static bool IsStructurallyEquivalent(StructuralEquivalenceContext &Context,
                                     const TemplateArgument &Arg1,
                                     const TemplateArgument &Arg2) {
  if (Arg1.getKind() != Arg2.getKind())
    return false;

  switch (Arg1.getKind()) {
  case TemplateArgument::Null:
    return true;

  case TemplateArgument::Type:
    return IsStructurallyEquivalent(Context, Arg1.getAsType(), Arg2.getAsType());

  case TemplateArgument::Integral:
    if (!IsStructurallyEquivalent(Context, Arg1.getIntegralType(),
                                          Arg2.getIntegralType()))
      return false;

    return llvm::APSInt::isSameValue(Arg1.getAsIntegral(),
                                     Arg2.getAsIntegral());

  case TemplateArgument::Declaration:
    return IsStructurallyEquivalent(Context, Arg1.getAsDecl(), Arg2.getAsDecl());

  case TemplateArgument::NullPtr:
    return true; // FIXME: Is this correct?

  case TemplateArgument::Template:
    return IsStructurallyEquivalent(Context, Arg1.getAsTemplate(),
                                    Arg2.getAsTemplate());

  case TemplateArgument::TemplateExpansion:
    return IsStructurallyEquivalent(Context,
                                    Arg1.getAsTemplateOrTemplatePattern(),
                                    Arg2.getAsTemplateOrTemplatePattern());

  case TemplateArgument::Expression:
    return IsStructurallyEquivalent(Context, Arg1.getAsExpr(),
                                    Arg2.getAsExpr());

  case TemplateArgument::Pack:
    if (Arg1.pack_size() != Arg2.pack_size())
      return false;

    for (unsigned I = 0, N = Arg1.pack_size(); I != N; ++I)
      if (!IsStructurallyEquivalent(Context, Arg1.pack_begin()[I],
                                    Arg2.pack_begin()[I]))
        return false;

    return true;
  }

  llvm_unreachable("Invalid template argument kind");
}

/// Determine structural equivalence for the common part of array
/// types.
static bool IsArrayStructurallyEquivalent(StructuralEquivalenceContext &Context,
                                          const ArrayType *Array1,
                                          const ArrayType *Array2) {
  if (!IsStructurallyEquivalent(Context, Array1->getElementType(),
                                Array2->getElementType()))
    return false;
  if (Array1->getSizeModifier() != Array2->getSizeModifier())
    return false;
  if (Array1->getIndexTypeQualifiers() != Array2->getIndexTypeQualifiers())
    return false;

  return true;
}

/// Determine structural equivalence of two types.
static bool IsStructurallyEquivalent(StructuralEquivalenceContext &Context,
                                     QualType T1, QualType T2) {
  if (T1.isNull() || T2.isNull())
    return T1.isNull() && T2.isNull();

  QualType OrigT1 = T1;
  QualType OrigT2 = T2;

  if (!Context.StrictTypeSpelling) {
    // We aren't being strict about token-to-token equivalence of types,
    // so map down to the canonical type.
    T1 = Context.FromCtx.getCanonicalType(T1);
    T2 = Context.ToCtx.getCanonicalType(T2);
  }

  if (T1.getQualifiers() != T2.getQualifiers())
    return false;

  Type::TypeClass TC = T1->getTypeClass();

  if (T1->getTypeClass() != T2->getTypeClass()) {
    // Compare function types with prototypes vs. without prototypes as if
    // both did not have prototypes.
    if (T1->getTypeClass() == Type::FunctionProto &&
        T2->getTypeClass() == Type::FunctionNoProto)
      TC = Type::FunctionNoProto;
    else if (T1->getTypeClass() == Type::FunctionNoProto &&
             T2->getTypeClass() == Type::FunctionProto)
      TC = Type::FunctionNoProto;
    else
      return false;
  }

  switch (TC) {
  case Type::Builtin:
    // FIXME: Deal with Char_S/Char_U.
    if (cast<BuiltinType>(T1)->getKind() != cast<BuiltinType>(T2)->getKind())
      return false;
    break;

  case Type::Complex:
    if (!IsStructurallyEquivalent(Context,
                                  cast<ComplexType>(T1)->getElementType(),
                                  cast<ComplexType>(T2)->getElementType()))
      return false;
    break;

  case Type::Adjusted:
  case Type::Decayed:
    if (!IsStructurallyEquivalent(Context,
                                  cast<AdjustedType>(T1)->getOriginalType(),
                                  cast<AdjustedType>(T2)->getOriginalType()))
      return false;
    break;

  case Type::Pointer:
    if (!IsStructurallyEquivalent(Context,
                                  cast<PointerType>(T1)->getPointeeType(),
                                  cast<PointerType>(T2)->getPointeeType()))
      return false;
    break;

  case Type::BlockPointer:
    if (!IsStructurallyEquivalent(Context,
                                  cast<BlockPointerType>(T1)->getPointeeType(),
                                  cast<BlockPointerType>(T2)->getPointeeType()))
      return false;
    break;

  case Type::LValueReference:
  case Type::RValueReference: {
    const auto *Ref1 = cast<ReferenceType>(T1);
    const auto *Ref2 = cast<ReferenceType>(T2);
    if (Ref1->isSpelledAsLValue() != Ref2->isSpelledAsLValue())
      return false;
    if (Ref1->isInnerRef() != Ref2->isInnerRef())
      return false;
    if (!IsStructurallyEquivalent(Context, Ref1->getPointeeTypeAsWritten(),
                                  Ref2->getPointeeTypeAsWritten()))
      return false;
    break;
  }

  case Type::MemberPointer: {
    const auto *MemPtr1 = cast<MemberPointerType>(T1);
    const auto *MemPtr2 = cast<MemberPointerType>(T2);
    if (!IsStructurallyEquivalent(Context, MemPtr1->getPointeeType(),
                                  MemPtr2->getPointeeType()))
      return false;
    if (!IsStructurallyEquivalent(Context, QualType(MemPtr1->getClass(), 0),
                                  QualType(MemPtr2->getClass(), 0)))
      return false;
    break;
  }

  case Type::ConstantArray: {
    const auto *Array1 = cast<ConstantArrayType>(T1);
    const auto *Array2 = cast<ConstantArrayType>(T2);
    if (!llvm::APInt::isSameValue(Array1->getSize(), Array2->getSize()))
      return false;

    if (!IsArrayStructurallyEquivalent(Context, Array1, Array2))
      return false;
    break;
  }

  case Type::IncompleteArray:
    if (!IsArrayStructurallyEquivalent(Context, cast<ArrayType>(T1),
                                       cast<ArrayType>(T2)))
      return false;
    break;

  case Type::VariableArray: {
    const auto *Array1 = cast<VariableArrayType>(T1);
    const auto *Array2 = cast<VariableArrayType>(T2);
    if (!IsStructurallyEquivalent(Context, Array1->getSizeExpr(),
                                  Array2->getSizeExpr()))
      return false;

    if (!IsArrayStructurallyEquivalent(Context, Array1, Array2))
      return false;

    break;
  }

  case Type::DependentSizedArray: {
    const auto *Array1 = cast<DependentSizedArrayType>(T1);
    const auto *Array2 = cast<DependentSizedArrayType>(T2);
    if (!IsStructurallyEquivalent(Context, Array1->getSizeExpr(),
                                  Array2->getSizeExpr()))
      return false;

    if (!IsArrayStructurallyEquivalent(Context, Array1, Array2))
      return false;

    break;
  }

  case Type::DependentAddressSpace: {
    const auto *DepAddressSpace1 = cast<DependentAddressSpaceType>(T1);
    const auto *DepAddressSpace2 = cast<DependentAddressSpaceType>(T2);
    if (!IsStructurallyEquivalent(Context, DepAddressSpace1->getAddrSpaceExpr(),
                                  DepAddressSpace2->getAddrSpaceExpr()))
      return false;
    if (!IsStructurallyEquivalent(Context, DepAddressSpace1->getPointeeType(),
                                  DepAddressSpace2->getPointeeType()))
      return false;

    break;
  }

  case Type::DependentSizedExtVector: {
    const auto *Vec1 = cast<DependentSizedExtVectorType>(T1);
    const auto *Vec2 = cast<DependentSizedExtVectorType>(T2);
    if (!IsStructurallyEquivalent(Context, Vec1->getSizeExpr(),
                                  Vec2->getSizeExpr()))
      return false;
    if (!IsStructurallyEquivalent(Context, Vec1->getElementType(),
                                  Vec2->getElementType()))
      return false;
    break;
  }

  case Type::DependentVector: {
    const auto *Vec1 = cast<DependentVectorType>(T1);
    const auto *Vec2 = cast<DependentVectorType>(T2);
    if (Vec1->getVectorKind() != Vec2->getVectorKind())
      return false;
    if (!IsStructurallyEquivalent(Context, Vec1->getSizeExpr(),
                                  Vec2->getSizeExpr()))
      return false;
    if (!IsStructurallyEquivalent(Context, Vec1->getElementType(),
                                  Vec2->getElementType()))
      return false;
    break;
  }

  case Type::Vector:
  case Type::ExtVector: {
    const auto *Vec1 = cast<VectorType>(T1);
    const auto *Vec2 = cast<VectorType>(T2);
    if (!IsStructurallyEquivalent(Context, Vec1->getElementType(),
                                  Vec2->getElementType()))
      return false;
    if (Vec1->getNumElements() != Vec2->getNumElements())
      return false;
    if (Vec1->getVectorKind() != Vec2->getVectorKind())
      return false;
    break;
  }

  case Type::FunctionProto: {
    const auto *Proto1 = cast<FunctionProtoType>(T1);
    const auto *Proto2 = cast<FunctionProtoType>(T2);

    if (Proto1->getNumParams() != Proto2->getNumParams())
      return false;
    for (unsigned I = 0, N = Proto1->getNumParams(); I != N; ++I) {
      if (!IsStructurallyEquivalent(Context, Proto1->getParamType(I),
                                    Proto2->getParamType(I)))
        return false;
    }
    if (Proto1->isVariadic() != Proto2->isVariadic())
      return false;

    if (Proto1->getTypeQuals() != Proto2->getTypeQuals())
      return false;

    // Check exceptions, this information is lost in canonical type.
    const auto *OrigProto1 =
        cast<FunctionProtoType>(OrigT1.getDesugaredType(Context.FromCtx));
    const auto *OrigProto2 =
        cast<FunctionProtoType>(OrigT2.getDesugaredType(Context.ToCtx));
    auto Spec1 = OrigProto1->getExceptionSpecType();
    auto Spec2 = OrigProto2->getExceptionSpecType();

    if (Spec1 != Spec2)
      return false;
    if (Spec1 == EST_Dynamic) {
      if (OrigProto1->getNumExceptions() != OrigProto2->getNumExceptions())
        return false;
      for (unsigned I = 0, N = OrigProto1->getNumExceptions(); I != N; ++I) {
        if (!IsStructurallyEquivalent(Context, OrigProto1->getExceptionType(I),
                                      OrigProto2->getExceptionType(I)))
          return false;
      }
    } else if (isComputedNoexcept(Spec1)) {
      if (!IsStructurallyEquivalent(Context, OrigProto1->getNoexceptExpr(),
                                    OrigProto2->getNoexceptExpr()))
        return false;
    }

    // Fall through to check the bits common with FunctionNoProtoType.
    LLVM_FALLTHROUGH;
  }

  case Type::FunctionNoProto: {
    const auto *Function1 = cast<FunctionType>(T1);
    const auto *Function2 = cast<FunctionType>(T2);
    if (!IsStructurallyEquivalent(Context, Function1->getReturnType(),
                                  Function2->getReturnType()))
      return false;
    if (Function1->getExtInfo() != Function2->getExtInfo())
      return false;
    break;
  }

  case Type::UnresolvedUsing:
    if (!IsStructurallyEquivalent(Context,
                                  cast<UnresolvedUsingType>(T1)->getDecl(),
                                  cast<UnresolvedUsingType>(T2)->getDecl()))
      return false;
    break;

  case Type::Attributed:
    if (!IsStructurallyEquivalent(Context,
                                  cast<AttributedType>(T1)->getModifiedType(),
                                  cast<AttributedType>(T2)->getModifiedType()))
      return false;
    if (!IsStructurallyEquivalent(
            Context, cast<AttributedType>(T1)->getEquivalentType(),
            cast<AttributedType>(T2)->getEquivalentType()))
      return false;
    break;

  case Type::Paren:
    if (!IsStructurallyEquivalent(Context, cast<ParenType>(T1)->getInnerType(),
                                  cast<ParenType>(T2)->getInnerType()))
      return false;
    break;

  case Type::Typedef:
    if (!IsStructurallyEquivalent(Context, cast<TypedefType>(T1)->getDecl(),
                                  cast<TypedefType>(T2)->getDecl()))
      return false;
    break;

  case Type::TypeOfExpr:
    if (!IsStructurallyEquivalent(
            Context, cast<TypeOfExprType>(T1)->getUnderlyingExpr(),
            cast<TypeOfExprType>(T2)->getUnderlyingExpr()))
      return false;
    break;

  case Type::TypeOf:
    if (!IsStructurallyEquivalent(Context,
                                  cast<TypeOfType>(T1)->getUnderlyingType(),
                                  cast<TypeOfType>(T2)->getUnderlyingType()))
      return false;
    break;

  case Type::UnaryTransform:
    if (!IsStructurallyEquivalent(
            Context, cast<UnaryTransformType>(T1)->getUnderlyingType(),
            cast<UnaryTransformType>(T2)->getUnderlyingType()))
      return false;
    break;

  case Type::Decltype:
    if (!IsStructurallyEquivalent(Context,
                                  cast<DecltypeType>(T1)->getUnderlyingExpr(),
                                  cast<DecltypeType>(T2)->getUnderlyingExpr()))
      return false;
    break;

  case Type::Auto:
    if (!IsStructurallyEquivalent(Context, cast<AutoType>(T1)->getDeducedType(),
                                  cast<AutoType>(T2)->getDeducedType()))
      return false;
    break;

  case Type::DeducedTemplateSpecialization: {
    const auto *DT1 = cast<DeducedTemplateSpecializationType>(T1);
    const auto *DT2 = cast<DeducedTemplateSpecializationType>(T2);
    if (!IsStructurallyEquivalent(Context, DT1->getTemplateName(),
                                  DT2->getTemplateName()))
      return false;
    if (!IsStructurallyEquivalent(Context, DT1->getDeducedType(),
                                  DT2->getDeducedType()))
      return false;
    break;
  }

  case Type::Record:
  case Type::Enum:
    if (!IsStructurallyEquivalent(Context, cast<TagType>(T1)->getDecl(),
                                  cast<TagType>(T2)->getDecl()))
      return false;
    break;

  case Type::TemplateTypeParm: {
    const auto *Parm1 = cast<TemplateTypeParmType>(T1);
    const auto *Parm2 = cast<TemplateTypeParmType>(T2);
    if (Parm1->getDepth() != Parm2->getDepth())
      return false;
    if (Parm1->getIndex() != Parm2->getIndex())
      return false;
    if (Parm1->isParameterPack() != Parm2->isParameterPack())
      return false;

    // Names of template type parameters are never significant.
    break;
  }

  case Type::SubstTemplateTypeParm: {
    const auto *Subst1 = cast<SubstTemplateTypeParmType>(T1);
    const auto *Subst2 = cast<SubstTemplateTypeParmType>(T2);
    if (!IsStructurallyEquivalent(Context,
                                  QualType(Subst1->getReplacedParameter(), 0),
                                  QualType(Subst2->getReplacedParameter(), 0)))
      return false;
    if (!IsStructurallyEquivalent(Context, Subst1->getReplacementType(),
                                  Subst2->getReplacementType()))
      return false;
    break;
  }

  case Type::SubstTemplateTypeParmPack: {
    const auto *Subst1 = cast<SubstTemplateTypeParmPackType>(T1);
    const auto *Subst2 = cast<SubstTemplateTypeParmPackType>(T2);
    if (!IsStructurallyEquivalent(Context,
                                  QualType(Subst1->getReplacedParameter(), 0),
                                  QualType(Subst2->getReplacedParameter(), 0)))
      return false;
    if (!IsStructurallyEquivalent(Context, Subst1->getArgumentPack(),
                                  Subst2->getArgumentPack()))
      return false;
    break;
  }

  case Type::TemplateSpecialization: {
    const auto *Spec1 = cast<TemplateSpecializationType>(T1);
    const auto *Spec2 = cast<TemplateSpecializationType>(T2);
    if (!IsStructurallyEquivalent(Context, Spec1->getTemplateName(),
                                  Spec2->getTemplateName()))
      return false;
    if (Spec1->getNumArgs() != Spec2->getNumArgs())
      return false;
    for (unsigned I = 0, N = Spec1->getNumArgs(); I != N; ++I) {
      if (!IsStructurallyEquivalent(Context, Spec1->getArg(I),
                                    Spec2->getArg(I)))
        return false;
    }
    break;
  }

  case Type::Elaborated: {
    const auto *Elab1 = cast<ElaboratedType>(T1);
    const auto *Elab2 = cast<ElaboratedType>(T2);
    // CHECKME: what if a keyword is ETK_None or ETK_typename ?
    if (Elab1->getKeyword() != Elab2->getKeyword())
      return false;
    if (!IsStructurallyEquivalent(Context, Elab1->getQualifier(),
                                  Elab2->getQualifier()))
      return false;
    if (!IsStructurallyEquivalent(Context, Elab1->getNamedType(),
                                  Elab2->getNamedType()))
      return false;
    break;
  }

  case Type::InjectedClassName: {
    const auto *Inj1 = cast<InjectedClassNameType>(T1);
    const auto *Inj2 = cast<InjectedClassNameType>(T2);
    if (!IsStructurallyEquivalent(Context,
                                  Inj1->getInjectedSpecializationType(),
                                  Inj2->getInjectedSpecializationType()))
      return false;
    break;
  }

  case Type::DependentName: {
    const auto *Typename1 = cast<DependentNameType>(T1);
    const auto *Typename2 = cast<DependentNameType>(T2);
    if (!IsStructurallyEquivalent(Context, Typename1->getQualifier(),
                                  Typename2->getQualifier()))
      return false;
    if (!IsStructurallyEquivalent(Typename1->getIdentifier(),
                                  Typename2->getIdentifier()))
      return false;

    break;
  }

  case Type::DependentTemplateSpecialization: {
    const auto *Spec1 = cast<DependentTemplateSpecializationType>(T1);
    const auto *Spec2 = cast<DependentTemplateSpecializationType>(T2);
    if (!IsStructurallyEquivalent(Context, Spec1->getQualifier(),
                                  Spec2->getQualifier()))
      return false;
    if (!IsStructurallyEquivalent(Spec1->getIdentifier(),
                                  Spec2->getIdentifier()))
      return false;
    if (Spec1->getNumArgs() != Spec2->getNumArgs())
      return false;
    for (unsigned I = 0, N = Spec1->getNumArgs(); I != N; ++I) {
      if (!IsStructurallyEquivalent(Context, Spec1->getArg(I),
                                    Spec2->getArg(I)))
        return false;
    }
    break;
  }

  case Type::PackExpansion:
    if (!IsStructurallyEquivalent(Context,
                                  cast<PackExpansionType>(T1)->getPattern(),
                                  cast<PackExpansionType>(T2)->getPattern()))
      return false;
    break;

  case Type::ObjCInterface: {
    const auto *Iface1 = cast<ObjCInterfaceType>(T1);
    const auto *Iface2 = cast<ObjCInterfaceType>(T2);
    if (!IsStructurallyEquivalent(Context, Iface1->getDecl(),
                                  Iface2->getDecl()))
      return false;
    break;
  }

  case Type::ObjCTypeParam: {
    const auto *Obj1 = cast<ObjCTypeParamType>(T1);
    const auto *Obj2 = cast<ObjCTypeParamType>(T2);
    if (!IsStructurallyEquivalent(Context, Obj1->getDecl(), Obj2->getDecl()))
      return false;

    if (Obj1->getNumProtocols() != Obj2->getNumProtocols())
      return false;
    for (unsigned I = 0, N = Obj1->getNumProtocols(); I != N; ++I) {
      if (!IsStructurallyEquivalent(Context, Obj1->getProtocol(I),
                                    Obj2->getProtocol(I)))
        return false;
    }
    break;
  }

  case Type::ObjCObject: {
    const auto *Obj1 = cast<ObjCObjectType>(T1);
    const auto *Obj2 = cast<ObjCObjectType>(T2);
    if (!IsStructurallyEquivalent(Context, Obj1->getBaseType(),
                                  Obj2->getBaseType()))
      return false;
    if (Obj1->getNumProtocols() != Obj2->getNumProtocols())
      return false;
    for (unsigned I = 0, N = Obj1->getNumProtocols(); I != N; ++I) {
      if (!IsStructurallyEquivalent(Context, Obj1->getProtocol(I),
                                    Obj2->getProtocol(I)))
        return false;
    }
    break;
  }

  case Type::ObjCObjectPointer: {
    const auto *Ptr1 = cast<ObjCObjectPointerType>(T1);
    const auto *Ptr2 = cast<ObjCObjectPointerType>(T2);
    if (!IsStructurallyEquivalent(Context, Ptr1->getPointeeType(),
                                  Ptr2->getPointeeType()))
      return false;
    break;
  }

  case Type::Atomic:
    if (!IsStructurallyEquivalent(Context, cast<AtomicType>(T1)->getValueType(),
                                  cast<AtomicType>(T2)->getValueType()))
      return false;
    break;

  case Type::Pipe:
    if (!IsStructurallyEquivalent(Context, cast<PipeType>(T1)->getElementType(),
                                  cast<PipeType>(T2)->getElementType()))
      return false;
    break;
<<<<<<< HEAD
=======
  }

  case Type::TypeVariable: {
    const TypeVariableType *Tv1 = cast<TypeVariableType>(T1);
    const TypeVariableType *Tv2 = cast<TypeVariableType>(T2);
    if ((Tv1->GetDepth() != Tv2->GetDepth()) ||
      (Tv1->GetIndex() != Tv2->GetIndex()))
      return false;
    break;
  }

>>>>>>> 96940ffe
  } // end switch

  return true;
}

/// Determine structural equivalence of two fields.
static bool IsStructurallyEquivalent(StructuralEquivalenceContext &Context,
                                     FieldDecl *Field1, FieldDecl *Field2) {
  const auto *Owner2 = cast<RecordDecl>(Field2->getDeclContext());

  // For anonymous structs/unions, match up the anonymous struct/union type
  // declarations directly, so that we don't go off searching for anonymous
  // types
  if (Field1->isAnonymousStructOrUnion() &&
      Field2->isAnonymousStructOrUnion()) {
    RecordDecl *D1 = Field1->getType()->castAs<RecordType>()->getDecl();
    RecordDecl *D2 = Field2->getType()->castAs<RecordType>()->getDecl();
    return IsStructurallyEquivalent(Context, D1, D2);
  }

  // Check for equivalent field names.
  IdentifierInfo *Name1 = Field1->getIdentifier();
  IdentifierInfo *Name2 = Field2->getIdentifier();
  if (!::IsStructurallyEquivalent(Name1, Name2)) {
    if (Context.Complain) {
      Context.Diag2(Owner2->getLocation(),
                    Context.ErrorOnTagTypeMismatch
                        ? diag::err_odr_tag_type_inconsistent
                        : diag::warn_odr_tag_type_inconsistent)
          << Context.ToCtx.getTypeDeclType(Owner2);
      Context.Diag2(Field2->getLocation(), diag::note_odr_field_name)
          << Field2->getDeclName();
      Context.Diag1(Field1->getLocation(), diag::note_odr_field_name)
          << Field1->getDeclName();
    }
    return false;
  }

  if (!IsStructurallyEquivalent(Context, Field1->getType(),
                                Field2->getType())) {
    if (Context.Complain) {
      Context.Diag2(Owner2->getLocation(),
                    Context.ErrorOnTagTypeMismatch
                        ? diag::err_odr_tag_type_inconsistent
                        : diag::warn_odr_tag_type_inconsistent)
          << Context.ToCtx.getTypeDeclType(Owner2);
      Context.Diag2(Field2->getLocation(), diag::note_odr_field)
          << Field2->getDeclName() << Field2->getType();
      Context.Diag1(Field1->getLocation(), diag::note_odr_field)
          << Field1->getDeclName() << Field1->getType();
    }
    return false;
  }

  if (Field1->isBitField() != Field2->isBitField()) {
    if (Context.Complain) {
      Context.Diag2(Owner2->getLocation(),
                    Context.ErrorOnTagTypeMismatch
                        ? diag::err_odr_tag_type_inconsistent
                        : diag::warn_odr_tag_type_inconsistent)
          << Context.ToCtx.getTypeDeclType(Owner2);
      if (Field1->isBitField()) {
        Context.Diag1(Field1->getLocation(), diag::note_odr_bit_field)
            << Field1->getDeclName() << Field1->getType()
            << Field1->getBitWidthValue(Context.FromCtx);
        Context.Diag2(Field2->getLocation(), diag::note_odr_not_bit_field)
            << Field2->getDeclName();
      } else {
        Context.Diag2(Field2->getLocation(), diag::note_odr_bit_field)
            << Field2->getDeclName() << Field2->getType()
            << Field2->getBitWidthValue(Context.ToCtx);
        Context.Diag1(Field1->getLocation(), diag::note_odr_not_bit_field)
            << Field1->getDeclName();
      }
    }
    return false;
  }

  if (Field1->isBitField()) {
    // Make sure that the bit-fields are the same length.
    unsigned Bits1 = Field1->getBitWidthValue(Context.FromCtx);
    unsigned Bits2 = Field2->getBitWidthValue(Context.ToCtx);

    if (Bits1 != Bits2) {
      if (Context.Complain) {
        Context.Diag2(Owner2->getLocation(),
                      Context.ErrorOnTagTypeMismatch
                          ? diag::err_odr_tag_type_inconsistent
                          : diag::warn_odr_tag_type_inconsistent)
            << Context.ToCtx.getTypeDeclType(Owner2);
        Context.Diag2(Field2->getLocation(), diag::note_odr_bit_field)
            << Field2->getDeclName() << Field2->getType() << Bits2;
        Context.Diag1(Field1->getLocation(), diag::note_odr_bit_field)
            << Field1->getDeclName() << Field1->getType() << Bits1;
      }
      return false;
    }
  }

  return true;
}

/// Determine structural equivalence of two methods.
static bool IsStructurallyEquivalent(StructuralEquivalenceContext &Context,
                                     CXXMethodDecl *Method1,
                                     CXXMethodDecl *Method2) {
  bool PropertiesEqual =
      Method1->getDeclKind() == Method2->getDeclKind() &&
      Method1->getRefQualifier() == Method2->getRefQualifier() &&
      Method1->getAccess() == Method2->getAccess() &&
      Method1->getOverloadedOperator() == Method2->getOverloadedOperator() &&
      Method1->isStatic() == Method2->isStatic() &&
      Method1->isConst() == Method2->isConst() &&
      Method1->isVolatile() == Method2->isVolatile() &&
      Method1->isVirtual() == Method2->isVirtual() &&
      Method1->isPure() == Method2->isPure() &&
      Method1->isDefaulted() == Method2->isDefaulted() &&
      Method1->isDeleted() == Method2->isDeleted();
  if (!PropertiesEqual)
    return false;
  // FIXME: Check for 'final'.

  if (auto *Constructor1 = dyn_cast<CXXConstructorDecl>(Method1)) {
    auto *Constructor2 = cast<CXXConstructorDecl>(Method2);
    if (Constructor1->isExplicit() != Constructor2->isExplicit())
      return false;
  }

  if (auto *Conversion1 = dyn_cast<CXXConversionDecl>(Method1)) {
    auto *Conversion2 = cast<CXXConversionDecl>(Method2);
    if (Conversion1->isExplicit() != Conversion2->isExplicit())
      return false;
    if (!IsStructurallyEquivalent(Context, Conversion1->getConversionType(),
                                  Conversion2->getConversionType()))
      return false;
  }

  const IdentifierInfo *Name1 = Method1->getIdentifier();
  const IdentifierInfo *Name2 = Method2->getIdentifier();
  if (!::IsStructurallyEquivalent(Name1, Name2)) {
    return false;
    // TODO: Names do not match, add warning like at check for FieldDecl.
  }

  // Check the prototypes.
  if (!::IsStructurallyEquivalent(Context,
                                  Method1->getType(), Method2->getType()))
    return false;

  return true;
}

/// Determine structural equivalence of two records.
static bool IsStructurallyEquivalent(StructuralEquivalenceContext &Context,
                                     RecordDecl *D1, RecordDecl *D2) {
  if (D1->isUnion() != D2->isUnion()) {
    if (Context.Complain) {
      Context.Diag2(D2->getLocation(),
                    Context.ErrorOnTagTypeMismatch
                        ? diag::err_odr_tag_type_inconsistent
                        : diag::warn_odr_tag_type_inconsistent)
          << Context.ToCtx.getTypeDeclType(D2);
      Context.Diag1(D1->getLocation(), diag::note_odr_tag_kind_here)
          << D1->getDeclName() << (unsigned)D1->getTagKind();
    }
    return false;
  }

  if (!D1->getDeclName() && !D2->getDeclName()) {
    // If both anonymous structs/unions are in a record context, make sure
    // they occur in the same location in the context records.
    if (Optional<unsigned> Index1 =
            StructuralEquivalenceContext::findUntaggedStructOrUnionIndex(D1)) {
      if (Optional<unsigned> Index2 =
              StructuralEquivalenceContext::findUntaggedStructOrUnionIndex(
                  D2)) {
        if (*Index1 != *Index2)
          return false;
      }
    }
  }

  // If both declarations are class template specializations, we know
  // the ODR applies, so check the template and template arguments.
  const auto *Spec1 = dyn_cast<ClassTemplateSpecializationDecl>(D1);
  const auto *Spec2 = dyn_cast<ClassTemplateSpecializationDecl>(D2);
  if (Spec1 && Spec2) {
    // Check that the specialized templates are the same.
    if (!IsStructurallyEquivalent(Context, Spec1->getSpecializedTemplate(),
                                  Spec2->getSpecializedTemplate()))
      return false;

    // Check that the template arguments are the same.
    if (Spec1->getTemplateArgs().size() != Spec2->getTemplateArgs().size())
      return false;

    for (unsigned I = 0, N = Spec1->getTemplateArgs().size(); I != N; ++I)
      if (!IsStructurallyEquivalent(Context, Spec1->getTemplateArgs().get(I),
                                    Spec2->getTemplateArgs().get(I)))
        return false;
  }
  // If one is a class template specialization and the other is not, these
  // structures are different.
  else if (Spec1 || Spec2)
    return false;

  // Compare the definitions of these two records. If either or both are
  // incomplete (i.e. it is a forward decl), we assume that they are
  // equivalent.
  D1 = D1->getDefinition();
  D2 = D2->getDefinition();
  if (!D1 || !D2)
    return true;

  // If any of the records has external storage and we do a minimal check (or
  // AST import) we assume they are equivalent. (If we didn't have this
  // assumption then `RecordDecl::LoadFieldsFromExternalStorage` could trigger
  // another AST import which in turn would call the structural equivalency
  // check again and finally we'd have an improper result.)
  if (Context.EqKind == StructuralEquivalenceKind::Minimal)
    if (D1->hasExternalLexicalStorage() || D2->hasExternalLexicalStorage())
      return true;

  // If one definition is currently being defined, we do not compare for
  // equality and we assume that the decls are equal.
  if (D1->isBeingDefined() || D2->isBeingDefined())
    return true;

  if (auto *D1CXX = dyn_cast<CXXRecordDecl>(D1)) {
    if (auto *D2CXX = dyn_cast<CXXRecordDecl>(D2)) {
      if (D1CXX->hasExternalLexicalStorage() &&
          !D1CXX->isCompleteDefinition()) {
        D1CXX->getASTContext().getExternalSource()->CompleteType(D1CXX);
      }

      if (D1CXX->getNumBases() != D2CXX->getNumBases()) {
        if (Context.Complain) {
          Context.Diag2(D2->getLocation(), diag::warn_odr_tag_type_inconsistent)
              << Context.ToCtx.getTypeDeclType(D2);
          Context.Diag2(D2->getLocation(), diag::note_odr_number_of_bases)
              << D2CXX->getNumBases();
          Context.Diag1(D1->getLocation(), diag::note_odr_number_of_bases)
              << D1CXX->getNumBases();
        }
        return false;
      }

      // Check the base classes.
      for (CXXRecordDecl::base_class_iterator Base1 = D1CXX->bases_begin(),
                                              BaseEnd1 = D1CXX->bases_end(),
                                              Base2 = D2CXX->bases_begin();
           Base1 != BaseEnd1; ++Base1, ++Base2) {
        if (!IsStructurallyEquivalent(Context, Base1->getType(),
                                      Base2->getType())) {
          if (Context.Complain) {
            Context.Diag2(D2->getLocation(),
                          diag::warn_odr_tag_type_inconsistent)
                << Context.ToCtx.getTypeDeclType(D2);
            Context.Diag2(Base2->getBeginLoc(), diag::note_odr_base)
                << Base2->getType() << Base2->getSourceRange();
            Context.Diag1(Base1->getBeginLoc(), diag::note_odr_base)
                << Base1->getType() << Base1->getSourceRange();
          }
          return false;
        }

        // Check virtual vs. non-virtual inheritance mismatch.
        if (Base1->isVirtual() != Base2->isVirtual()) {
          if (Context.Complain) {
            Context.Diag2(D2->getLocation(),
                          diag::warn_odr_tag_type_inconsistent)
                << Context.ToCtx.getTypeDeclType(D2);
            Context.Diag2(Base2->getBeginLoc(), diag::note_odr_virtual_base)
                << Base2->isVirtual() << Base2->getSourceRange();
            Context.Diag1(Base1->getBeginLoc(), diag::note_odr_base)
                << Base1->isVirtual() << Base1->getSourceRange();
          }
          return false;
        }
      }

      // Check the friends for consistency.
      CXXRecordDecl::friend_iterator Friend2 = D2CXX->friend_begin(),
              Friend2End = D2CXX->friend_end();
      for (CXXRecordDecl::friend_iterator Friend1 = D1CXX->friend_begin(),
                   Friend1End = D1CXX->friend_end();
           Friend1 != Friend1End; ++Friend1, ++Friend2) {
        if (Friend2 == Friend2End) {
          if (Context.Complain) {
            Context.Diag2(D2->getLocation(),
                          diag::warn_odr_tag_type_inconsistent)
                    << Context.ToCtx.getTypeDeclType(D2CXX);
            Context.Diag1((*Friend1)->getFriendLoc(), diag::note_odr_friend);
            Context.Diag2(D2->getLocation(), diag::note_odr_missing_friend);
          }
          return false;
        }

        if (!IsStructurallyEquivalent(Context, *Friend1, *Friend2)) {
          if (Context.Complain) {
            Context.Diag2(D2->getLocation(), diag::warn_odr_tag_type_inconsistent)
              << Context.ToCtx.getTypeDeclType(D2CXX);
            Context.Diag1((*Friend1)->getFriendLoc(), diag::note_odr_friend);
            Context.Diag2((*Friend2)->getFriendLoc(), diag::note_odr_friend);
          }
          return false;
        }
      }

      if (Friend2 != Friend2End) {
        if (Context.Complain) {
          Context.Diag2(D2->getLocation(), diag::warn_odr_tag_type_inconsistent)
                  << Context.ToCtx.getTypeDeclType(D2);
          Context.Diag2((*Friend2)->getFriendLoc(), diag::note_odr_friend);
          Context.Diag1(D1->getLocation(), diag::note_odr_missing_friend);
        }
        return false;
      }
    } else if (D1CXX->getNumBases() > 0) {
      if (Context.Complain) {
        Context.Diag2(D2->getLocation(), diag::warn_odr_tag_type_inconsistent)
            << Context.ToCtx.getTypeDeclType(D2);
        const CXXBaseSpecifier *Base1 = D1CXX->bases_begin();
        Context.Diag1(Base1->getBeginLoc(), diag::note_odr_base)
            << Base1->getType() << Base1->getSourceRange();
        Context.Diag2(D2->getLocation(), diag::note_odr_missing_base);
      }
      return false;
    }
  }

  // Check the fields for consistency.
  RecordDecl::field_iterator Field2 = D2->field_begin(),
                             Field2End = D2->field_end();
  for (RecordDecl::field_iterator Field1 = D1->field_begin(),
                                  Field1End = D1->field_end();
       Field1 != Field1End; ++Field1, ++Field2) {
    if (Field2 == Field2End) {
      if (Context.Complain) {
        Context.Diag2(D2->getLocation(),
                      Context.ErrorOnTagTypeMismatch
                          ? diag::err_odr_tag_type_inconsistent
                          : diag::warn_odr_tag_type_inconsistent)
            << Context.ToCtx.getTypeDeclType(D2);
        Context.Diag1(Field1->getLocation(), diag::note_odr_field)
            << Field1->getDeclName() << Field1->getType();
        Context.Diag2(D2->getLocation(), diag::note_odr_missing_field);
      }
      return false;
    }

    if (!IsStructurallyEquivalent(Context, *Field1, *Field2))
      return false;
  }

  if (Field2 != Field2End) {
    if (Context.Complain) {
      Context.Diag2(D2->getLocation(),
                    Context.ErrorOnTagTypeMismatch
                        ? diag::err_odr_tag_type_inconsistent
                        : diag::warn_odr_tag_type_inconsistent)
          << Context.ToCtx.getTypeDeclType(D2);
      Context.Diag2(Field2->getLocation(), diag::note_odr_field)
          << Field2->getDeclName() << Field2->getType();
      Context.Diag1(D1->getLocation(), diag::note_odr_missing_field);
    }
    return false;
  }

  return true;
}

/// Determine structural equivalence of two enums.
static bool IsStructurallyEquivalent(StructuralEquivalenceContext &Context,
                                     EnumDecl *D1, EnumDecl *D2) {

  // Compare the definitions of these two enums. If either or both are
  // incomplete (i.e. forward declared), we assume that they are equivalent.
  D1 = D1->getDefinition();
  D2 = D2->getDefinition();
  if (!D1 || !D2)
    return true;

  EnumDecl::enumerator_iterator EC2 = D2->enumerator_begin(),
                                EC2End = D2->enumerator_end();
  for (EnumDecl::enumerator_iterator EC1 = D1->enumerator_begin(),
                                     EC1End = D1->enumerator_end();
       EC1 != EC1End; ++EC1, ++EC2) {
    if (EC2 == EC2End) {
      if (Context.Complain) {
        Context.Diag2(D2->getLocation(),
                      Context.ErrorOnTagTypeMismatch
                          ? diag::err_odr_tag_type_inconsistent
                          : diag::warn_odr_tag_type_inconsistent)
            << Context.ToCtx.getTypeDeclType(D2);
        Context.Diag1(EC1->getLocation(), diag::note_odr_enumerator)
            << EC1->getDeclName() << EC1->getInitVal().toString(10);
        Context.Diag2(D2->getLocation(), diag::note_odr_missing_enumerator);
      }
      return false;
    }

    llvm::APSInt Val1 = EC1->getInitVal();
    llvm::APSInt Val2 = EC2->getInitVal();
    if (!llvm::APSInt::isSameValue(Val1, Val2) ||
        !IsStructurallyEquivalent(EC1->getIdentifier(), EC2->getIdentifier())) {
      if (Context.Complain) {
        Context.Diag2(D2->getLocation(),
                      Context.ErrorOnTagTypeMismatch
                          ? diag::err_odr_tag_type_inconsistent
                          : diag::warn_odr_tag_type_inconsistent)
            << Context.ToCtx.getTypeDeclType(D2);
        Context.Diag2(EC2->getLocation(), diag::note_odr_enumerator)
            << EC2->getDeclName() << EC2->getInitVal().toString(10);
        Context.Diag1(EC1->getLocation(), diag::note_odr_enumerator)
            << EC1->getDeclName() << EC1->getInitVal().toString(10);
      }
      return false;
    }
  }

  if (EC2 != EC2End) {
    if (Context.Complain) {
      Context.Diag2(D2->getLocation(),
                    Context.ErrorOnTagTypeMismatch
                        ? diag::err_odr_tag_type_inconsistent
                        : diag::warn_odr_tag_type_inconsistent)
          << Context.ToCtx.getTypeDeclType(D2);
      Context.Diag2(EC2->getLocation(), diag::note_odr_enumerator)
          << EC2->getDeclName() << EC2->getInitVal().toString(10);
      Context.Diag1(D1->getLocation(), diag::note_odr_missing_enumerator);
    }
    return false;
  }

  return true;
}

static bool IsStructurallyEquivalent(StructuralEquivalenceContext &Context,
                                     TemplateParameterList *Params1,
                                     TemplateParameterList *Params2) {
  if (Params1->size() != Params2->size()) {
    if (Context.Complain) {
      Context.Diag2(Params2->getTemplateLoc(),
                    diag::err_odr_different_num_template_parameters)
          << Params1->size() << Params2->size();
      Context.Diag1(Params1->getTemplateLoc(),
                    diag::note_odr_template_parameter_list);
    }
    return false;
  }

  for (unsigned I = 0, N = Params1->size(); I != N; ++I) {
    if (Params1->getParam(I)->getKind() != Params2->getParam(I)->getKind()) {
      if (Context.Complain) {
        Context.Diag2(Params2->getParam(I)->getLocation(),
                      diag::err_odr_different_template_parameter_kind);
        Context.Diag1(Params1->getParam(I)->getLocation(),
                      diag::note_odr_template_parameter_here);
      }
      return false;
    }

    if (!IsStructurallyEquivalent(Context, Params1->getParam(I),
                                  Params2->getParam(I)))
      return false;
  }

  return true;
}

static bool IsStructurallyEquivalent(StructuralEquivalenceContext &Context,
                                     TemplateTypeParmDecl *D1,
                                     TemplateTypeParmDecl *D2) {
  if (D1->isParameterPack() != D2->isParameterPack()) {
    if (Context.Complain) {
      Context.Diag2(D2->getLocation(), diag::err_odr_parameter_pack_non_pack)
          << D2->isParameterPack();
      Context.Diag1(D1->getLocation(), diag::note_odr_parameter_pack_non_pack)
          << D1->isParameterPack();
    }
    return false;
  }

  return true;
}

static bool IsStructurallyEquivalent(StructuralEquivalenceContext &Context,
                                     NonTypeTemplateParmDecl *D1,
                                     NonTypeTemplateParmDecl *D2) {
  if (D1->isParameterPack() != D2->isParameterPack()) {
    if (Context.Complain) {
      Context.Diag2(D2->getLocation(), diag::err_odr_parameter_pack_non_pack)
          << D2->isParameterPack();
      Context.Diag1(D1->getLocation(), diag::note_odr_parameter_pack_non_pack)
          << D1->isParameterPack();
    }
    return false;
  }

  // Check types.
  if (!IsStructurallyEquivalent(Context, D1->getType(), D2->getType())) {
    if (Context.Complain) {
      Context.Diag2(D2->getLocation(),
                    diag::err_odr_non_type_parameter_type_inconsistent)
          << D2->getType() << D1->getType();
      Context.Diag1(D1->getLocation(), diag::note_odr_value_here)
          << D1->getType();
    }
    return false;
  }

  return true;
}

static bool IsStructurallyEquivalent(StructuralEquivalenceContext &Context,
                                     TemplateTemplateParmDecl *D1,
                                     TemplateTemplateParmDecl *D2) {
  if (D1->isParameterPack() != D2->isParameterPack()) {
    if (Context.Complain) {
      Context.Diag2(D2->getLocation(), diag::err_odr_parameter_pack_non_pack)
          << D2->isParameterPack();
      Context.Diag1(D1->getLocation(), diag::note_odr_parameter_pack_non_pack)
          << D1->isParameterPack();
    }
    return false;
  }

  // Check template parameter lists.
  return IsStructurallyEquivalent(Context, D1->getTemplateParameters(),
                                  D2->getTemplateParameters());
}

static bool IsTemplateDeclCommonStructurallyEquivalent(
    StructuralEquivalenceContext &Ctx, TemplateDecl *D1, TemplateDecl *D2) {
  if (!IsStructurallyEquivalent(D1->getIdentifier(), D2->getIdentifier()))
    return false;
  if (!D1->getIdentifier()) // Special name
    if (D1->getNameAsString() != D2->getNameAsString())
      return false;
  return IsStructurallyEquivalent(Ctx, D1->getTemplateParameters(),
                                  D2->getTemplateParameters());
}

static bool IsStructurallyEquivalent(StructuralEquivalenceContext &Context,
                                     ClassTemplateDecl *D1,
                                     ClassTemplateDecl *D2) {
  // Check template parameters.
  if (!IsTemplateDeclCommonStructurallyEquivalent(Context, D1, D2))
    return false;

  // Check the templated declaration.
  return IsStructurallyEquivalent(Context, D1->getTemplatedDecl(),
                                  D2->getTemplatedDecl());
}

static bool IsStructurallyEquivalent(StructuralEquivalenceContext &Context,
                                     FunctionTemplateDecl *D1,
                                     FunctionTemplateDecl *D2) {
  // Check template parameters.
  if (!IsTemplateDeclCommonStructurallyEquivalent(Context, D1, D2))
    return false;

  // Check the templated declaration.
  return IsStructurallyEquivalent(Context, D1->getTemplatedDecl()->getType(),
                                  D2->getTemplatedDecl()->getType());
}

static bool IsStructurallyEquivalent(StructuralEquivalenceContext &Context,
                                     FriendDecl *D1, FriendDecl *D2) {
  if ((D1->getFriendType() && D2->getFriendDecl()) ||
      (D1->getFriendDecl() && D2->getFriendType())) {
      return false;
  }
  if (D1->getFriendType() && D2->getFriendType())
    return IsStructurallyEquivalent(Context,
                                    D1->getFriendType()->getType(),
                                    D2->getFriendType()->getType());
  if (D1->getFriendDecl() && D2->getFriendDecl())
    return IsStructurallyEquivalent(Context, D1->getFriendDecl(),
                                    D2->getFriendDecl());
  return false;
}

static bool IsStructurallyEquivalent(StructuralEquivalenceContext &Context,
                                     FunctionDecl *D1, FunctionDecl *D2) {
  // FIXME: Consider checking for function attributes as well.
  if (!IsStructurallyEquivalent(Context, D1->getType(), D2->getType()))
    return false;

  return true;
}

/// Determine structural equivalence of two declarations.
static bool IsStructurallyEquivalent(StructuralEquivalenceContext &Context,
                                     Decl *D1, Decl *D2) {
  // FIXME: Check for known structural equivalences via a callback of some sort.

  // Check whether we already know that these two declarations are not
  // structurally equivalent.
  if (Context.NonEquivalentDecls.count(
          std::make_pair(D1->getCanonicalDecl(), D2->getCanonicalDecl())))
    return false;

  // Determine whether we've already produced a tentative equivalence for D1.
  Decl *&EquivToD1 = Context.TentativeEquivalences[D1->getCanonicalDecl()];
  if (EquivToD1)
    return EquivToD1 == D2->getCanonicalDecl();

  // Produce a tentative equivalence D1 <-> D2, which will be checked later.
  EquivToD1 = D2->getCanonicalDecl();
  Context.DeclsToCheck.push_back(D1->getCanonicalDecl());
  return true;
}

DiagnosticBuilder StructuralEquivalenceContext::Diag1(SourceLocation Loc,
                                                      unsigned DiagID) {
  assert(Complain && "Not allowed to complain");
  if (LastDiagFromC2)
    FromCtx.getDiagnostics().notePriorDiagnosticFrom(ToCtx.getDiagnostics());
  LastDiagFromC2 = false;
  return FromCtx.getDiagnostics().Report(Loc, DiagID);
}

DiagnosticBuilder StructuralEquivalenceContext::Diag2(SourceLocation Loc,
                                                      unsigned DiagID) {
  assert(Complain && "Not allowed to complain");
  if (!LastDiagFromC2)
    ToCtx.getDiagnostics().notePriorDiagnosticFrom(FromCtx.getDiagnostics());
  LastDiagFromC2 = true;
  return ToCtx.getDiagnostics().Report(Loc, DiagID);
}

Optional<unsigned>
StructuralEquivalenceContext::findUntaggedStructOrUnionIndex(RecordDecl *Anon) {
  ASTContext &Context = Anon->getASTContext();
  QualType AnonTy = Context.getRecordType(Anon);

  const auto *Owner = dyn_cast<RecordDecl>(Anon->getDeclContext());
  if (!Owner)
    return None;

  unsigned Index = 0;
  for (const auto *D : Owner->noload_decls()) {
    const auto *F = dyn_cast<FieldDecl>(D);
    if (!F)
      continue;

    if (F->isAnonymousStructOrUnion()) {
      if (Context.hasSameType(F->getType(), AnonTy))
        break;
      ++Index;
      continue;
    }

    // If the field looks like this:
    // struct { ... } A;
    QualType FieldType = F->getType();
    // In case of nested structs.
    while (const auto *ElabType = dyn_cast<ElaboratedType>(FieldType))
      FieldType = ElabType->getNamedType();

    if (const auto *RecType = dyn_cast<RecordType>(FieldType)) {
      const RecordDecl *RecDecl = RecType->getDecl();
      if (RecDecl->getDeclContext() == Owner && !RecDecl->getIdentifier()) {
        if (Context.hasSameType(FieldType, AnonTy))
          break;
        ++Index;
        continue;
      }
    }
  }

  return Index;
}

bool StructuralEquivalenceContext::IsEquivalent(Decl *D1, Decl *D2) {

  // Ensure that the implementation functions (all static functions in this TU)
  // never call the public ASTStructuralEquivalence::IsEquivalent() functions,
  // because that will wreak havoc the internal state (DeclsToCheck and
  // TentativeEquivalences members) and can cause faulty behaviour. For
  // instance, some leaf declarations can be stated and cached as inequivalent
  // as a side effect of one inequivalent element in the DeclsToCheck list.
  assert(DeclsToCheck.empty());
  assert(TentativeEquivalences.empty());

  if (!::IsStructurallyEquivalent(*this, D1, D2))
    return false;

  return !Finish();
}

bool StructuralEquivalenceContext::IsEquivalent(QualType T1, QualType T2) {
  assert(DeclsToCheck.empty());
  assert(TentativeEquivalences.empty());
  if (!::IsStructurallyEquivalent(*this, T1, T2))
    return false;

  return !Finish();
}

bool StructuralEquivalenceContext::CheckCommonEquivalence(Decl *D1, Decl *D2) {
  // Check for equivalent described template.
  TemplateDecl *Template1 = D1->getDescribedTemplate();
  TemplateDecl *Template2 = D2->getDescribedTemplate();
  if ((Template1 != nullptr) != (Template2 != nullptr))
    return false;
  if (Template1 && !IsStructurallyEquivalent(*this, Template1, Template2))
    return false;

  // FIXME: Move check for identifier names into this function.

  return true;
}

bool StructuralEquivalenceContext::CheckKindSpecificEquivalence(
    Decl *D1, Decl *D2) {
  // FIXME: Switch on all declaration kinds. For now, we're just going to
  // check the obvious ones.
  if (auto *Record1 = dyn_cast<RecordDecl>(D1)) {
    if (auto *Record2 = dyn_cast<RecordDecl>(D2)) {
      // Check for equivalent structure names.
      IdentifierInfo *Name1 = Record1->getIdentifier();
      if (!Name1 && Record1->getTypedefNameForAnonDecl())
        Name1 = Record1->getTypedefNameForAnonDecl()->getIdentifier();
      IdentifierInfo *Name2 = Record2->getIdentifier();
      if (!Name2 && Record2->getTypedefNameForAnonDecl())
        Name2 = Record2->getTypedefNameForAnonDecl()->getIdentifier();
      if (!::IsStructurallyEquivalent(Name1, Name2) ||
          !::IsStructurallyEquivalent(*this, Record1, Record2))
        return false;
    } else {
      // Record/non-record mismatch.
      return false;
    }
  } else if (auto *Enum1 = dyn_cast<EnumDecl>(D1)) {
    if (auto *Enum2 = dyn_cast<EnumDecl>(D2)) {
      // Check for equivalent enum names.
      IdentifierInfo *Name1 = Enum1->getIdentifier();
      if (!Name1 && Enum1->getTypedefNameForAnonDecl())
        Name1 = Enum1->getTypedefNameForAnonDecl()->getIdentifier();
      IdentifierInfo *Name2 = Enum2->getIdentifier();
      if (!Name2 && Enum2->getTypedefNameForAnonDecl())
        Name2 = Enum2->getTypedefNameForAnonDecl()->getIdentifier();
      if (!::IsStructurallyEquivalent(Name1, Name2) ||
          !::IsStructurallyEquivalent(*this, Enum1, Enum2))
        return false;
    } else {
      // Enum/non-enum mismatch
      return false;
    }
  } else if (const auto *Typedef1 = dyn_cast<TypedefNameDecl>(D1)) {
    if (const auto *Typedef2 = dyn_cast<TypedefNameDecl>(D2)) {
      if (!::IsStructurallyEquivalent(Typedef1->getIdentifier(),
                                      Typedef2->getIdentifier()) ||
          !::IsStructurallyEquivalent(*this, Typedef1->getUnderlyingType(),
                                      Typedef2->getUnderlyingType()))
        return false;
    } else {
      // Typedef/non-typedef mismatch.
      return false;
    }
  } else if (auto *ClassTemplate1 = dyn_cast<ClassTemplateDecl>(D1)) {
    if (auto *ClassTemplate2 = dyn_cast<ClassTemplateDecl>(D2)) {
      if (!::IsStructurallyEquivalent(*this, ClassTemplate1,
                                      ClassTemplate2))
        return false;
    } else {
      // Class template/non-class-template mismatch.
      return false;
    }
  } else if (auto *FunctionTemplate1 = dyn_cast<FunctionTemplateDecl>(D1)) {
    if (auto *FunctionTemplate2 = dyn_cast<FunctionTemplateDecl>(D2)) {
      if (!::IsStructurallyEquivalent(*this, FunctionTemplate1,
                                      FunctionTemplate2))
        return false;
    } else {
      // Class template/non-class-template mismatch.
      return false;
    }
  } else if (auto *TTP1 = dyn_cast<TemplateTypeParmDecl>(D1)) {
    if (auto *TTP2 = dyn_cast<TemplateTypeParmDecl>(D2)) {
      if (!::IsStructurallyEquivalent(*this, TTP1, TTP2))
        return false;
    } else {
      // Kind mismatch.
      return false;
    }
  } else if (auto *NTTP1 = dyn_cast<NonTypeTemplateParmDecl>(D1)) {
    if (auto *NTTP2 = dyn_cast<NonTypeTemplateParmDecl>(D2)) {
      if (!::IsStructurallyEquivalent(*this, NTTP1, NTTP2))
        return false;
    } else {
      // Kind mismatch.
      return false;
    }
  } else if (auto *TTP1 = dyn_cast<TemplateTemplateParmDecl>(D1)) {
    if (auto *TTP2 = dyn_cast<TemplateTemplateParmDecl>(D2)) {
      if (!::IsStructurallyEquivalent(*this, TTP1, TTP2))
        return false;
    } else {
      // Kind mismatch.
      return false;
    }
  } else if (auto *MD1 = dyn_cast<CXXMethodDecl>(D1)) {
    if (auto *MD2 = dyn_cast<CXXMethodDecl>(D2)) {
      if (!::IsStructurallyEquivalent(*this, MD1, MD2))
        return false;
    } else {
      // Kind mismatch.
      return false;
    }
  } else if (FunctionDecl *FD1 = dyn_cast<FunctionDecl>(D1)) {
    if (FunctionDecl *FD2 = dyn_cast<FunctionDecl>(D2)) {
      if (!::IsStructurallyEquivalent(FD1->getIdentifier(),
                                      FD2->getIdentifier()))
        return false;
      if (!::IsStructurallyEquivalent(*this, FD1, FD2))
        return false;
    } else {
      // Kind mismatch.
      return false;
    }
  } else if (FriendDecl *FrD1 = dyn_cast<FriendDecl>(D1)) {
    if (FriendDecl *FrD2 = dyn_cast<FriendDecl>(D2)) {
        if (!::IsStructurallyEquivalent(*this, FrD1, FrD2))
          return false;
    } else {
      // Kind mismatch.
      return false;
    }
  }

  return true;
}

bool StructuralEquivalenceContext::Finish() {
  while (!DeclsToCheck.empty()) {
    // Check the next declaration.
    Decl *D1 = DeclsToCheck.front();
    DeclsToCheck.pop_front();

    Decl *D2 = TentativeEquivalences[D1];
    assert(D2 && "Unrecorded tentative equivalence?");

    bool Equivalent =
        CheckCommonEquivalence(D1, D2) && CheckKindSpecificEquivalence(D1, D2);

    if (!Equivalent) {
      // Note that these two declarations are not equivalent (and we already
      // know about it).
      NonEquivalentDecls.insert(
          std::make_pair(D1->getCanonicalDecl(), D2->getCanonicalDecl()));
      return true;
    }
  }

  return false;
}<|MERGE_RESOLUTION|>--- conflicted
+++ resolved
@@ -809,9 +809,6 @@
                                   cast<PipeType>(T2)->getElementType()))
       return false;
     break;
-<<<<<<< HEAD
-=======
-  }
 
   case Type::TypeVariable: {
     const TypeVariableType *Tv1 = cast<TypeVariableType>(T1);
@@ -822,7 +819,6 @@
     break;
   }
 
->>>>>>> 96940ffe
   } // end switch
 
   return true;
