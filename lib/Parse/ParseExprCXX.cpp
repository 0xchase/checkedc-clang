--- conflicted
+++ resolved
@@ -1203,15 +1203,11 @@
                                            NoexceptExpr.isUsable() ?
                                              NoexceptExpr.get() : nullptr,
                                            /*ExceptionSpecTokens*/nullptr,
-<<<<<<< HEAD
                                            /*DeclsInPrototype=*/None,
-                                           LParenLoc, FunLocalRangeEnd, D,
-=======
                                            LParenLoc, FunLocalRangeEnd,
                                            /*ReturnBoundsColonLoc=*/NoLoc,
                                            /*ReturnBoundsExpr=*/nullptr,
                                            D,
->>>>>>> e0e0304f
                                            TrailingReturnType),
                   Attr, DeclEndLoc);
   } else if (Tok.isOneOf(tok::kw_mutable, tok::arrow, tok::kw___attribute,
@@ -1280,15 +1276,11 @@
                                                /*NumExceptions=*/0,
                                                /*NoexceptExpr=*/nullptr,
                                                /*ExceptionSpecTokens=*/nullptr,
-<<<<<<< HEAD
                                                /*DeclsInPrototype=*/None,
-                                               DeclLoc, DeclEndLoc, D,
-=======
                                                DeclLoc, DeclEndLoc,
                                                /*ReturnBoundsColonLoc=*/NoLoc,
                                                /*ReturnBoundsExpr=*/nullptr,
                                                D,
->>>>>>> e0e0304f
                                                TrailingReturnType),
                   Attr, DeclEndLoc);
   }
