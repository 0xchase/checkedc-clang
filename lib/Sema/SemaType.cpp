//===--- SemaType.cpp - Semantic Analysis for Types -----------------------===//
//
//                     The LLVM Compiler Infrastructure
//
// This file is distributed under the University of Illinois Open Source
// License. See LICENSE.TXT for details.
//
//===----------------------------------------------------------------------===//
//
//  This file implements type-related semantic analysis.
//
//===----------------------------------------------------------------------===//

#include "TypeLocBuilder.h"
#include "clang/AST/ASTConsumer.h"
#include "clang/AST/ASTContext.h"
#include "clang/AST/ASTMutationListener.h"
#include "clang/AST/ASTStructuralEquivalence.h"
#include "clang/AST/CXXInheritance.h"
#include "clang/AST/DeclObjC.h"
#include "clang/AST/DeclTemplate.h"
#include "clang/AST/Expr.h"
#include "clang/AST/TypeLoc.h"
#include "clang/AST/TypeLocVisitor.h"
#include "clang/Basic/PartialDiagnostic.h"
#include "clang/Basic/TargetInfo.h"
#include "clang/Lex/Preprocessor.h"
#include "clang/Sema/DeclSpec.h"
#include "clang/Sema/DelayedDiagnostic.h"
#include "clang/Sema/Lookup.h"
#include "clang/Sema/ScopeInfo.h"
#include "clang/Sema/SemaInternal.h"
#include "clang/Sema/Template.h"
#include "llvm/ADT/SmallPtrSet.h"
#include "llvm/ADT/SmallString.h"
#include "llvm/ADT/StringSwitch.h"
#include "llvm/Support/ErrorHandling.h"

using namespace clang;

enum TypeDiagSelector {
  TDS_Function,
  TDS_Pointer,
  TDS_ObjCObjOrBlock
};

/// isOmittedBlockReturnType - Return true if this declarator is missing a
/// return type because this is a omitted return type on a block literal.
static bool isOmittedBlockReturnType(const Declarator &D) {
  if (D.getContext() != Declarator::BlockLiteralContext ||
      D.getDeclSpec().hasTypeSpecifier())
    return false;

  if (D.getNumTypeObjects() == 0)
    return true;   // ^{ ... }

  if (D.getNumTypeObjects() == 1 &&
      D.getTypeObject(0).Kind == DeclaratorChunk::Function)
    return true;   // ^(int X, float Y) { ... }

  return false;
}

/// diagnoseBadTypeAttribute - Diagnoses a type attribute which
/// doesn't apply to the given type.
static void diagnoseBadTypeAttribute(Sema &S, const AttributeList &attr,
                                     QualType type) {
  TypeDiagSelector WhichType;
  bool useExpansionLoc = true;
  switch (attr.getKind()) {
  case AttributeList::AT_ObjCGC:        WhichType = TDS_Pointer; break;
  case AttributeList::AT_ObjCOwnership: WhichType = TDS_ObjCObjOrBlock; break;
  default:
    // Assume everything else was a function attribute.
    WhichType = TDS_Function;
    useExpansionLoc = false;
    break;
  }

  SourceLocation loc = attr.getLoc();
  StringRef name = attr.getName()->getName();

  // The GC attributes are usually written with macros;  special-case them.
  IdentifierInfo *II = attr.isArgIdent(0) ? attr.getArgAsIdent(0)->Ident
                                          : nullptr;
  if (useExpansionLoc && loc.isMacroID() && II) {
    if (II->isStr("strong")) {
      if (S.findMacroSpelling(loc, "__strong")) name = "__strong";
    } else if (II->isStr("weak")) {
      if (S.findMacroSpelling(loc, "__weak")) name = "__weak";
    }
  }

  S.Diag(loc, diag::warn_type_attribute_wrong_type) << name << WhichType
    << type;
}

// objc_gc applies to Objective-C pointers or, otherwise, to the
// smallest available pointer type (i.e. 'void*' in 'void**').
#define OBJC_POINTER_TYPE_ATTRS_CASELIST \
    case AttributeList::AT_ObjCGC: \
    case AttributeList::AT_ObjCOwnership

// Calling convention attributes.
#define CALLING_CONV_ATTRS_CASELIST \
    case AttributeList::AT_CDecl: \
    case AttributeList::AT_FastCall: \
    case AttributeList::AT_StdCall: \
    case AttributeList::AT_ThisCall: \
    case AttributeList::AT_RegCall: \
    case AttributeList::AT_Pascal: \
    case AttributeList::AT_SwiftCall: \
    case AttributeList::AT_VectorCall: \
    case AttributeList::AT_MSABI: \
    case AttributeList::AT_SysVABI: \
    case AttributeList::AT_Pcs: \
    case AttributeList::AT_IntelOclBicc: \
    case AttributeList::AT_PreserveMost: \
    case AttributeList::AT_PreserveAll

// Function type attributes.
#define FUNCTION_TYPE_ATTRS_CASELIST \
  case AttributeList::AT_NSReturnsRetained: \
  case AttributeList::AT_NoReturn: \
  case AttributeList::AT_Regparm: \
  case AttributeList::AT_AnyX86NoCallerSavedRegisters: \
    CALLING_CONV_ATTRS_CASELIST

// Microsoft-specific type qualifiers.
#define MS_TYPE_ATTRS_CASELIST  \
    case AttributeList::AT_Ptr32: \
    case AttributeList::AT_Ptr64: \
    case AttributeList::AT_SPtr: \
    case AttributeList::AT_UPtr

// Nullability qualifiers.
#define NULLABILITY_TYPE_ATTRS_CASELIST         \
    case AttributeList::AT_TypeNonNull:         \
    case AttributeList::AT_TypeNullable:        \
    case AttributeList::AT_TypeNullUnspecified

namespace {
  /// An object which stores processing state for the entire
  /// GetTypeForDeclarator process.
  class TypeProcessingState {
    Sema &sema;

    /// The declarator being processed.
    Declarator &declarator;

    /// The index of the declarator chunk we're currently processing.
    /// May be the total number of valid chunks, indicating the
    /// DeclSpec.
    unsigned chunkIndex;

    /// Whether there are non-trivial modifications to the decl spec.
    bool trivial;

    /// Whether we saved the attributes in the decl spec.
    bool hasSavedAttrs;

    /// The original set of attributes on the DeclSpec.
    SmallVector<AttributeList*, 2> savedAttrs;

    /// A list of attributes to diagnose the uselessness of when the
    /// processing is complete.
    SmallVector<AttributeList*, 2> ignoredTypeAttrs;

  public:
    TypeProcessingState(Sema &sema, Declarator &declarator)
      : sema(sema), declarator(declarator),
        chunkIndex(declarator.getNumTypeObjects()),
        trivial(true), hasSavedAttrs(false) {}

    Sema &getSema() const {
      return sema;
    }

    Declarator &getDeclarator() const {
      return declarator;
    }

    bool isProcessingDeclSpec() const {
      return chunkIndex == declarator.getNumTypeObjects();
    }

    unsigned getCurrentChunkIndex() const {
      return chunkIndex;
    }

    void setCurrentChunkIndex(unsigned idx) {
      assert(idx <= declarator.getNumTypeObjects());
      chunkIndex = idx;
    }

    AttributeList *&getCurrentAttrListRef() const {
      if (isProcessingDeclSpec())
        return getMutableDeclSpec().getAttributes().getListRef();
      return declarator.getTypeObject(chunkIndex).getAttrListRef();
    }

    /// Save the current set of attributes on the DeclSpec.
    void saveDeclSpecAttrs() {
      // Don't try to save them multiple times.
      if (hasSavedAttrs) return;

      DeclSpec &spec = getMutableDeclSpec();
      for (AttributeList *attr = spec.getAttributes().getList(); attr;
             attr = attr->getNext())
        savedAttrs.push_back(attr);
      trivial &= savedAttrs.empty();
      hasSavedAttrs = true;
    }

    /// Record that we had nowhere to put the given type attribute.
    /// We will diagnose such attributes later.
    void addIgnoredTypeAttr(AttributeList &attr) {
      ignoredTypeAttrs.push_back(&attr);
    }

    /// Diagnose all the ignored type attributes, given that the
    /// declarator worked out to the given type.
    void diagnoseIgnoredTypeAttrs(QualType type) const {
      for (auto *Attr : ignoredTypeAttrs)
        diagnoseBadTypeAttribute(getSema(), *Attr, type);
    }

    ~TypeProcessingState() {
      if (trivial) return;

      restoreDeclSpecAttrs();
    }

  private:
    DeclSpec &getMutableDeclSpec() const {
      return const_cast<DeclSpec&>(declarator.getDeclSpec());
    }

    void restoreDeclSpecAttrs() {
      assert(hasSavedAttrs);

      if (savedAttrs.empty()) {
        getMutableDeclSpec().getAttributes().set(nullptr);
        return;
      }

      getMutableDeclSpec().getAttributes().set(savedAttrs[0]);
      for (unsigned i = 0, e = savedAttrs.size() - 1; i != e; ++i)
        savedAttrs[i]->setNext(savedAttrs[i+1]);
      savedAttrs.back()->setNext(nullptr);
    }
  };
} // end anonymous namespace

static void spliceAttrIntoList(AttributeList &attr, AttributeList *&head) {
  attr.setNext(head);
  head = &attr;
}

static void spliceAttrOutOfList(AttributeList &attr, AttributeList *&head) {
  if (head == &attr) {
    head = attr.getNext();
    return;
  }

  AttributeList *cur = head;
  while (true) {
    assert(cur && cur->getNext() && "ran out of attrs?");
    if (cur->getNext() == &attr) {
      cur->setNext(attr.getNext());
      return;
    }
    cur = cur->getNext();
  }
}

static void moveAttrFromListToList(AttributeList &attr,
                                   AttributeList *&fromList,
                                   AttributeList *&toList) {
  spliceAttrOutOfList(attr, fromList);
  spliceAttrIntoList(attr, toList);
}

/// The location of a type attribute.
enum TypeAttrLocation {
  /// The attribute is in the decl-specifier-seq.
  TAL_DeclSpec,
  /// The attribute is part of a DeclaratorChunk.
  TAL_DeclChunk,
  /// The attribute is immediately after the declaration's name.
  TAL_DeclName
};

static void processTypeAttrs(TypeProcessingState &state,
                             QualType &type, TypeAttrLocation TAL,
                             AttributeList *attrs);

static bool handleFunctionTypeAttr(TypeProcessingState &state,
                                   AttributeList &attr,
                                   QualType &type);

static bool handleMSPointerTypeQualifierAttr(TypeProcessingState &state,
                                             AttributeList &attr,
                                             QualType &type);

static bool handleObjCGCTypeAttr(TypeProcessingState &state,
                                 AttributeList &attr, QualType &type);

static bool handleObjCOwnershipTypeAttr(TypeProcessingState &state,
                                       AttributeList &attr, QualType &type);

static bool handleObjCPointerTypeAttr(TypeProcessingState &state,
                                      AttributeList &attr, QualType &type) {
  if (attr.getKind() == AttributeList::AT_ObjCGC)
    return handleObjCGCTypeAttr(state, attr, type);
  assert(attr.getKind() == AttributeList::AT_ObjCOwnership);
  return handleObjCOwnershipTypeAttr(state, attr, type);
}

/// Given the index of a declarator chunk, check whether that chunk
/// directly specifies the return type of a function and, if so, find
/// an appropriate place for it.
///
/// \param i - a notional index which the search will start
///   immediately inside
///
/// \param onlyBlockPointers Whether we should only look into block
/// pointer types (vs. all pointer types).
static DeclaratorChunk *maybeMovePastReturnType(Declarator &declarator,
                                                unsigned i,
                                                bool onlyBlockPointers) {
  assert(i <= declarator.getNumTypeObjects());

  DeclaratorChunk *result = nullptr;

  // First, look inwards past parens for a function declarator.
  for (; i != 0; --i) {
    DeclaratorChunk &fnChunk = declarator.getTypeObject(i-1);
    switch (fnChunk.Kind) {
    case DeclaratorChunk::Paren:
      continue;

    // If we find anything except a function, bail out.
    case DeclaratorChunk::Pointer:
    case DeclaratorChunk::BlockPointer:
    case DeclaratorChunk::Array:
    case DeclaratorChunk::Reference:
    case DeclaratorChunk::MemberPointer:
    case DeclaratorChunk::Pipe:
      return result;

    // If we do find a function declarator, scan inwards from that,
    // looking for a (block-)pointer declarator.
    case DeclaratorChunk::Function:
      for (--i; i != 0; --i) {
        DeclaratorChunk &ptrChunk = declarator.getTypeObject(i-1);
        switch (ptrChunk.Kind) {
        case DeclaratorChunk::Paren:
        case DeclaratorChunk::Array:
        case DeclaratorChunk::Function:
        case DeclaratorChunk::Reference:
        case DeclaratorChunk::Pipe:
          continue;

        case DeclaratorChunk::MemberPointer:
        case DeclaratorChunk::Pointer:
          if (onlyBlockPointers)
            continue;

          // fallthrough

        case DeclaratorChunk::BlockPointer:
          result = &ptrChunk;
          goto continue_outer;
        }
        llvm_unreachable("bad declarator chunk kind");
      }

      // If we run out of declarators doing that, we're done.
      return result;
    }
    llvm_unreachable("bad declarator chunk kind");

    // Okay, reconsider from our new point.
  continue_outer: ;
  }

  // Ran out of chunks, bail out.
  return result;
}

/// Given that an objc_gc attribute was written somewhere on a
/// declaration *other* than on the declarator itself (for which, use
/// distributeObjCPointerTypeAttrFromDeclarator), and given that it
/// didn't apply in whatever position it was written in, try to move
/// it to a more appropriate position.
static void distributeObjCPointerTypeAttr(TypeProcessingState &state,
                                          AttributeList &attr,
                                          QualType type) {
  Declarator &declarator = state.getDeclarator();

  // Move it to the outermost normal or block pointer declarator.
  for (unsigned i = state.getCurrentChunkIndex(); i != 0; --i) {
    DeclaratorChunk &chunk = declarator.getTypeObject(i-1);
    switch (chunk.Kind) {
    case DeclaratorChunk::Pointer:
    case DeclaratorChunk::BlockPointer: {
      // But don't move an ARC ownership attribute to the return type
      // of a block.
      DeclaratorChunk *destChunk = nullptr;
      if (state.isProcessingDeclSpec() &&
          attr.getKind() == AttributeList::AT_ObjCOwnership)
        destChunk = maybeMovePastReturnType(declarator, i - 1,
                                            /*onlyBlockPointers=*/true);
      if (!destChunk) destChunk = &chunk;

      moveAttrFromListToList(attr, state.getCurrentAttrListRef(),
                             destChunk->getAttrListRef());
      return;
    }

    case DeclaratorChunk::Paren:
    case DeclaratorChunk::Array:
      continue;

    // We may be starting at the return type of a block.
    case DeclaratorChunk::Function:
      if (state.isProcessingDeclSpec() &&
          attr.getKind() == AttributeList::AT_ObjCOwnership) {
        if (DeclaratorChunk *dest = maybeMovePastReturnType(
                                      declarator, i,
                                      /*onlyBlockPointers=*/true)) {
          moveAttrFromListToList(attr, state.getCurrentAttrListRef(),
                                 dest->getAttrListRef());
          return;
        }
      }
      goto error;

    // Don't walk through these.
    case DeclaratorChunk::Reference:
    case DeclaratorChunk::MemberPointer:
    case DeclaratorChunk::Pipe:
      goto error;
    }
  }
 error:

  diagnoseBadTypeAttribute(state.getSema(), attr, type);
}

/// Distribute an objc_gc type attribute that was written on the
/// declarator.
static void
distributeObjCPointerTypeAttrFromDeclarator(TypeProcessingState &state,
                                            AttributeList &attr,
                                            QualType &declSpecType) {
  Declarator &declarator = state.getDeclarator();

  // objc_gc goes on the innermost pointer to something that's not a
  // pointer.
  unsigned innermost = -1U;
  bool considerDeclSpec = true;
  for (unsigned i = 0, e = declarator.getNumTypeObjects(); i != e; ++i) {
    DeclaratorChunk &chunk = declarator.getTypeObject(i);
    switch (chunk.Kind) {
    case DeclaratorChunk::Pointer:
    case DeclaratorChunk::BlockPointer:
      innermost = i;
      continue;

    case DeclaratorChunk::Reference:
    case DeclaratorChunk::MemberPointer:
    case DeclaratorChunk::Paren:
    case DeclaratorChunk::Array:
    case DeclaratorChunk::Pipe:
      continue;

    case DeclaratorChunk::Function:
      considerDeclSpec = false;
      goto done;
    }
  }
 done:

  // That might actually be the decl spec if we weren't blocked by
  // anything in the declarator.
  if (considerDeclSpec) {
    if (handleObjCPointerTypeAttr(state, attr, declSpecType)) {
      // Splice the attribute into the decl spec.  Prevents the
      // attribute from being applied multiple times and gives
      // the source-location-filler something to work with.
      state.saveDeclSpecAttrs();
      moveAttrFromListToList(attr, declarator.getAttrListRef(),
               declarator.getMutableDeclSpec().getAttributes().getListRef());
      return;
    }
  }

  // Otherwise, if we found an appropriate chunk, splice the attribute
  // into it.
  if (innermost != -1U) {
    moveAttrFromListToList(attr, declarator.getAttrListRef(),
                       declarator.getTypeObject(innermost).getAttrListRef());
    return;
  }

  // Otherwise, diagnose when we're done building the type.
  spliceAttrOutOfList(attr, declarator.getAttrListRef());
  state.addIgnoredTypeAttr(attr);
}

/// A function type attribute was written somewhere in a declaration
/// *other* than on the declarator itself or in the decl spec.  Given
/// that it didn't apply in whatever position it was written in, try
/// to move it to a more appropriate position.
static void distributeFunctionTypeAttr(TypeProcessingState &state,
                                       AttributeList &attr,
                                       QualType type) {
  Declarator &declarator = state.getDeclarator();

  // Try to push the attribute from the return type of a function to
  // the function itself.
  for (unsigned i = state.getCurrentChunkIndex(); i != 0; --i) {
    DeclaratorChunk &chunk = declarator.getTypeObject(i-1);
    switch (chunk.Kind) {
    case DeclaratorChunk::Function:
      moveAttrFromListToList(attr, state.getCurrentAttrListRef(),
                             chunk.getAttrListRef());
      return;

    case DeclaratorChunk::Paren:
    case DeclaratorChunk::Pointer:
    case DeclaratorChunk::BlockPointer:
    case DeclaratorChunk::Array:
    case DeclaratorChunk::Reference:
    case DeclaratorChunk::MemberPointer:
    case DeclaratorChunk::Pipe:
      continue;
    }
  }

  diagnoseBadTypeAttribute(state.getSema(), attr, type);
}

/// Try to distribute a function type attribute to the innermost
/// function chunk or type.  Returns true if the attribute was
/// distributed, false if no location was found.
static bool
distributeFunctionTypeAttrToInnermost(TypeProcessingState &state,
                                      AttributeList &attr,
                                      AttributeList *&attrList,
                                      QualType &declSpecType) {
  Declarator &declarator = state.getDeclarator();

  // Put it on the innermost function chunk, if there is one.
  for (unsigned i = 0, e = declarator.getNumTypeObjects(); i != e; ++i) {
    DeclaratorChunk &chunk = declarator.getTypeObject(i);
    if (chunk.Kind != DeclaratorChunk::Function) continue;

    moveAttrFromListToList(attr, attrList, chunk.getAttrListRef());
    return true;
  }

  return handleFunctionTypeAttr(state, attr, declSpecType);
}

/// A function type attribute was written in the decl spec.  Try to
/// apply it somewhere.
static void
distributeFunctionTypeAttrFromDeclSpec(TypeProcessingState &state,
                                       AttributeList &attr,
                                       QualType &declSpecType) {
  state.saveDeclSpecAttrs();

  // C++11 attributes before the decl specifiers actually appertain to
  // the declarators. Move them straight there. We don't support the
  // 'put them wherever you like' semantics we allow for GNU attributes.
  if (attr.isCXX11Attribute()) {
    moveAttrFromListToList(attr, state.getCurrentAttrListRef(),
                           state.getDeclarator().getAttrListRef());
    return;
  }

  // Try to distribute to the innermost.
  if (distributeFunctionTypeAttrToInnermost(state, attr,
                                            state.getCurrentAttrListRef(),
                                            declSpecType))
    return;

  // If that failed, diagnose the bad attribute when the declarator is
  // fully built.
  state.addIgnoredTypeAttr(attr);
}

/// A function type attribute was written on the declarator.  Try to
/// apply it somewhere.
static void
distributeFunctionTypeAttrFromDeclarator(TypeProcessingState &state,
                                         AttributeList &attr,
                                         QualType &declSpecType) {
  Declarator &declarator = state.getDeclarator();

  // Try to distribute to the innermost.
  if (distributeFunctionTypeAttrToInnermost(state, attr,
                                            declarator.getAttrListRef(),
                                            declSpecType))
    return;

  // If that failed, diagnose the bad attribute when the declarator is
  // fully built.
  spliceAttrOutOfList(attr, declarator.getAttrListRef());
  state.addIgnoredTypeAttr(attr);
}

/// \brief Given that there are attributes written on the declarator
/// itself, try to distribute any type attributes to the appropriate
/// declarator chunk.
///
/// These are attributes like the following:
///   int f ATTR;
///   int (f ATTR)();
/// but not necessarily this:
///   int f() ATTR;
static void distributeTypeAttrsFromDeclarator(TypeProcessingState &state,
                                              QualType &declSpecType) {
  // Collect all the type attributes from the declarator itself.
  assert(state.getDeclarator().getAttributes() && "declarator has no attrs!");
  AttributeList *attr = state.getDeclarator().getAttributes();
  AttributeList *next;
  do {
    next = attr->getNext();

    // Do not distribute C++11 attributes. They have strict rules for what
    // they appertain to.
    if (attr->isCXX11Attribute())
      continue;

    switch (attr->getKind()) {
    OBJC_POINTER_TYPE_ATTRS_CASELIST:
      distributeObjCPointerTypeAttrFromDeclarator(state, *attr, declSpecType);
      break;

    FUNCTION_TYPE_ATTRS_CASELIST:
      distributeFunctionTypeAttrFromDeclarator(state, *attr, declSpecType);
      break;

    MS_TYPE_ATTRS_CASELIST:
      // Microsoft type attributes cannot go after the declarator-id.
      continue;

    NULLABILITY_TYPE_ATTRS_CASELIST:
      // Nullability specifiers cannot go after the declarator-id.

    // Objective-C __kindof does not get distributed.
    case AttributeList::AT_ObjCKindOf:
      continue;

    default:
      break;
    }
  } while ((attr = next));
}

/// Add a synthetic '()' to a block-literal declarator if it is
/// required, given the return type.
static void maybeSynthesizeBlockSignature(TypeProcessingState &state,
                                          QualType declSpecType) {
  Declarator &declarator = state.getDeclarator();

  // First, check whether the declarator would produce a function,
  // i.e. whether the innermost semantic chunk is a function.
  if (declarator.isFunctionDeclarator()) {
    // If so, make that declarator a prototyped declarator.
    declarator.getFunctionTypeInfo().hasPrototype = true;
    return;
  }

  // If there are any type objects, the type as written won't name a
  // function, regardless of the decl spec type.  This is because a
  // block signature declarator is always an abstract-declarator, and
  // abstract-declarators can't just be parentheses chunks.  Therefore
  // we need to build a function chunk unless there are no type
  // objects and the decl spec type is a function.
  if (!declarator.getNumTypeObjects() && declSpecType->isFunctionType())
    return;

  // Note that there *are* cases with invalid declarators where
  // declarators consist solely of parentheses.  In general, these
  // occur only in failed efforts to make function declarators, so
  // faking up the function chunk is still the right thing to do.

  // Otherwise, we need to fake up a function declarator.
  SourceLocation loc = declarator.getLocStart();

  // ...and *prepend* it to the declarator.
  SourceLocation NoLoc;
  declarator.AddInnermostTypeInfo(DeclaratorChunk::getFunction(
      /*HasProto=*/true,
      /*IsAmbiguous=*/false,
      /*LParenLoc=*/NoLoc,
      /*ArgInfo=*/nullptr,
      /*NumArgs=*/0,
      /*EllipsisLoc=*/NoLoc,
      /*RParenLoc=*/NoLoc,
      /*TypeQuals=*/0,
      /*RefQualifierIsLvalueRef=*/true,
      /*RefQualifierLoc=*/NoLoc,
      /*ConstQualifierLoc=*/NoLoc,
      /*VolatileQualifierLoc=*/NoLoc,
      /*RestrictQualifierLoc=*/NoLoc,
      /*MutableLoc=*/NoLoc, EST_None,
      /*ESpecRange=*/SourceRange(),
      /*Exceptions=*/nullptr,
      /*ExceptionRanges=*/nullptr,
      /*NumExceptions=*/0,
      /*NoexceptExpr=*/nullptr,
      /*ExceptionSpecTokens=*/nullptr,
      /*DeclsInPrototype=*/None,
      loc, loc,
      /*ReturnBoundsColon=*/NoLoc,
      /*ReturnBoundsExpr=*/nullptr,
      declarator));

  // For consistency, make sure the state still has us as processing
  // the decl spec.
  assert(state.getCurrentChunkIndex() == declarator.getNumTypeObjects() - 1);
  state.setCurrentChunkIndex(declarator.getNumTypeObjects());
}

static void diagnoseAndRemoveTypeQualifiers(Sema &S, const DeclSpec &DS,
                                            unsigned &TypeQuals,
                                            QualType TypeSoFar,
                                            unsigned RemoveTQs,
                                            unsigned DiagID) {
  // If this occurs outside a template instantiation, warn the user about
  // it; they probably didn't mean to specify a redundant qualifier.
  typedef std::pair<DeclSpec::TQ, SourceLocation> QualLoc;
  for (QualLoc Qual : {QualLoc(DeclSpec::TQ_const, DS.getConstSpecLoc()),
                       QualLoc(DeclSpec::TQ_restrict, DS.getRestrictSpecLoc()),
                       QualLoc(DeclSpec::TQ_volatile, DS.getVolatileSpecLoc()),
                       QualLoc(DeclSpec::TQ_atomic, DS.getAtomicSpecLoc())}) {
    if (!(RemoveTQs & Qual.first))
      continue;

    if (!S.inTemplateInstantiation()) {
      if (TypeQuals & Qual.first)
        S.Diag(Qual.second, DiagID)
          << DeclSpec::getSpecifierName(Qual.first) << TypeSoFar
          << FixItHint::CreateRemoval(Qual.second);
    }

    TypeQuals &= ~Qual.first;
  }
}

/// Return true if this is omitted block return type. Also check type
/// attributes and type qualifiers when returning true.
static bool checkOmittedBlockReturnType(Sema &S, Declarator &declarator,
                                        QualType Result) {
  if (!isOmittedBlockReturnType(declarator))
    return false;

  // Warn if we see type attributes for omitted return type on a block literal.
  AttributeList *&attrs =
      declarator.getMutableDeclSpec().getAttributes().getListRef();
  AttributeList *prev = nullptr;
  for (AttributeList *cur = attrs; cur; cur = cur->getNext()) {
    AttributeList &attr = *cur;
    // Skip attributes that were marked to be invalid or non-type
    // attributes.
    if (attr.isInvalid() || !attr.isTypeAttr()) {
      prev = cur;
      continue;
    }
    S.Diag(attr.getLoc(),
           diag::warn_block_literal_attributes_on_omitted_return_type)
        << attr.getName();
    // Remove cur from the list.
    if (prev) {
      prev->setNext(cur->getNext());
      prev = cur;
    } else {
      attrs = cur->getNext();
    }
  }

  // Warn if we see type qualifiers for omitted return type on a block literal.
  const DeclSpec &DS = declarator.getDeclSpec();
  unsigned TypeQuals = DS.getTypeQualifiers();
  diagnoseAndRemoveTypeQualifiers(S, DS, TypeQuals, Result, (unsigned)-1,
      diag::warn_block_literal_qualifiers_on_omitted_return_type);
  declarator.getMutableDeclSpec().ClearTypeQualifiers();

  return true;
}

/// Apply Objective-C type arguments to the given type.
static QualType applyObjCTypeArgs(Sema &S, SourceLocation loc, QualType type,
                                  ArrayRef<TypeSourceInfo *> typeArgs,
                                  SourceRange typeArgsRange,
                                  bool failOnError = false) {
  // We can only apply type arguments to an Objective-C class type.
  const auto *objcObjectType = type->getAs<ObjCObjectType>();
  if (!objcObjectType || !objcObjectType->getInterface()) {
    S.Diag(loc, diag::err_objc_type_args_non_class)
      << type
      << typeArgsRange;

    if (failOnError)
      return QualType();
    return type;
  }

  // The class type must be parameterized.
  ObjCInterfaceDecl *objcClass = objcObjectType->getInterface();
  ObjCTypeParamList *typeParams = objcClass->getTypeParamList();
  if (!typeParams) {
    S.Diag(loc, diag::err_objc_type_args_non_parameterized_class)
      << objcClass->getDeclName()
      << FixItHint::CreateRemoval(typeArgsRange);

    if (failOnError)
      return QualType();

    return type;
  }

  // The type must not already be specialized.
  if (objcObjectType->isSpecialized()) {
    S.Diag(loc, diag::err_objc_type_args_specialized_class)
      << type
      << FixItHint::CreateRemoval(typeArgsRange);

    if (failOnError)
      return QualType();

    return type;
  }

  // Check the type arguments.
  SmallVector<QualType, 4> finalTypeArgs;
  unsigned numTypeParams = typeParams->size();
  bool anyPackExpansions = false;
  for (unsigned i = 0, n = typeArgs.size(); i != n; ++i) {
    TypeSourceInfo *typeArgInfo = typeArgs[i];
    QualType typeArg = typeArgInfo->getType();

    // Type arguments cannot have explicit qualifiers or nullability.
    // We ignore indirect sources of these, e.g. behind typedefs or
    // template arguments.
    if (TypeLoc qual = typeArgInfo->getTypeLoc().findExplicitQualifierLoc()) {
      bool diagnosed = false;
      SourceRange rangeToRemove;
      if (auto attr = qual.getAs<AttributedTypeLoc>()) {
        rangeToRemove = attr.getLocalSourceRange();
        if (attr.getTypePtr()->getImmediateNullability()) {
          typeArg = attr.getTypePtr()->getModifiedType();
          S.Diag(attr.getLocStart(),
                 diag::err_objc_type_arg_explicit_nullability)
            << typeArg << FixItHint::CreateRemoval(rangeToRemove);
          diagnosed = true;
        }
      }

      if (!diagnosed) {
        S.Diag(qual.getLocStart(), diag::err_objc_type_arg_qualified)
          << typeArg << typeArg.getQualifiers().getAsString()
          << FixItHint::CreateRemoval(rangeToRemove);
      }
    }

    // Remove qualifiers even if they're non-local.
    typeArg = typeArg.getUnqualifiedType();

    finalTypeArgs.push_back(typeArg);

    if (typeArg->getAs<PackExpansionType>())
      anyPackExpansions = true;

    // Find the corresponding type parameter, if there is one.
    ObjCTypeParamDecl *typeParam = nullptr;
    if (!anyPackExpansions) {
      if (i < numTypeParams) {
        typeParam = typeParams->begin()[i];
      } else {
        // Too many arguments.
        S.Diag(loc, diag::err_objc_type_args_wrong_arity)
          << false
          << objcClass->getDeclName()
          << (unsigned)typeArgs.size()
          << numTypeParams;
        S.Diag(objcClass->getLocation(), diag::note_previous_decl)
          << objcClass;

        if (failOnError)
          return QualType();

        return type;
      }
    }

    // Objective-C object pointer types must be substitutable for the bounds.
    if (const auto *typeArgObjC = typeArg->getAs<ObjCObjectPointerType>()) {
      // If we don't have a type parameter to match against, assume
      // everything is fine. There was a prior pack expansion that
      // means we won't be able to match anything.
      if (!typeParam) {
        assert(anyPackExpansions && "Too many arguments?");
        continue;
      }

      // Retrieve the bound.
      QualType bound = typeParam->getUnderlyingType();
      const auto *boundObjC = bound->getAs<ObjCObjectPointerType>();

      // Determine whether the type argument is substitutable for the bound.
      if (typeArgObjC->isObjCIdType()) {
        // When the type argument is 'id', the only acceptable type
        // parameter bound is 'id'.
        if (boundObjC->isObjCIdType())
          continue;
      } else if (S.Context.canAssignObjCInterfaces(boundObjC, typeArgObjC)) {
        // Otherwise, we follow the assignability rules.
        continue;
      }

      // Diagnose the mismatch.
      S.Diag(typeArgInfo->getTypeLoc().getLocStart(),
             diag::err_objc_type_arg_does_not_match_bound)
        << typeArg << bound << typeParam->getDeclName();
      S.Diag(typeParam->getLocation(), diag::note_objc_type_param_here)
        << typeParam->getDeclName();

      if (failOnError)
        return QualType();

      return type;
    }

    // Block pointer types are permitted for unqualified 'id' bounds.
    if (typeArg->isBlockPointerType()) {
      // If we don't have a type parameter to match against, assume
      // everything is fine. There was a prior pack expansion that
      // means we won't be able to match anything.
      if (!typeParam) {
        assert(anyPackExpansions && "Too many arguments?");
        continue;
      }

      // Retrieve the bound.
      QualType bound = typeParam->getUnderlyingType();
      if (bound->isBlockCompatibleObjCPointerType(S.Context))
        continue;

      // Diagnose the mismatch.
      S.Diag(typeArgInfo->getTypeLoc().getLocStart(),
             diag::err_objc_type_arg_does_not_match_bound)
        << typeArg << bound << typeParam->getDeclName();
      S.Diag(typeParam->getLocation(), diag::note_objc_type_param_here)
        << typeParam->getDeclName();

      if (failOnError)
        return QualType();

      return type;
    }

    // Dependent types will be checked at instantiation time.
    if (typeArg->isDependentType()) {
      continue;
    }

    // Diagnose non-id-compatible type arguments.
    S.Diag(typeArgInfo->getTypeLoc().getLocStart(),
           diag::err_objc_type_arg_not_id_compatible)
      << typeArg
      << typeArgInfo->getTypeLoc().getSourceRange();

    if (failOnError)
      return QualType();

    return type;
  }

  // Make sure we didn't have the wrong number of arguments.
  if (!anyPackExpansions && finalTypeArgs.size() != numTypeParams) {
    S.Diag(loc, diag::err_objc_type_args_wrong_arity)
      << (typeArgs.size() < typeParams->size())
      << objcClass->getDeclName()
      << (unsigned)finalTypeArgs.size()
      << (unsigned)numTypeParams;
    S.Diag(objcClass->getLocation(), diag::note_previous_decl)
      << objcClass;

    if (failOnError)
      return QualType();

    return type;
  }

  // Success. Form the specialized type.
  return S.Context.getObjCObjectType(type, finalTypeArgs, { }, false);
}

QualType Sema::BuildObjCTypeParamType(const ObjCTypeParamDecl *Decl,
                                      SourceLocation ProtocolLAngleLoc,
                                      ArrayRef<ObjCProtocolDecl *> Protocols,
                                      ArrayRef<SourceLocation> ProtocolLocs,
                                      SourceLocation ProtocolRAngleLoc,
                                      bool FailOnError) {
  QualType Result = QualType(Decl->getTypeForDecl(), 0);
  if (!Protocols.empty()) {
    bool HasError;
    Result = Context.applyObjCProtocolQualifiers(Result, Protocols,
                                                 HasError);
    if (HasError) {
      Diag(SourceLocation(), diag::err_invalid_protocol_qualifiers)
        << SourceRange(ProtocolLAngleLoc, ProtocolRAngleLoc);
      if (FailOnError) Result = QualType();
    }
    if (FailOnError && Result.isNull())
      return QualType();
  }

  return Result;
}

QualType Sema::BuildObjCObjectType(QualType BaseType,
                                   SourceLocation Loc,
                                   SourceLocation TypeArgsLAngleLoc,
                                   ArrayRef<TypeSourceInfo *> TypeArgs,
                                   SourceLocation TypeArgsRAngleLoc,
                                   SourceLocation ProtocolLAngleLoc,
                                   ArrayRef<ObjCProtocolDecl *> Protocols,
                                   ArrayRef<SourceLocation> ProtocolLocs,
                                   SourceLocation ProtocolRAngleLoc,
                                   bool FailOnError) {
  QualType Result = BaseType;
  if (!TypeArgs.empty()) {
    Result = applyObjCTypeArgs(*this, Loc, Result, TypeArgs,
                               SourceRange(TypeArgsLAngleLoc,
                                           TypeArgsRAngleLoc),
                               FailOnError);
    if (FailOnError && Result.isNull())
      return QualType();
  }

  if (!Protocols.empty()) {
    bool HasError;
    Result = Context.applyObjCProtocolQualifiers(Result, Protocols,
                                                 HasError);
    if (HasError) {
      Diag(Loc, diag::err_invalid_protocol_qualifiers)
        << SourceRange(ProtocolLAngleLoc, ProtocolRAngleLoc);
      if (FailOnError) Result = QualType();
    }
    if (FailOnError && Result.isNull())
      return QualType();
  }

  return Result;
}

TypeResult Sema::actOnObjCProtocolQualifierType(
             SourceLocation lAngleLoc,
             ArrayRef<Decl *> protocols,
             ArrayRef<SourceLocation> protocolLocs,
             SourceLocation rAngleLoc) {
  // Form id<protocol-list>.
  QualType Result = Context.getObjCObjectType(
                      Context.ObjCBuiltinIdTy, { },
                      llvm::makeArrayRef(
                        (ObjCProtocolDecl * const *)protocols.data(),
                        protocols.size()),
                      false);
  Result = Context.getObjCObjectPointerType(Result);

  TypeSourceInfo *ResultTInfo = Context.CreateTypeSourceInfo(Result);
  TypeLoc ResultTL = ResultTInfo->getTypeLoc();

  auto ObjCObjectPointerTL = ResultTL.castAs<ObjCObjectPointerTypeLoc>();
  ObjCObjectPointerTL.setStarLoc(SourceLocation()); // implicit

  auto ObjCObjectTL = ObjCObjectPointerTL.getPointeeLoc()
                        .castAs<ObjCObjectTypeLoc>();
  ObjCObjectTL.setHasBaseTypeAsWritten(false);
  ObjCObjectTL.getBaseLoc().initialize(Context, SourceLocation());

  // No type arguments.
  ObjCObjectTL.setTypeArgsLAngleLoc(SourceLocation());
  ObjCObjectTL.setTypeArgsRAngleLoc(SourceLocation());

  // Fill in protocol qualifiers.
  ObjCObjectTL.setProtocolLAngleLoc(lAngleLoc);
  ObjCObjectTL.setProtocolRAngleLoc(rAngleLoc);
  for (unsigned i = 0, n = protocols.size(); i != n; ++i)
    ObjCObjectTL.setProtocolLoc(i, protocolLocs[i]);

  // We're done. Return the completed type to the parser.
  return CreateParsedType(Result, ResultTInfo);
}

TypeResult Sema::actOnObjCTypeArgsAndProtocolQualifiers(
             Scope *S,
             SourceLocation Loc,
             ParsedType BaseType,
             SourceLocation TypeArgsLAngleLoc,
             ArrayRef<ParsedType> TypeArgs,
             SourceLocation TypeArgsRAngleLoc,
             SourceLocation ProtocolLAngleLoc,
             ArrayRef<Decl *> Protocols,
             ArrayRef<SourceLocation> ProtocolLocs,
             SourceLocation ProtocolRAngleLoc) {
  TypeSourceInfo *BaseTypeInfo = nullptr;
  QualType T = GetTypeFromParser(BaseType, &BaseTypeInfo);
  if (T.isNull())
    return true;

  // Handle missing type-source info.
  if (!BaseTypeInfo)
    BaseTypeInfo = Context.getTrivialTypeSourceInfo(T, Loc);

  // Extract type arguments.
  SmallVector<TypeSourceInfo *, 4> ActualTypeArgInfos;
  for (unsigned i = 0, n = TypeArgs.size(); i != n; ++i) {
    TypeSourceInfo *TypeArgInfo = nullptr;
    QualType TypeArg = GetTypeFromParser(TypeArgs[i], &TypeArgInfo);
    if (TypeArg.isNull()) {
      ActualTypeArgInfos.clear();
      break;
    }

    assert(TypeArgInfo && "No type source info?");
    ActualTypeArgInfos.push_back(TypeArgInfo);
  }

  // Build the object type.
  QualType Result = BuildObjCObjectType(
      T, BaseTypeInfo->getTypeLoc().getSourceRange().getBegin(),
      TypeArgsLAngleLoc, ActualTypeArgInfos, TypeArgsRAngleLoc,
      ProtocolLAngleLoc,
      llvm::makeArrayRef((ObjCProtocolDecl * const *)Protocols.data(),
                         Protocols.size()),
      ProtocolLocs, ProtocolRAngleLoc,
      /*FailOnError=*/false);

  if (Result == T)
    return BaseType;

  // Create source information for this type.
  TypeSourceInfo *ResultTInfo = Context.CreateTypeSourceInfo(Result);
  TypeLoc ResultTL = ResultTInfo->getTypeLoc();

  // For id<Proto1, Proto2> or Class<Proto1, Proto2>, we'll have an
  // object pointer type. Fill in source information for it.
  if (auto ObjCObjectPointerTL = ResultTL.getAs<ObjCObjectPointerTypeLoc>()) {
    // The '*' is implicit.
    ObjCObjectPointerTL.setStarLoc(SourceLocation());
    ResultTL = ObjCObjectPointerTL.getPointeeLoc();
  }

  if (auto OTPTL = ResultTL.getAs<ObjCTypeParamTypeLoc>()) {
    // Protocol qualifier information.
    if (OTPTL.getNumProtocols() > 0) {
      assert(OTPTL.getNumProtocols() == Protocols.size());
      OTPTL.setProtocolLAngleLoc(ProtocolLAngleLoc);
      OTPTL.setProtocolRAngleLoc(ProtocolRAngleLoc);
      for (unsigned i = 0, n = Protocols.size(); i != n; ++i)
        OTPTL.setProtocolLoc(i, ProtocolLocs[i]);
    }

    // We're done. Return the completed type to the parser.
    return CreateParsedType(Result, ResultTInfo);
  }

  auto ObjCObjectTL = ResultTL.castAs<ObjCObjectTypeLoc>();

  // Type argument information.
  if (ObjCObjectTL.getNumTypeArgs() > 0) {
    assert(ObjCObjectTL.getNumTypeArgs() == ActualTypeArgInfos.size());
    ObjCObjectTL.setTypeArgsLAngleLoc(TypeArgsLAngleLoc);
    ObjCObjectTL.setTypeArgsRAngleLoc(TypeArgsRAngleLoc);
    for (unsigned i = 0, n = ActualTypeArgInfos.size(); i != n; ++i)
      ObjCObjectTL.setTypeArgTInfo(i, ActualTypeArgInfos[i]);
  } else {
    ObjCObjectTL.setTypeArgsLAngleLoc(SourceLocation());
    ObjCObjectTL.setTypeArgsRAngleLoc(SourceLocation());
  }

  // Protocol qualifier information.
  if (ObjCObjectTL.getNumProtocols() > 0) {
    assert(ObjCObjectTL.getNumProtocols() == Protocols.size());
    ObjCObjectTL.setProtocolLAngleLoc(ProtocolLAngleLoc);
    ObjCObjectTL.setProtocolRAngleLoc(ProtocolRAngleLoc);
    for (unsigned i = 0, n = Protocols.size(); i != n; ++i)
      ObjCObjectTL.setProtocolLoc(i, ProtocolLocs[i]);
  } else {
    ObjCObjectTL.setProtocolLAngleLoc(SourceLocation());
    ObjCObjectTL.setProtocolRAngleLoc(SourceLocation());
  }

  // Base type.
  ObjCObjectTL.setHasBaseTypeAsWritten(true);
  if (ObjCObjectTL.getType() == T)
    ObjCObjectTL.getBaseLoc().initializeFullCopy(BaseTypeInfo->getTypeLoc());
  else
    ObjCObjectTL.getBaseLoc().initialize(Context, Loc);

  // We're done. Return the completed type to the parser.
  return CreateParsedType(Result, ResultTInfo);
}

static OpenCLAccessAttr::Spelling getImageAccess(const AttributeList *Attrs) {
  if (Attrs) {
    const AttributeList *Next = Attrs;
    do {
      const AttributeList &Attr = *Next;
      Next = Attr.getNext();
      if (Attr.getKind() == AttributeList::AT_OpenCLAccess) {
        return static_cast<OpenCLAccessAttr::Spelling>(
            Attr.getSemanticSpelling());
      }
    } while (Next);
  }
  return OpenCLAccessAttr::Keyword_read_only;
}

/// \brief Convert the specified declspec to the appropriate type
/// object.
/// \param state Specifies the declarator containing the declaration specifier
/// to be converted, along with other associated processing state.
/// \returns The type described by the declaration specifiers.  This function
/// never returns null.
static QualType ConvertDeclSpecToType(TypeProcessingState &state) {
  // FIXME: Should move the logic from DeclSpec::Finish to here for validity
  // checking.

  Sema &S = state.getSema();
  Declarator &declarator = state.getDeclarator();
  const DeclSpec &DS = declarator.getDeclSpec();
  SourceLocation DeclLoc = declarator.getIdentifierLoc();
  if (DeclLoc.isInvalid())
    DeclLoc = DS.getLocStart();

  ASTContext &Context = S.Context;

  QualType Result;
  switch (DS.getTypeSpecType()) {
  case DeclSpec::TST_void:
    Result = Context.VoidTy;
    break;
  case DeclSpec::TST_char:
    if (DS.getTypeSpecSign() == DeclSpec::TSS_unspecified)
      Result = Context.CharTy;
    else if (DS.getTypeSpecSign() == DeclSpec::TSS_signed)
      Result = Context.SignedCharTy;
    else {
      assert(DS.getTypeSpecSign() == DeclSpec::TSS_unsigned &&
             "Unknown TSS value");
      Result = Context.UnsignedCharTy;
    }
    break;
  case DeclSpec::TST_wchar:
    if (DS.getTypeSpecSign() == DeclSpec::TSS_unspecified)
      Result = Context.WCharTy;
    else if (DS.getTypeSpecSign() == DeclSpec::TSS_signed) {
      S.Diag(DS.getTypeSpecSignLoc(), diag::ext_invalid_sign_spec)
        << DS.getSpecifierName(DS.getTypeSpecType(),
                               Context.getPrintingPolicy());
      Result = Context.getSignedWCharType();
    } else {
      assert(DS.getTypeSpecSign() == DeclSpec::TSS_unsigned &&
        "Unknown TSS value");
      S.Diag(DS.getTypeSpecSignLoc(), diag::ext_invalid_sign_spec)
        << DS.getSpecifierName(DS.getTypeSpecType(),
                               Context.getPrintingPolicy());
      Result = Context.getUnsignedWCharType();
    }
    break;
  case DeclSpec::TST_char16:
      assert(DS.getTypeSpecSign() == DeclSpec::TSS_unspecified &&
        "Unknown TSS value");
      Result = Context.Char16Ty;
    break;
  case DeclSpec::TST_char32:
      assert(DS.getTypeSpecSign() == DeclSpec::TSS_unspecified &&
        "Unknown TSS value");
      Result = Context.Char32Ty;
    break;
  case DeclSpec::TST_unspecified:
    // If this is a missing declspec in a block literal return context, then it
    // is inferred from the return statements inside the block.
    // The declspec is always missing in a lambda expr context; it is either
    // specified with a trailing return type or inferred.
    if (S.getLangOpts().CPlusPlus14 &&
        declarator.getContext() == Declarator::LambdaExprContext) {
      // In C++1y, a lambda's implicit return type is 'auto'.
      Result = Context.getAutoDeductType();
      break;
    } else if (declarator.getContext() == Declarator::LambdaExprContext ||
               checkOmittedBlockReturnType(S, declarator,
                                           Context.DependentTy)) {
      Result = Context.DependentTy;
      break;
    }

    // Unspecified typespec defaults to int in C90.  However, the C90 grammar
    // [C90 6.5] only allows a decl-spec if there was *some* type-specifier,
    // type-qualifier, or storage-class-specifier.  If not, emit an extwarn.
    // Note that the one exception to this is function definitions, which are
    // allowed to be completely missing a declspec.  This is handled in the
    // parser already though by it pretending to have seen an 'int' in this
    // case.
    if (S.getLangOpts().ImplicitInt) {
      // In C89 mode, we only warn if there is a completely missing declspec
      // when one is not allowed.
      if (DS.isEmpty()) {
        S.Diag(DeclLoc, diag::ext_missing_declspec)
          << DS.getSourceRange()
        << FixItHint::CreateInsertion(DS.getLocStart(), "int");
      }
    } else if (!DS.hasTypeSpecifier()) {
      // C99 and C++ require a type specifier.  For example, C99 6.7.2p2 says:
      // "At least one type specifier shall be given in the declaration
      // specifiers in each declaration, and in the specifier-qualifier list in
      // each struct declaration and type name."
      if (S.getLangOpts().CPlusPlus) {
        S.Diag(DeclLoc, diag::err_missing_type_specifier)
          << DS.getSourceRange();

        // When this occurs in C++ code, often something is very broken with the
        // value being declared, poison it as invalid so we don't get chains of
        // errors.
        declarator.setInvalidType(true);
      } else if (S.getLangOpts().OpenCLVersion >= 200 && DS.isTypeSpecPipe()){
        S.Diag(DeclLoc, diag::err_missing_actual_pipe_type)
          << DS.getSourceRange();
        declarator.setInvalidType(true);
      } else {
        S.Diag(DeclLoc, diag::ext_missing_type_specifier)
          << DS.getSourceRange();
      }
    }

    // FALL THROUGH.
  case DeclSpec::TST_int: {
    if (DS.getTypeSpecSign() != DeclSpec::TSS_unsigned) {
      switch (DS.getTypeSpecWidth()) {
      case DeclSpec::TSW_unspecified: Result = Context.IntTy; break;
      case DeclSpec::TSW_short:       Result = Context.ShortTy; break;
      case DeclSpec::TSW_long:        Result = Context.LongTy; break;
      case DeclSpec::TSW_longlong:
        Result = Context.LongLongTy;

        // 'long long' is a C99 or C++11 feature.
        if (!S.getLangOpts().C99) {
          if (S.getLangOpts().CPlusPlus)
            S.Diag(DS.getTypeSpecWidthLoc(),
                   S.getLangOpts().CPlusPlus11 ?
                   diag::warn_cxx98_compat_longlong : diag::ext_cxx11_longlong);
          else
            S.Diag(DS.getTypeSpecWidthLoc(), diag::ext_c99_longlong);
        }
        break;
      }
    } else {
      switch (DS.getTypeSpecWidth()) {
      case DeclSpec::TSW_unspecified: Result = Context.UnsignedIntTy; break;
      case DeclSpec::TSW_short:       Result = Context.UnsignedShortTy; break;
      case DeclSpec::TSW_long:        Result = Context.UnsignedLongTy; break;
      case DeclSpec::TSW_longlong:
        Result = Context.UnsignedLongLongTy;

        // 'long long' is a C99 or C++11 feature.
        if (!S.getLangOpts().C99) {
          if (S.getLangOpts().CPlusPlus)
            S.Diag(DS.getTypeSpecWidthLoc(),
                   S.getLangOpts().CPlusPlus11 ?
                   diag::warn_cxx98_compat_longlong : diag::ext_cxx11_longlong);
          else
            S.Diag(DS.getTypeSpecWidthLoc(), diag::ext_c99_longlong);
        }
        break;
      }
    }
    break;
  }
  case DeclSpec::TST_int128:
    if (!S.Context.getTargetInfo().hasInt128Type())
      S.Diag(DS.getTypeSpecTypeLoc(), diag::err_type_unsupported)
        << "__int128";
    if (DS.getTypeSpecSign() == DeclSpec::TSS_unsigned)
      Result = Context.UnsignedInt128Ty;
    else
      Result = Context.Int128Ty;
    break;
  case DeclSpec::TST_float16: Result = Context.Float16Ty; break;
  case DeclSpec::TST_half:    Result = Context.HalfTy; break;
  case DeclSpec::TST_float:   Result = Context.FloatTy; break;
  case DeclSpec::TST_double:
    if (DS.getTypeSpecWidth() == DeclSpec::TSW_long)
      Result = Context.LongDoubleTy;
    else
      Result = Context.DoubleTy;
    break;
  case DeclSpec::TST_float128:
    if (!S.Context.getTargetInfo().hasFloat128Type())
      S.Diag(DS.getTypeSpecTypeLoc(), diag::err_type_unsupported)
        << "__float128";
    Result = Context.Float128Ty;
    break;
  case DeclSpec::TST_bool: Result = Context.BoolTy; break; // _Bool or bool
    break;
  case DeclSpec::TST_decimal32:    // _Decimal32
  case DeclSpec::TST_decimal64:    // _Decimal64
  case DeclSpec::TST_decimal128:   // _Decimal128
    S.Diag(DS.getTypeSpecTypeLoc(), diag::err_decimal_unsupported);
    Result = Context.IntTy;
    declarator.setInvalidType(true);
    break;
  case DeclSpec::TST_class:
  case DeclSpec::TST_enum:
  case DeclSpec::TST_union:
  case DeclSpec::TST_struct:
  case DeclSpec::TST_interface: {
    TypeDecl *D = dyn_cast_or_null<TypeDecl>(DS.getRepAsDecl());
    if (!D) {
      // This can happen in C++ with ambiguous lookups.
      Result = Context.IntTy;
      declarator.setInvalidType(true);
      break;
    }

    // If the type is deprecated or unavailable, diagnose it.
    S.DiagnoseUseOfDecl(D, DS.getTypeSpecTypeNameLoc());

    assert(DS.getTypeSpecWidth() == 0 && DS.getTypeSpecComplex() == 0 &&
           DS.getTypeSpecSign() == 0 && "No qualifiers on tag names!");

    // TypeQuals handled by caller.
    Result = Context.getTypeDeclType(D);

    // In both C and C++, make an ElaboratedType.
    ElaboratedTypeKeyword Keyword
      = ElaboratedType::getKeywordForTypeSpec(DS.getTypeSpecType());
    Result = S.getElaboratedType(Keyword, DS.getTypeSpecScope(), Result);
    break;
  }
  case DeclSpec::TST_typename: {
    assert(DS.getTypeSpecWidth() == 0 && DS.getTypeSpecComplex() == 0 &&
           DS.getTypeSpecSign() == 0 &&
           "Can't handle qualifiers on typedef names yet!");
    Result = S.GetTypeFromParser(DS.getRepAsType());
    if (Result.isNull()) {
      declarator.setInvalidType(true);
    }

    // TypeQuals handled by caller.
    break;
  }
  case DeclSpec::TST_typeofType:
    // FIXME: Preserve type source info.
    Result = S.GetTypeFromParser(DS.getRepAsType());
    assert(!Result.isNull() && "Didn't get a type for typeof?");
    if (!Result->isDependentType())
      if (const TagType *TT = Result->getAs<TagType>())
        S.DiagnoseUseOfDecl(TT->getDecl(), DS.getTypeSpecTypeLoc());
    // TypeQuals handled by caller.
    Result = Context.getTypeOfType(Result);
    break;
  case DeclSpec::TST_typeofExpr: {
    Expr *E = DS.getRepAsExpr();
    assert(E && "Didn't get an expression for typeof?");
    // TypeQuals handled by caller.
    Result = S.BuildTypeofExprType(E, DS.getTypeSpecTypeLoc());
    if (Result.isNull()) {
      Result = Context.IntTy;
      declarator.setInvalidType(true);
    }
    break;
  }
  case DeclSpec::TST_plainPtr:
  case DeclSpec::TST_arrayPtr:
  case DeclSpec::TST_nt_arrayPtr: {
      Result = S.GetTypeFromParser(DS.getRepAsType());
      assert(!Result.isNull() &&
             "Didn't get a type for _Ptr, _Array_ptr, or _Nt_array_ptr?");
      // The name we're declaring, if any.
      DeclarationName Name;
      if (declarator.getIdentifier())
        Name = declarator.getIdentifier();
      CheckedPointerKind Kind = CheckedPointerKind::Ptr;
      TypeSpecifierType TS = DS.getTypeSpecType();
      switch (TS) {
        case DeclSpec::TST_plainPtr:
          Kind = CheckedPointerKind::Ptr;
          break;
        case DeclSpec::TST_arrayPtr:
          Kind = CheckedPointerKind::Array;
          break;
        case DeclSpec::TST_nt_arrayPtr:
          Kind = CheckedPointerKind::NtArray;
          break;
        default:
            llvm_unreachable("unexpected type spec type");
            break;
      }
      Result = S.BuildPointerType(Result, Kind, DS.getTypeSpecTypeLoc(), Name);
      if (Result.isNull()) {
        Result = Context.IntTy;
        declarator.setInvalidType(true);
      }
      break;
  }
  case DeclSpec::TST_decltype: {
    Expr *E = DS.getRepAsExpr();
    assert(E && "Didn't get an expression for decltype?");
    // TypeQuals handled by caller.
    Result = S.BuildDecltypeType(E, DS.getTypeSpecTypeLoc());
    if (Result.isNull()) {
      Result = Context.IntTy;
      declarator.setInvalidType(true);
    }
    break;
  }
  case DeclSpec::TST_underlyingType:
    Result = S.GetTypeFromParser(DS.getRepAsType());
    assert(!Result.isNull() && "Didn't get a type for __underlying_type?");
    Result = S.BuildUnaryTransformType(Result,
                                       UnaryTransformType::EnumUnderlyingType,
                                       DS.getTypeSpecTypeLoc());
    if (Result.isNull()) {
      Result = Context.IntTy;
      declarator.setInvalidType(true);
    }
    break;

  case DeclSpec::TST_auto:
    Result = Context.getAutoType(QualType(), AutoTypeKeyword::Auto, false);
    break;

  case DeclSpec::TST_auto_type:
    Result = Context.getAutoType(QualType(), AutoTypeKeyword::GNUAutoType, false);
    break;

  case DeclSpec::TST_decltype_auto:
    Result = Context.getAutoType(QualType(), AutoTypeKeyword::DecltypeAuto,
                                 /*IsDependent*/ false);
    break;

  case DeclSpec::TST_unknown_anytype:
    Result = Context.UnknownAnyTy;
    break;

  case DeclSpec::TST_atomic:
    Result = S.GetTypeFromParser(DS.getRepAsType());
    assert(!Result.isNull() && "Didn't get a type for _Atomic?");
    Result = S.BuildAtomicType(Result, DS.getTypeSpecTypeLoc());
    if (Result.isNull()) {
      Result = Context.IntTy;
      declarator.setInvalidType(true);
    }
    break;

#define GENERIC_IMAGE_TYPE(ImgType, Id) \
  case DeclSpec::TST_##ImgType##_t: \
    switch (getImageAccess(DS.getAttributes().getList())) { \
    case OpenCLAccessAttr::Keyword_write_only: \
      Result = Context.Id##WOTy; break; \
    case OpenCLAccessAttr::Keyword_read_write: \
      Result = Context.Id##RWTy; break; \
    case OpenCLAccessAttr::Keyword_read_only: \
      Result = Context.Id##ROTy; break; \
    } \
    break;
#include "clang/Basic/OpenCLImageTypes.def"

  case DeclSpec::TST_error:
    Result = Context.IntTy;
    declarator.setInvalidType(true);
    break;
  }

  if (S.getLangOpts().OpenCL &&
      S.checkOpenCLDisabledTypeDeclSpec(DS, Result))
    declarator.setInvalidType(true);

  // Handle complex types.
  if (DS.getTypeSpecComplex() == DeclSpec::TSC_complex) {
    if (S.getLangOpts().Freestanding)
      S.Diag(DS.getTypeSpecComplexLoc(), diag::ext_freestanding_complex);
    Result = Context.getComplexType(Result);
  } else if (DS.isTypeAltiVecVector()) {
    unsigned typeSize = static_cast<unsigned>(Context.getTypeSize(Result));
    assert(typeSize > 0 && "type size for vector must be greater than 0 bits");
    VectorType::VectorKind VecKind = VectorType::AltiVecVector;
    if (DS.isTypeAltiVecPixel())
      VecKind = VectorType::AltiVecPixel;
    else if (DS.isTypeAltiVecBool())
      VecKind = VectorType::AltiVecBool;
    Result = Context.getVectorType(Result, 128/typeSize, VecKind);
  }

  // FIXME: Imaginary.
  if (DS.getTypeSpecComplex() == DeclSpec::TSC_imaginary)
    S.Diag(DS.getTypeSpecComplexLoc(), diag::err_imaginary_not_supported);

  // Before we process any type attributes, synthesize a block literal
  // function declarator if necessary.
  if (declarator.getContext() == Declarator::BlockLiteralContext)
    maybeSynthesizeBlockSignature(state, Result);

  // Apply any type attributes from the decl spec.  This may cause the
  // list of type attributes to be temporarily saved while the type
  // attributes are pushed around.
  // pipe attributes will be handled later ( at GetFullTypeForDeclarator )
  if (!DS.isTypeSpecPipe())
      processTypeAttrs(state, Result, TAL_DeclSpec, DS.getAttributes().getList());

  // Apply const/volatile/restrict qualifiers to T.
  if (unsigned TypeQuals = DS.getTypeQualifiers()) {
    // Warn about CV qualifiers on function types.
    // C99 6.7.3p8:
    //   If the specification of a function type includes any type qualifiers,
    //   the behavior is undefined.
    // C++11 [dcl.fct]p7:
    //   The effect of a cv-qualifier-seq in a function declarator is not the
    //   same as adding cv-qualification on top of the function type. In the
    //   latter case, the cv-qualifiers are ignored.
    if (TypeQuals && Result->isFunctionType()) {
      diagnoseAndRemoveTypeQualifiers(
          S, DS, TypeQuals, Result, DeclSpec::TQ_const | DeclSpec::TQ_volatile,
          S.getLangOpts().CPlusPlus
              ? diag::warn_typecheck_function_qualifiers_ignored
              : diag::warn_typecheck_function_qualifiers_unspecified);
      // No diagnostic for 'restrict' or '_Atomic' applied to a
      // function type; we'll diagnose those later, in BuildQualifiedType.
    }

    // C++11 [dcl.ref]p1:
    //   Cv-qualified references are ill-formed except when the
    //   cv-qualifiers are introduced through the use of a typedef-name
    //   or decltype-specifier, in which case the cv-qualifiers are ignored.
    //
    // There don't appear to be any other contexts in which a cv-qualified
    // reference type could be formed, so the 'ill-formed' clause here appears
    // to never happen.
    if (TypeQuals && Result->isReferenceType()) {
      diagnoseAndRemoveTypeQualifiers(
          S, DS, TypeQuals, Result,
          DeclSpec::TQ_const | DeclSpec::TQ_volatile | DeclSpec::TQ_atomic,
          diag::warn_typecheck_reference_qualifiers);
    }

    // C90 6.5.3 constraints: "The same type qualifier shall not appear more
    // than once in the same specifier-list or qualifier-list, either directly
    // or via one or more typedefs."
    if (!S.getLangOpts().C99 && !S.getLangOpts().CPlusPlus
        && TypeQuals & Result.getCVRQualifiers()) {
      if (TypeQuals & DeclSpec::TQ_const && Result.isConstQualified()) {
        S.Diag(DS.getConstSpecLoc(), diag::ext_duplicate_declspec)
          << "const";
      }

      if (TypeQuals & DeclSpec::TQ_volatile && Result.isVolatileQualified()) {
        S.Diag(DS.getVolatileSpecLoc(), diag::ext_duplicate_declspec)
          << "volatile";
      }

      // C90 doesn't have restrict nor _Atomic, so it doesn't force us to
      // produce a warning in this case.
    }

    QualType Qualified = S.BuildQualifiedType(Result, DeclLoc, TypeQuals, &DS);

    // If adding qualifiers fails, just use the unqualified type.
    if (Qualified.isNull())
      declarator.setInvalidType(true);
    else
      Result = Qualified;
  }

  assert(!Result.isNull() && "This function should not return a null type");
  return Result;
}

static std::string getPrintableNameForEntity(DeclarationName Entity) {
  if (Entity)
    return Entity.getAsString();

  return "type name";
}

QualType Sema::BuildQualifiedType(QualType T, SourceLocation Loc,
                                  Qualifiers Qs, const DeclSpec *DS) {
  if (T.isNull())
    return QualType();

  // Ignore any attempt to form a cv-qualified reference.
  if (T->isReferenceType()) {
    Qs.removeConst();
    Qs.removeVolatile();
  }

  // Enforce C99 6.7.3p2: "Types other than pointer types derived from
  // object or incomplete types shall not be restrict-qualified."
  if (Qs.hasRestrict()) {
    unsigned DiagID = 0;
    QualType ProblemTy;

    if (T->isAnyPointerType() || T->isReferenceType() ||
        T->isMemberPointerType()) {
      QualType EltTy;
      if (T->isObjCObjectPointerType())
        EltTy = T;
      else if (const MemberPointerType *PTy = T->getAs<MemberPointerType>())
        EltTy = PTy->getPointeeType();
      else
        EltTy = T->getPointeeType();

      // If we have a pointer or reference, the pointee must have an object
      // incomplete type.
      if (!EltTy->isIncompleteOrObjectType()) {
        DiagID = diag::err_typecheck_invalid_restrict_invalid_pointee;
        ProblemTy = EltTy;
      }
    } else if (!T->isDependentType()) {
      DiagID = diag::err_typecheck_invalid_restrict_not_pointer;
      ProblemTy = T;
    }

    if (DiagID) {
      Diag(DS ? DS->getRestrictSpecLoc() : Loc, DiagID) << ProblemTy;
      Qs.removeRestrict();
    }
  }

  return Context.getQualifiedType(T, Qs);
}

QualType Sema::BuildQualifiedType(QualType T, SourceLocation Loc,
                                  unsigned CVRAU, const DeclSpec *DS) {
  if (T.isNull())
    return QualType();

  // Ignore any attempt to form a cv-qualified reference.
  if (T->isReferenceType())
    CVRAU &=
        ~(DeclSpec::TQ_const | DeclSpec::TQ_volatile | DeclSpec::TQ_atomic);

  // Convert from DeclSpec::TQ to Qualifiers::TQ by just dropping TQ_atomic and
  // TQ_unaligned;
  unsigned CVR = CVRAU & ~(DeclSpec::TQ_atomic | DeclSpec::TQ_unaligned);

  // C11 6.7.3/5:
  //   If the same qualifier appears more than once in the same
  //   specifier-qualifier-list, either directly or via one or more typedefs,
  //   the behavior is the same as if it appeared only once.
  //
  // It's not specified what happens when the _Atomic qualifier is applied to
  // a type specified with the _Atomic specifier, but we assume that this
  // should be treated as if the _Atomic qualifier appeared multiple times.
  if (CVRAU & DeclSpec::TQ_atomic && !T->isAtomicType()) {
    // C11 6.7.3/5:
    //   If other qualifiers appear along with the _Atomic qualifier in a
    //   specifier-qualifier-list, the resulting type is the so-qualified
    //   atomic type.
    //
    // Don't need to worry about array types here, since _Atomic can't be
    // applied to such types.
    SplitQualType Split = T.getSplitUnqualifiedType();
    T = BuildAtomicType(QualType(Split.Ty, 0),
                        DS ? DS->getAtomicSpecLoc() : Loc);
    if (T.isNull())
      return T;
    Split.Quals.addCVRQualifiers(CVR);
    return BuildQualifiedType(T, Loc, Split.Quals);
  }

  Qualifiers Q = Qualifiers::fromCVRMask(CVR);
  Q.setUnaligned(CVRAU & DeclSpec::TQ_unaligned);
  return BuildQualifiedType(T, Loc, Q, DS);
}

/// \brief Build a paren type including \p T.
QualType Sema::BuildParenType(QualType T) {
  return Context.getParenType(T);
}

/// Given that we're building a pointer or reference to the given
static QualType inferARCLifetimeForPointee(Sema &S, QualType type,
                                           SourceLocation loc,
                                           bool isReference) {
  // Bail out if retention is unrequired or already specified.
  if (!type->isObjCLifetimeType() ||
      type.getObjCLifetime() != Qualifiers::OCL_None)
    return type;

  Qualifiers::ObjCLifetime implicitLifetime = Qualifiers::OCL_None;

  // If the object type is const-qualified, we can safely use
  // __unsafe_unretained.  This is safe (because there are no read
  // barriers), and it'll be safe to coerce anything but __weak* to
  // the resulting type.
  if (type.isConstQualified()) {
    implicitLifetime = Qualifiers::OCL_ExplicitNone;

  // Otherwise, check whether the static type does not require
  // retaining.  This currently only triggers for Class (possibly
  // protocol-qualifed, and arrays thereof).
  } else if (type->isObjCARCImplicitlyUnretainedType()) {
    implicitLifetime = Qualifiers::OCL_ExplicitNone;

  // If we are in an unevaluated context, like sizeof, skip adding a
  // qualification.
  } else if (S.isUnevaluatedContext()) {
    return type;

  // If that failed, give an error and recover using __strong.  __strong
  // is the option most likely to prevent spurious second-order diagnostics,
  // like when binding a reference to a field.
  } else {
    // These types can show up in private ivars in system headers, so
    // we need this to not be an error in those cases.  Instead we
    // want to delay.
    if (S.DelayedDiagnostics.shouldDelayDiagnostics()) {
      S.DelayedDiagnostics.add(
          sema::DelayedDiagnostic::makeForbiddenType(loc,
              diag::err_arc_indirect_no_ownership, type, isReference));
    } else {
      S.Diag(loc, diag::err_arc_indirect_no_ownership) << type << isReference;
    }
    implicitLifetime = Qualifiers::OCL_Strong;
  }
  assert(implicitLifetime && "didn't infer any lifetime!");

  Qualifiers qs;
  qs.addObjCLifetime(implicitLifetime);
  return S.Context.getQualifiedType(type, qs);
}

static std::string getFunctionQualifiersAsString(const FunctionProtoType *FnTy){
  std::string Quals =
    Qualifiers::fromCVRMask(FnTy->getTypeQuals()).getAsString();

  switch (FnTy->getRefQualifier()) {
  case RQ_None:
    break;

  case RQ_LValue:
    if (!Quals.empty())
      Quals += ' ';
    Quals += '&';
    break;

  case RQ_RValue:
    if (!Quals.empty())
      Quals += ' ';
    Quals += "&&";
    break;
  }

  return Quals;
}

namespace {
/// Kinds of declarator that cannot contain a qualified function type.
///
/// C++98 [dcl.fct]p4 / C++11 [dcl.fct]p6:
///     a function type with a cv-qualifier or a ref-qualifier can only appear
///     at the topmost level of a type.
///
/// Parens and member pointers are permitted. We don't diagnose array and
/// function declarators, because they don't allow function types at all.
///
/// The values of this enum are used in diagnostics.
enum QualifiedFunctionKind { QFK_BlockPointer, QFK_Pointer, QFK_Reference };
} // end anonymous namespace

/// Check whether the type T is a qualified function type, and if it is,
/// diagnose that it cannot be contained within the given kind of declarator.
static bool checkQualifiedFunction(Sema &S, QualType T, SourceLocation Loc,
                                   QualifiedFunctionKind QFK) {
  // Does T refer to a function type with a cv-qualifier or a ref-qualifier?
  const FunctionProtoType *FPT = T->getAs<FunctionProtoType>();
  if (!FPT || (FPT->getTypeQuals() == 0 && FPT->getRefQualifier() == RQ_None))
    return false;

  S.Diag(Loc, diag::err_compound_qualified_function_type)
    << QFK << isa<FunctionType>(T.IgnoreParens()) << T
    << getFunctionQualifiersAsString(FPT);
  return true;
}

/// \brief Build a pointer type.
///
/// \param T The type to which we'll be building a pointer.
///
/// \param Loc The location of the entity whose type involves this
/// pointer type or, if there is no such entity, the location of the
/// type that will have pointer type.
///
/// \param Entity The name of the entity that involves the pointer
/// type, if known.
///
/// \returns A suitable pointer type, if there are no
/// errors. Otherwise, returns a NULL type.
QualType Sema::BuildPointerType(QualType T, CheckedPointerKind kind,
                                SourceLocation Loc, DeclarationName Entity) {
  if (T->isReferenceType()) {
    // C++ 8.3.2p4: There shall be no ... pointers to references ...
    Diag(Loc, diag::err_illegal_decl_pointer_to_reference)
      << getPrintableNameForEntity(Entity) << T;
    return QualType();
  }

  if (T->isFunctionType() && getLangOpts().OpenCL) {
    Diag(Loc, diag::err_opencl_function_pointer);
    return QualType();
  }

  if (checkQualifiedFunction(*this, T, Loc, QFK_Pointer))
    return QualType();

  assert(!T->isObjCObjectType() && "Should build ObjCObjectPointerType");

  // In ARC, it is forbidden to build pointers to unqualified pointers.
  if (getLangOpts().ObjCAutoRefCount)
    T = inferARCLifetimeForPointee(*this, T, Loc, /*reference*/ false);

  // In Checked C, _Array_ptr of functions is not allowed
  if ((kind == CheckedPointerKind::Array ||
       kind == CheckedPointerKind::NtArray) && T->isFunctionType()) {
    Diag(Loc, diag::err_illegal_decl_array_ptr_to_function)
      << getPrintableNameForEntity(Entity) << T;
    return QualType();
  }

  // In Checked C, null-terminated array_ptr of non-integer/non-pointer are not
  // allowed
  if (kind == CheckedPointerKind::NtArray && !T->isIntegerType() &&
      !T->isPointerType()) {
    Diag(Loc, diag::err_illegal_decl_nt_array_ptr_of_nonscalar)
      << getPrintableNameForEntity(Entity) << T;
    return QualType();
  }

  // Build the pointer type.
  return Context.getPointerType(T, kind);
}

/// \brief Build a reference type.
///
/// \param T The type to which we'll be building a reference.
///
/// \param Loc The location of the entity whose type involves this
/// reference type or, if there is no such entity, the location of the
/// type that will have reference type.
///
/// \param Entity The name of the entity that involves the reference
/// type, if known.
///
/// \returns A suitable reference type, if there are no
/// errors. Otherwise, returns a NULL type.
QualType Sema::BuildReferenceType(QualType T, bool SpelledAsLValue,
                                  SourceLocation Loc,
                                  DeclarationName Entity) {
  assert(Context.getCanonicalType(T) != Context.OverloadTy &&
         "Unresolved overloaded function type");

  // C++0x [dcl.ref]p6:
  //   If a typedef (7.1.3), a type template-parameter (14.3.1), or a
  //   decltype-specifier (7.1.6.2) denotes a type TR that is a reference to a
  //   type T, an attempt to create the type "lvalue reference to cv TR" creates
  //   the type "lvalue reference to T", while an attempt to create the type
  //   "rvalue reference to cv TR" creates the type TR.
  bool LValueRef = SpelledAsLValue || T->getAs<LValueReferenceType>();

  // C++ [dcl.ref]p4: There shall be no references to references.
  //
  // According to C++ DR 106, references to references are only
  // diagnosed when they are written directly (e.g., "int & &"),
  // but not when they happen via a typedef:
  //
  //   typedef int& intref;
  //   typedef intref& intref2;
  //
  // Parser::ParseDeclaratorInternal diagnoses the case where
  // references are written directly; here, we handle the
  // collapsing of references-to-references as described in C++0x.
  // DR 106 and 540 introduce reference-collapsing into C++98/03.

  // C++ [dcl.ref]p1:
  //   A declarator that specifies the type "reference to cv void"
  //   is ill-formed.
  if (T->isVoidType()) {
    Diag(Loc, diag::err_reference_to_void);
    return QualType();
  }

  if (checkQualifiedFunction(*this, T, Loc, QFK_Reference))
    return QualType();

  // In ARC, it is forbidden to build references to unqualified pointers.
  if (getLangOpts().ObjCAutoRefCount)
    T = inferARCLifetimeForPointee(*this, T, Loc, /*reference*/ true);

  // Handle restrict on references.
  if (LValueRef)
    return Context.getLValueReferenceType(T, SpelledAsLValue);
  return Context.getRValueReferenceType(T);
}

/// \brief Build a Read-only Pipe type.
///
/// \param T The type to which we'll be building a Pipe.
///
/// \param Loc We do not use it for now.
///
/// \returns A suitable pipe type, if there are no errors. Otherwise, returns a
/// NULL type.
QualType Sema::BuildReadPipeType(QualType T, SourceLocation Loc) {
  return Context.getReadPipeType(T);
}

/// \brief Build a Write-only Pipe type.
///
/// \param T The type to which we'll be building a Pipe.
///
/// \param Loc We do not use it for now.
///
/// \returns A suitable pipe type, if there are no errors. Otherwise, returns a
/// NULL type.
QualType Sema::BuildWritePipeType(QualType T, SourceLocation Loc) {
  return Context.getWritePipeType(T);
}

/// Check whether the specified array size makes the array type a VLA.  If so,
/// return true, if not, return the size of the array in SizeVal.
static bool isArraySizeVLA(Sema &S, Expr *ArraySize, llvm::APSInt &SizeVal) {
  // If the size is an ICE, it certainly isn't a VLA. If we're in a GNU mode
  // (like gnu99, but not c99) accept any evaluatable value as an extension.
  class VLADiagnoser : public Sema::VerifyICEDiagnoser {
  public:
    VLADiagnoser() : Sema::VerifyICEDiagnoser(true) {}

    void diagnoseNotICE(Sema &S, SourceLocation Loc, SourceRange SR) override {
    }

    void diagnoseFold(Sema &S, SourceLocation Loc, SourceRange SR) override {
      S.Diag(Loc, diag::ext_vla_folded_to_constant) << SR;
    }
  } Diagnoser;

  return S.VerifyIntegerConstantExpression(ArraySize, &SizeVal, Diagnoser,
                                           S.LangOpts.GNUMode ||
                                           S.LangOpts.OpenCL).isInvalid();
}

/// \brief Build an array type.
///
/// \param T The type of each element in the array.
///
/// \param ASM C99 array size modifier (e.g., '*', 'static').
///
/// \param ArraySize Expression describing the size of the array.
///
/// \param Brackets The range from the opening '[' to the closing ']'.
///
/// \param Entity The name of the entity that involves the array
/// type, if known.
///
/// \returns A suitable array type, if there are no errors. Otherwise,
/// returns a NULL type.
QualType Sema::BuildArrayType(QualType T, ArrayType::ArraySizeModifier ASM,
                              Expr *ArraySize, unsigned Quals,
                              CheckedArrayKind Kind, SourceRange Brackets,
                              DeclarationName Entity) {

  SourceLocation Loc = Brackets.getBegin();
  if (getLangOpts().CPlusPlus) {
    // C++ [dcl.array]p1:
    //   T is called the array element type; this type shall not be a reference
    //   type, the (possibly cv-qualified) type void, a function type or an
    //   abstract class type.
    //
    // C++ [dcl.array]p3:
    //   When several "array of" specifications are adjacent, [...] only the
    //   first of the constant expressions that specify the bounds of the arrays
    //   may be omitted.
    //
    // Note: function types are handled in the common path with C.
    if (T->isReferenceType()) {
      Diag(Loc, diag::err_illegal_decl_array_of_references)
      << getPrintableNameForEntity(Entity) << T;
      return QualType();
    }

    if (T->isVoidType() || T->isIncompleteArrayType()) {
      Diag(Loc, diag::err_illegal_decl_array_incomplete_type) << T;
      return QualType();
    }

    if (RequireNonAbstractType(Brackets.getBegin(), T,
                               diag::err_array_of_abstract_type))
      return QualType();

    // Mentioning a member pointer type for an array type causes us to lock in
    // an inheritance model, even if it's inside an unused typedef.
    if (Context.getTargetInfo().getCXXABI().isMicrosoft())
      if (const MemberPointerType *MPTy = T->getAs<MemberPointerType>())
        if (!MPTy->getClass()->isDependentType())
          (void)isCompleteType(Loc, T);

  } else {
    // C99 6.7.5.2p1: If the element type is an incomplete or function type,
    // reject it (e.g. void ary[7], struct foo ary[7], void ary[7]())
    if (RequireCompleteType(Loc, T,
                            diag::err_illegal_decl_array_incomplete_type))
      return QualType();
  }

  if (T->isFunctionType()) {
    Diag(Loc, diag::err_illegal_decl_array_of_functions)
      << getPrintableNameForEntity(Entity) << T;
    return QualType();
  }

  if (Kind == CheckedArrayKind::NtChecked && !T->isIntegerType() &&
      !T->isPointerType()) {
    Diag(Loc, diag::err_illegal_decl_nullterm_array_of_nonscalar)
      << getPrintableNameForEntity(Entity) << T;
    return QualType();
  }

  if (const RecordType *EltTy = T->getAs<RecordType>()) {
    // If the element type is a struct or union that contains a variadic
    // array, accept it as a GNU extension: C99 6.7.2.1p2.
    if (EltTy->getDecl()->hasFlexibleArrayMember())
      Diag(Loc, diag::ext_flexible_array_in_array) << T;
  } else if (T->isObjCObjectType()) {
    Diag(Loc, diag::err_objc_array_of_interfaces) << T;
    return QualType();
  }

  // Do placeholder conversions on the array size expression.
  if (ArraySize && ArraySize->hasPlaceholderType()) {
    ExprResult Result = CheckPlaceholderExpr(ArraySize);
    if (Result.isInvalid()) return QualType();
    ArraySize = Result.get();
  }

  // Do lvalue-to-rvalue conversions on the array size expression.
  if (ArraySize && !ArraySize->isRValue()) {
    ExprResult Result = DefaultLvalueConversion(ArraySize);
    if (Result.isInvalid())
      return QualType();

    ArraySize = Result.get();
  }

  // C99 6.7.5.2p1: The size expression shall have integer type.
  // C++11 allows contextual conversions to such types.
  if (!getLangOpts().CPlusPlus11 &&
      ArraySize && !ArraySize->isTypeDependent() &&
      !ArraySize->getType()->isIntegralOrUnscopedEnumerationType()) {
    Diag(ArraySize->getLocStart(), diag::err_array_size_non_int)
      << ArraySize->getType() << ArraySize->getSourceRange();
    return QualType();
  }

  llvm::APSInt ConstVal(Context.getTypeSize(Context.getSizeType()));
  if (!ArraySize) {
    if (ASM == ArrayType::Star)
      T = Context.getVariableArrayType(T, nullptr, ASM, Quals, Brackets);
    else
      T = Context.getIncompleteArrayType(T, ASM, Quals, Kind);
  } else if (ArraySize->isTypeDependent() || ArraySize->isValueDependent()) {
    T = Context.getDependentSizedArrayType(T, ArraySize, ASM, Quals, Brackets);
  } else if ((!T->isDependentType() && !T->isIncompleteType() &&
              !T->isConstantSizeType()) ||
             isArraySizeVLA(*this, ArraySize, ConstVal)) {
    // Even in C++11, don't allow contextual conversions in the array bound
    // of a VLA.
    if (getLangOpts().CPlusPlus11 &&
        !ArraySize->getType()->isIntegralOrUnscopedEnumerationType()) {
      Diag(ArraySize->getLocStart(), diag::err_array_size_non_int)
        << ArraySize->getType() << ArraySize->getSourceRange();
      return QualType();
    }

    // C99: an array with an element type that has a non-constant-size is a VLA.
    // C99: an array with a non-ICE size is a VLA.  We accept any expression
    // that we can fold to a non-zero positive value as an extension.
    T = Context.getVariableArrayType(T, ArraySize, ASM, Quals, Brackets);
  } else {
    // C99 6.7.5.2p1: If the expression is a constant expression, it shall
    // have a value greater than zero.
    if (ConstVal.isSigned() && ConstVal.isNegative()) {
      if (Entity)
        Diag(ArraySize->getLocStart(), diag::err_decl_negative_array_size)
          << getPrintableNameForEntity(Entity) << ArraySize->getSourceRange();
      else
        Diag(ArraySize->getLocStart(), diag::err_typecheck_negative_array_size)
          << ArraySize->getSourceRange();
      return QualType();
    }
    if (ConstVal == 0) {
      // GCC accepts zero sized static arrays. We allow them when
      // we're not in a SFINAE context.
      Diag(ArraySize->getLocStart(),
           isSFINAEContext()? diag::err_typecheck_zero_array_size
                            : diag::ext_typecheck_zero_array_size)
        << ArraySize->getSourceRange();

      if (ASM == ArrayType::Static) {
        Diag(ArraySize->getLocStart(),
             diag::warn_typecheck_zero_static_array_size)
          << ArraySize->getSourceRange();
        ASM = ArrayType::Normal;
      }
    } else if (!T->isDependentType() && !T->isVariablyModifiedType() &&
               !T->isIncompleteType() && !T->isUndeducedType()) {
      // Is the array too large?
      unsigned ActiveSizeBits
        = ConstantArrayType::getNumAddressingBits(Context, T, ConstVal);
      if (ActiveSizeBits > ConstantArrayType::getMaxSizeBits(Context)) {
        Diag(ArraySize->getLocStart(), diag::err_array_too_large)
          << ConstVal.toString(10)
          << ArraySize->getSourceRange();
        return QualType();
      }
    }

    T = Context.getConstantArrayType(T, ConstVal, ASM, Quals, Kind);
  }

  // OpenCL v1.2 s6.9.d: variable length arrays are not supported.
  if (getLangOpts().OpenCL && T->isVariableArrayType()) {
    Diag(Loc, diag::err_opencl_vla);
    return QualType();
  }

  // CUDA device code doesn't support VLAs.
  if (getLangOpts().CUDA && T->isVariableArrayType())
    CUDADiagIfDeviceCode(Loc, diag::err_cuda_vla) << CurrentCUDATarget();

  if (getLangOpts().CheckedC && Kind != CheckedArrayKind::Unchecked) {
    // checked extensions are not supported for variable length arrays.
    if (T->isVariableArrayType()) {
      Diag(Loc, diag::err_checked_vla);
      return QualType();
    }

    // checked extensions are not supported for C++ templates.
    if (T->isDependentSizedArrayType()) {
      Diag(Loc, diag::err_checked_cplusplus);
      return QualType();
    }
  }

  // If this is not C99, extwarn about VLA's and C99 array size modifiers.
  if (!getLangOpts().C99) {
    if (T->isVariableArrayType()) {
      // Prohibit the use of VLAs during template argument deduction.
      if (isSFINAEContext()) {
        Diag(Loc, diag::err_vla_in_sfinae);
        return QualType();
      }
      // Just extwarn about VLAs.
      else
        Diag(Loc, diag::ext_vla);
    } else if (ASM != ArrayType::Normal || Quals != 0)
      Diag(Loc,
           getLangOpts().CPlusPlus? diag::err_c99_array_usage_cxx
                                  : diag::ext_c99_array_usage) << ASM;
  }

  if (T->isVariableArrayType()) {
    // Warn about VLAs for -Wvla.
    Diag(Loc, diag::warn_vla_used);
  }

  // OpenCL v2.0 s6.12.5 - Arrays of blocks are not supported.
  // OpenCL v2.0 s6.16.13.1 - Arrays of pipe type are not supported.
  // OpenCL v2.0 s6.9.b - Arrays of image/sampler type are not supported.
  if (getLangOpts().OpenCL) {
    const QualType ArrType = Context.getBaseElementType(T);
    if (ArrType->isBlockPointerType() || ArrType->isPipeType() ||
        ArrType->isSamplerT() || ArrType->isImageType()) {
      Diag(Loc, diag::err_opencl_invalid_type_array) << ArrType;
      return QualType();
    }
  }

  return T;
}

/// \brief Build an ext-vector type.
///
/// Run the required checks for the extended vector type.
QualType Sema::BuildExtVectorType(QualType T, Expr *ArraySize,
                                  SourceLocation AttrLoc) {
  // Unlike gcc's vector_size attribute, we do not allow vectors to be defined
  // in conjunction with complex types (pointers, arrays, functions, etc.).
  //
  // Additionally, OpenCL prohibits vectors of booleans (they're considered a
  // reserved data type under OpenCL v2.0 s6.1.4), we don't support selects
  // on bitvectors, and we have no well-defined ABI for bitvectors, so vectors
  // of bool aren't allowed.
  if ((!T->isDependentType() && !T->isIntegerType() &&
       !T->isRealFloatingType()) ||
      T->isBooleanType()) {
    Diag(AttrLoc, diag::err_attribute_invalid_vector_type) << T;
    return QualType();
  }

  if (!ArraySize->isTypeDependent() && !ArraySize->isValueDependent()) {
    llvm::APSInt vecSize(32);
    if (!ArraySize->isIntegerConstantExpr(vecSize, Context)) {
      Diag(AttrLoc, diag::err_attribute_argument_type)
        << "ext_vector_type" << AANT_ArgumentIntegerConstant
        << ArraySize->getSourceRange();
      return QualType();
    }

    // Unlike gcc's vector_size attribute, the size is specified as the
    // number of elements, not the number of bytes.
    unsigned vectorSize = static_cast<unsigned>(vecSize.getZExtValue());

    if (vectorSize == 0) {
      Diag(AttrLoc, diag::err_attribute_zero_size)
      << ArraySize->getSourceRange();
      return QualType();
    }

    if (VectorType::isVectorSizeTooLarge(vectorSize)) {
      Diag(AttrLoc, diag::err_attribute_size_too_large)
        << ArraySize->getSourceRange();
      return QualType();
    }

    return Context.getExtVectorType(T, vectorSize);
  }

  return Context.getDependentSizedExtVectorType(T, ArraySize, AttrLoc);
}

bool Sema::CheckFunctionReturnType(QualType T, SourceLocation Loc) {
  if (T->isArrayType() || T->isFunctionType()) {
    Diag(Loc, diag::err_func_returning_array_function)
      << T->isFunctionType() << T;
    return true;
  }

  // Functions cannot return half FP.
  if (T->isHalfType() && !getLangOpts().HalfArgsAndReturns) {
    Diag(Loc, diag::err_parameters_retval_cannot_have_fp16_type) << 1 <<
      FixItHint::CreateInsertion(Loc, "*");
    return true;
  }

  // Methods cannot return interface types. All ObjC objects are
  // passed by reference.
  if (T->isObjCObjectType()) {
    Diag(Loc, diag::err_object_cannot_be_passed_returned_by_value)
        << 0 << T << FixItHint::CreateInsertion(Loc, "*");
    return true;
  }

  return false;
}

/// Check the extended parameter information.  Most of the necessary
/// checking should occur when applying the parameter attribute; the
/// only other checks required are positional restrictions.
static void checkExtParameterInfos(Sema &S, ArrayRef<QualType> paramTypes,
                    const FunctionProtoType::ExtProtoInfo &EPI,
                    llvm::function_ref<SourceLocation(unsigned)> getParamLoc) {
  assert(EPI.ExtParameterInfos && "shouldn't get here without param infos");

  bool hasCheckedSwiftCall = false;
  auto checkForSwiftCC = [&](unsigned paramIndex) {
    // Only do this once.
    if (hasCheckedSwiftCall) return;
    hasCheckedSwiftCall = true;
    if (EPI.ExtInfo.getCC() == CC_Swift) return;
    S.Diag(getParamLoc(paramIndex), diag::err_swift_param_attr_not_swiftcall)
      << getParameterABISpelling(EPI.ExtParameterInfos[paramIndex].getABI());
  };

  for (size_t paramIndex = 0, numParams = paramTypes.size();
          paramIndex != numParams; ++paramIndex) {
    switch (EPI.ExtParameterInfos[paramIndex].getABI()) {
    // Nothing interesting to check for orindary-ABI parameters.
    case ParameterABI::Ordinary:
      continue;

    // swift_indirect_result parameters must be a prefix of the function
    // arguments.
    case ParameterABI::SwiftIndirectResult:
      checkForSwiftCC(paramIndex);
      if (paramIndex != 0 &&
          EPI.ExtParameterInfos[paramIndex - 1].getABI()
            != ParameterABI::SwiftIndirectResult) {
        S.Diag(getParamLoc(paramIndex),
               diag::err_swift_indirect_result_not_first);
      }
      continue;

    case ParameterABI::SwiftContext:
      checkForSwiftCC(paramIndex);
      continue;

    // swift_error parameters must be preceded by a swift_context parameter.
    case ParameterABI::SwiftErrorResult:
      checkForSwiftCC(paramIndex);
      if (paramIndex == 0 ||
          EPI.ExtParameterInfos[paramIndex - 1].getABI() !=
              ParameterABI::SwiftContext) {
        S.Diag(getParamLoc(paramIndex),
               diag::err_swift_error_result_not_after_swift_context);
      }
      continue;
    }
    llvm_unreachable("bad ABI kind");
  }
}

QualType Sema::BuildFunctionType(QualType T,
                                 MutableArrayRef<QualType> ParamTypes,
                                 SourceLocation Loc, DeclarationName Entity,
                                 const FunctionProtoType::ExtProtoInfo &EPI) {
  bool Invalid = false;

  Invalid |= CheckFunctionReturnType(T, Loc);

  for (unsigned Idx = 0, Cnt = ParamTypes.size(); Idx < Cnt; ++Idx) {
    // FIXME: Loc is too inprecise here, should use proper locations for args.
    QualType ParamType = Context.getAdjustedParameterType(ParamTypes[Idx]);
    if (ParamType->isVoidType()) {
      Diag(Loc, diag::err_param_with_void_type);
      Invalid = true;
    } else if (ParamType->isHalfType() && !getLangOpts().HalfArgsAndReturns) {
      // Disallow half FP arguments.
      Diag(Loc, diag::err_parameters_retval_cannot_have_fp16_type) << 0 <<
        FixItHint::CreateInsertion(Loc, "*");
      Invalid = true;
    }

    ParamTypes[Idx] = ParamType;
  }

  if (EPI.ExtParameterInfos) {
    checkExtParameterInfos(*this, ParamTypes, EPI,
                           [=](unsigned i) { return Loc; });
  }

  if (EPI.ExtInfo.getProducesResult()) {
    // This is just a warning, so we can't fail to build if we see it.
    checkNSReturnsRetainedReturnType(Loc, T);
  }

  if (Invalid)
    return QualType();

  return Context.getFunctionType(T, ParamTypes, EPI);
}

/// \brief Build a member pointer type \c T Class::*.
///
/// \param T the type to which the member pointer refers.
/// \param Class the class type into which the member pointer points.
/// \param Loc the location where this type begins
/// \param Entity the name of the entity that will have this member pointer type
///
/// \returns a member pointer type, if successful, or a NULL type if there was
/// an error.
QualType Sema::BuildMemberPointerType(QualType T, QualType Class,
                                      SourceLocation Loc,
                                      DeclarationName Entity) {
  // Verify that we're not building a pointer to pointer to function with
  // exception specification.
  if (CheckDistantExceptionSpec(T)) {
    Diag(Loc, diag::err_distant_exception_spec);
    return QualType();
  }

  // C++ 8.3.3p3: A pointer to member shall not point to ... a member
  //   with reference type, or "cv void."
  if (T->isReferenceType()) {
    Diag(Loc, diag::err_illegal_decl_mempointer_to_reference)
      << getPrintableNameForEntity(Entity) << T;
    return QualType();
  }

  if (T->isVoidType()) {
    Diag(Loc, diag::err_illegal_decl_mempointer_to_void)
      << getPrintableNameForEntity(Entity);
    return QualType();
  }

  if (!Class->isDependentType() && !Class->isRecordType()) {
    Diag(Loc, diag::err_mempointer_in_nonclass_type) << Class;
    return QualType();
  }

  // Adjust the default free function calling convention to the default method
  // calling convention.
  bool IsCtorOrDtor =
      (Entity.getNameKind() == DeclarationName::CXXConstructorName) ||
      (Entity.getNameKind() == DeclarationName::CXXDestructorName);
  if (T->isFunctionType())
    adjustMemberFunctionCC(T, /*IsStatic=*/false, IsCtorOrDtor, Loc);

  return Context.getMemberPointerType(T, Class.getTypePtr());
}

/// \brief Build a block pointer type.
///
/// \param T The type to which we'll be building a block pointer.
///
/// \param Loc The source location, used for diagnostics.
///
/// \param Entity The name of the entity that involves the block pointer
/// type, if known.
///
/// \returns A suitable block pointer type, if there are no
/// errors. Otherwise, returns a NULL type.
QualType Sema::BuildBlockPointerType(QualType T,
                                     SourceLocation Loc,
                                     DeclarationName Entity) {
  if (!T->isFunctionType()) {
    Diag(Loc, diag::err_nonfunction_block_type);
    return QualType();
  }

  if (checkQualifiedFunction(*this, T, Loc, QFK_BlockPointer))
    return QualType();

  return Context.getBlockPointerType(T);
}

QualType Sema::GetTypeFromParser(ParsedType Ty, TypeSourceInfo **TInfo) {
  QualType QT = Ty.get();
  if (QT.isNull()) {
    if (TInfo) *TInfo = nullptr;
    return QualType();
  }

  TypeSourceInfo *DI = nullptr;
  if (const LocInfoType *LIT = dyn_cast<LocInfoType>(QT)) {
    QT = LIT->getType();
    DI = LIT->getTypeSourceInfo();
  }

  if (TInfo) *TInfo = DI;
  return QT;
}

static void transferARCOwnershipToDeclaratorChunk(TypeProcessingState &state,
                                            Qualifiers::ObjCLifetime ownership,
                                            unsigned chunkIndex);

/// Given that this is the declaration of a parameter under ARC,
/// attempt to infer attributes and such for pointer-to-whatever
/// types.
static void inferARCWriteback(TypeProcessingState &state,
                              QualType &declSpecType) {
  Sema &S = state.getSema();
  Declarator &declarator = state.getDeclarator();

  // TODO: should we care about decl qualifiers?

  // Check whether the declarator has the expected form.  We walk
  // from the inside out in order to make the block logic work.
  unsigned outermostPointerIndex = 0;
  bool isBlockPointer = false;
  unsigned numPointers = 0;
  for (unsigned i = 0, e = declarator.getNumTypeObjects(); i != e; ++i) {
    unsigned chunkIndex = i;
    DeclaratorChunk &chunk = declarator.getTypeObject(chunkIndex);
    switch (chunk.Kind) {
    case DeclaratorChunk::Paren:
      // Ignore parens.
      break;

    case DeclaratorChunk::Reference:
    case DeclaratorChunk::Pointer:
      // Count the number of pointers.  Treat references
      // interchangeably as pointers; if they're mis-ordered, normal
      // type building will discover that.
      outermostPointerIndex = chunkIndex;
      numPointers++;
      break;

    case DeclaratorChunk::BlockPointer:
      // If we have a pointer to block pointer, that's an acceptable
      // indirect reference; anything else is not an application of
      // the rules.
      if (numPointers != 1) return;
      numPointers++;
      outermostPointerIndex = chunkIndex;
      isBlockPointer = true;

      // We don't care about pointer structure in return values here.
      goto done;

    case DeclaratorChunk::Array: // suppress if written (id[])?
    case DeclaratorChunk::Function:
    case DeclaratorChunk::MemberPointer:
    case DeclaratorChunk::Pipe:
      return;
    }
  }
 done:

  // If we have *one* pointer, then we want to throw the qualifier on
  // the declaration-specifiers, which means that it needs to be a
  // retainable object type.
  if (numPointers == 1) {
    // If it's not a retainable object type, the rule doesn't apply.
    if (!declSpecType->isObjCRetainableType()) return;

    // If it already has lifetime, don't do anything.
    if (declSpecType.getObjCLifetime()) return;

    // Otherwise, modify the type in-place.
    Qualifiers qs;

    if (declSpecType->isObjCARCImplicitlyUnretainedType())
      qs.addObjCLifetime(Qualifiers::OCL_ExplicitNone);
    else
      qs.addObjCLifetime(Qualifiers::OCL_Autoreleasing);
    declSpecType = S.Context.getQualifiedType(declSpecType, qs);

  // If we have *two* pointers, then we want to throw the qualifier on
  // the outermost pointer.
  } else if (numPointers == 2) {
    // If we don't have a block pointer, we need to check whether the
    // declaration-specifiers gave us something that will turn into a
    // retainable object pointer after we slap the first pointer on it.
    if (!isBlockPointer && !declSpecType->isObjCObjectType())
      return;

    // Look for an explicit lifetime attribute there.
    DeclaratorChunk &chunk = declarator.getTypeObject(outermostPointerIndex);
    if (chunk.Kind != DeclaratorChunk::Pointer &&
        chunk.Kind != DeclaratorChunk::BlockPointer)
      return;
    for (const AttributeList *attr = chunk.getAttrs(); attr;
           attr = attr->getNext())
      if (attr->getKind() == AttributeList::AT_ObjCOwnership)
        return;

    transferARCOwnershipToDeclaratorChunk(state, Qualifiers::OCL_Autoreleasing,
                                          outermostPointerIndex);

  // Any other number of pointers/references does not trigger the rule.
  } else return;

  // TODO: mark whether we did this inference?
}

void Sema::diagnoseIgnoredQualifiers(unsigned DiagID, unsigned Quals,
                                     SourceLocation FallbackLoc,
                                     SourceLocation ConstQualLoc,
                                     SourceLocation VolatileQualLoc,
                                     SourceLocation RestrictQualLoc,
                                     SourceLocation AtomicQualLoc,
                                     SourceLocation UnalignedQualLoc) {
  if (!Quals)
    return;

  struct Qual {
    const char *Name;
    unsigned Mask;
    SourceLocation Loc;
  } const QualKinds[5] = {
    { "const", DeclSpec::TQ_const, ConstQualLoc },
    { "volatile", DeclSpec::TQ_volatile, VolatileQualLoc },
    { "restrict", DeclSpec::TQ_restrict, RestrictQualLoc },
    { "__unaligned", DeclSpec::TQ_unaligned, UnalignedQualLoc },
    { "_Atomic", DeclSpec::TQ_atomic, AtomicQualLoc }
  };

  SmallString<32> QualStr;
  unsigned NumQuals = 0;
  SourceLocation Loc;
  FixItHint FixIts[5];

  // Build a string naming the redundant qualifiers.
  for (auto &E : QualKinds) {
    if (Quals & E.Mask) {
      if (!QualStr.empty()) QualStr += ' ';
      QualStr += E.Name;

      // If we have a location for the qualifier, offer a fixit.
      SourceLocation QualLoc = E.Loc;
      if (QualLoc.isValid()) {
        FixIts[NumQuals] = FixItHint::CreateRemoval(QualLoc);
        if (Loc.isInvalid() ||
            getSourceManager().isBeforeInTranslationUnit(QualLoc, Loc))
          Loc = QualLoc;
      }

      ++NumQuals;
    }
  }

  Diag(Loc.isInvalid() ? FallbackLoc : Loc, DiagID)
    << QualStr << NumQuals << FixIts[0] << FixIts[1] << FixIts[2] << FixIts[3];
}

// Diagnose pointless type qualifiers on the return type of a function.
static void diagnoseRedundantReturnTypeQualifiers(Sema &S, QualType RetTy,
                                                  Declarator &D,
                                                  unsigned FunctionChunkIndex) {
  if (D.getTypeObject(FunctionChunkIndex).Fun.hasTrailingReturnType()) {
    // FIXME: TypeSourceInfo doesn't preserve location information for
    // qualifiers.
    S.diagnoseIgnoredQualifiers(diag::warn_qual_return_type,
                                RetTy.getLocalCVRQualifiers(),
                                D.getIdentifierLoc());
    return;
  }

  for (unsigned OuterChunkIndex = FunctionChunkIndex + 1,
                End = D.getNumTypeObjects();
       OuterChunkIndex != End; ++OuterChunkIndex) {
    DeclaratorChunk &OuterChunk = D.getTypeObject(OuterChunkIndex);
    switch (OuterChunk.Kind) {
    case DeclaratorChunk::Paren:
      continue;

    case DeclaratorChunk::Pointer: {
      DeclaratorChunk::PointerTypeInfo &PTI = OuterChunk.Ptr;
      S.diagnoseIgnoredQualifiers(
          diag::warn_qual_return_type,
          PTI.TypeQuals,
          SourceLocation(),
          SourceLocation::getFromRawEncoding(PTI.ConstQualLoc),
          SourceLocation::getFromRawEncoding(PTI.VolatileQualLoc),
          SourceLocation::getFromRawEncoding(PTI.RestrictQualLoc),
          SourceLocation::getFromRawEncoding(PTI.AtomicQualLoc),
          SourceLocation::getFromRawEncoding(PTI.UnalignedQualLoc));
      return;
    }

    case DeclaratorChunk::Function:
    case DeclaratorChunk::BlockPointer:
    case DeclaratorChunk::Reference:
    case DeclaratorChunk::Array:
    case DeclaratorChunk::MemberPointer:
    case DeclaratorChunk::Pipe:
      // FIXME: We can't currently provide an accurate source location and a
      // fix-it hint for these.
      unsigned AtomicQual = RetTy->isAtomicType() ? DeclSpec::TQ_atomic : 0;
      S.diagnoseIgnoredQualifiers(diag::warn_qual_return_type,
                                  RetTy.getCVRQualifiers() | AtomicQual,
                                  D.getIdentifierLoc());
      return;
    }

    llvm_unreachable("unknown declarator chunk kind");
  }

  // If the qualifiers come from a conversion function type, don't diagnose
  // them -- they're not necessarily redundant, since such a conversion
  // operator can be explicitly called as "x.operator const int()".
  if (D.getName().getKind() == UnqualifiedId::IK_ConversionFunctionId)
    return;

  // Just parens all the way out to the decl specifiers. Diagnose any qualifiers
  // which are present there.
  S.diagnoseIgnoredQualifiers(diag::warn_qual_return_type,
                              D.getDeclSpec().getTypeQualifiers(),
                              D.getIdentifierLoc(),
                              D.getDeclSpec().getConstSpecLoc(),
                              D.getDeclSpec().getVolatileSpecLoc(),
                              D.getDeclSpec().getRestrictSpecLoc(),
                              D.getDeclSpec().getAtomicSpecLoc(),
                              D.getDeclSpec().getUnalignedSpecLoc());
}

static QualType GetDeclSpecTypeForDeclarator(TypeProcessingState &state,
                                             TypeSourceInfo *&ReturnTypeInfo) {
  Sema &SemaRef = state.getSema();
  Declarator &D = state.getDeclarator();
  QualType T;
  ReturnTypeInfo = nullptr;

  // The TagDecl owned by the DeclSpec.
  TagDecl *OwnedTagDecl = nullptr;

  switch (D.getName().getKind()) {
  case UnqualifiedId::IK_ImplicitSelfParam:
  case UnqualifiedId::IK_OperatorFunctionId:
  case UnqualifiedId::IK_Identifier:
  case UnqualifiedId::IK_LiteralOperatorId:
  case UnqualifiedId::IK_TemplateId:
    T = ConvertDeclSpecToType(state);

    if (!D.isInvalidType() && D.getDeclSpec().isTypeSpecOwned()) {
      OwnedTagDecl = cast<TagDecl>(D.getDeclSpec().getRepAsDecl());
      // Owned declaration is embedded in declarator.
      OwnedTagDecl->setEmbeddedInDeclarator(true);
    }
    break;

  case UnqualifiedId::IK_ConstructorName:
  case UnqualifiedId::IK_ConstructorTemplateId:
  case UnqualifiedId::IK_DestructorName:
    // Constructors and destructors don't have return types. Use
    // "void" instead.
    T = SemaRef.Context.VoidTy;
    processTypeAttrs(state, T, TAL_DeclSpec,
                     D.getDeclSpec().getAttributes().getList());
    break;

  case UnqualifiedId::IK_DeductionGuideName:
    // Deduction guides have a trailing return type and no type in their
    // decl-specifier sequence. Use a placeholder return type for now.
    T = SemaRef.Context.DependentTy;
    break;

  case UnqualifiedId::IK_ConversionFunctionId:
    // The result type of a conversion function is the type that it
    // converts to.
    T = SemaRef.GetTypeFromParser(D.getName().ConversionFunctionId,
                                  &ReturnTypeInfo);
    break;
  }

  if (D.getAttributes())
    distributeTypeAttrsFromDeclarator(state, T);

  // C++11 [dcl.spec.auto]p5: reject 'auto' if it is not in an allowed context.
  if (DeducedType *Deduced = T->getContainedDeducedType()) {
    AutoType *Auto = dyn_cast<AutoType>(Deduced);
    int Error = -1;

    // Is this a 'auto' or 'decltype(auto)' type (as opposed to __auto_type or
    // class template argument deduction)?
    bool IsCXXAutoType =
        (Auto && Auto->getKeyword() != AutoTypeKeyword::GNUAutoType);

    switch (D.getContext()) {
    case Declarator::LambdaExprContext:
      // Declared return type of a lambda-declarator is implicit and is always
      // 'auto'.
      break;
    case Declarator::ObjCParameterContext:
    case Declarator::ObjCResultContext:
    case Declarator::PrototypeContext:
      Error = 0;  
      break;
    case Declarator::LambdaExprParameterContext:
      // In C++14, generic lambdas allow 'auto' in their parameters.
      if (!SemaRef.getLangOpts().CPlusPlus14 ||
          !Auto || Auto->getKeyword() != AutoTypeKeyword::Auto)
        Error = 16;
      else {
        // If auto is mentioned in a lambda parameter context, convert it to a 
        // template parameter type.
        sema::LambdaScopeInfo *LSI = SemaRef.getCurLambda();
        assert(LSI && "No LambdaScopeInfo on the stack!");
        const unsigned TemplateParameterDepth = LSI->AutoTemplateParameterDepth;
        const unsigned AutoParameterPosition = LSI->AutoTemplateParams.size();
        const bool IsParameterPack = D.hasEllipsis();

        // Create the TemplateTypeParmDecl here to retrieve the corresponding
        // template parameter type. Template parameters are temporarily added
        // to the TU until the associated TemplateDecl is created.
        TemplateTypeParmDecl *CorrespondingTemplateParam =
            TemplateTypeParmDecl::Create(
                SemaRef.Context, SemaRef.Context.getTranslationUnitDecl(),
                /*KeyLoc*/SourceLocation(), /*NameLoc*/D.getLocStart(),
                TemplateParameterDepth, AutoParameterPosition,
                /*Identifier*/nullptr, false, IsParameterPack);
        LSI->AutoTemplateParams.push_back(CorrespondingTemplateParam);
        // Replace the 'auto' in the function parameter with this invented 
        // template type parameter.
        // FIXME: Retain some type sugar to indicate that this was written
        // as 'auto'.
        T = SemaRef.ReplaceAutoType(
            T, QualType(CorrespondingTemplateParam->getTypeForDecl(), 0));
      }
      break;
    case Declarator::MemberContext: {
      if (D.getDeclSpec().getStorageClassSpec() == DeclSpec::SCS_static ||
          D.isFunctionDeclarator())
        break;
      bool Cxx = SemaRef.getLangOpts().CPlusPlus;
      switch (cast<TagDecl>(SemaRef.CurContext)->getTagKind()) {
      case TTK_Enum: llvm_unreachable("unhandled tag kind");
      case TTK_Struct: Error = Cxx ? 1 : 2; /* Struct member */ break;
      case TTK_Union:  Error = Cxx ? 3 : 4; /* Union member */ break;
      case TTK_Class:  Error = 5; /* Class member */ break;
      case TTK_Interface: Error = 6; /* Interface member */ break;
      }
      if (D.getDeclSpec().isFriendSpecified())
        Error = 20; // Friend type
      break;
    }
    case Declarator::CXXCatchContext:
    case Declarator::ObjCCatchContext:
      Error = 7; // Exception declaration
      break;
    case Declarator::TemplateParamContext:
      if (isa<DeducedTemplateSpecializationType>(Deduced))
        Error = 19; // Template parameter
      else if (!SemaRef.getLangOpts().CPlusPlus1z)
        Error = 8; // Template parameter (until C++1z)
      break;
    case Declarator::BlockLiteralContext:
      Error = 9; // Block literal
      break;
    case Declarator::TemplateTypeArgContext:
      Error = 10; // Template type argument
      break;
    case Declarator::AliasDeclContext:
    case Declarator::AliasTemplateContext:
      Error = 12; // Type alias
      break;
    case Declarator::TrailingReturnContext:
      if (!SemaRef.getLangOpts().CPlusPlus14 || !IsCXXAutoType)
        Error = 13; // Function return type
      break;
    case Declarator::ConversionIdContext:
      if (!SemaRef.getLangOpts().CPlusPlus14 || !IsCXXAutoType)
        Error = 14; // conversion-type-id
      break;
    case Declarator::FunctionalCastContext:
      if (isa<DeducedTemplateSpecializationType>(Deduced))
        break;
      LLVM_FALLTHROUGH;
    case Declarator::TypeNameContext:
      Error = 15; // Generic
      break;
    case Declarator::FileContext:
    case Declarator::BlockContext:
    case Declarator::ForContext:
    case Declarator::InitStmtContext:
    case Declarator::ConditionContext:
      // FIXME: P0091R3 (erroneously) does not permit class template argument
      // deduction in conditions, for-init-statements, and other declarations
      // that are not simple-declarations.
      break;
    case Declarator::CXXNewContext:
      // FIXME: P0091R3 does not permit class template argument deduction here,
      // but we follow GCC and allow it anyway.
      if (!IsCXXAutoType && !isa<DeducedTemplateSpecializationType>(Deduced))
        Error = 17; // 'new' type
      break;
    case Declarator::KNRTypeListContext:
      Error = 18; // K&R function parameter
      break;
    }

    if (D.getDeclSpec().getStorageClassSpec() == DeclSpec::SCS_typedef)
      Error = 11;

    // In Objective-C it is an error to use 'auto' on a function declarator
    // (and everywhere for '__auto_type').
    if (D.isFunctionDeclarator() &&
        (!SemaRef.getLangOpts().CPlusPlus11 || !IsCXXAutoType))
      Error = 13;

    bool HaveTrailing = false;

    // C++11 [dcl.spec.auto]p2: 'auto' is always fine if the declarator
    // contains a trailing return type. That is only legal at the outermost
    // level. Check all declarator chunks (outermost first) anyway, to give
    // better diagnostics.
    // We don't support '__auto_type' with trailing return types.
    // FIXME: Should we only do this for 'auto' and not 'decltype(auto)'?
    if (SemaRef.getLangOpts().CPlusPlus11 && IsCXXAutoType &&
        D.hasTrailingReturnType()) {
      HaveTrailing = true;
      Error = -1;
    }

    SourceRange AutoRange = D.getDeclSpec().getTypeSpecTypeLoc();
    if (D.getName().getKind() == UnqualifiedId::IK_ConversionFunctionId)
      AutoRange = D.getName().getSourceRange();

    if (Error != -1) {
      unsigned Kind;
      if (Auto) {
        switch (Auto->getKeyword()) {
        case AutoTypeKeyword::Auto: Kind = 0; break;
        case AutoTypeKeyword::DecltypeAuto: Kind = 1; break;
        case AutoTypeKeyword::GNUAutoType: Kind = 2; break;
        }
      } else {
        assert(isa<DeducedTemplateSpecializationType>(Deduced) &&
               "unknown auto type");
        Kind = 3;
      }

      auto *DTST = dyn_cast<DeducedTemplateSpecializationType>(Deduced);
      TemplateName TN = DTST ? DTST->getTemplateName() : TemplateName();

      SemaRef.Diag(AutoRange.getBegin(), diag::err_auto_not_allowed)
        << Kind << Error << (int)SemaRef.getTemplateNameKindForDiagnostics(TN)
        << QualType(Deduced, 0) << AutoRange;
      if (auto *TD = TN.getAsTemplateDecl())
        SemaRef.Diag(TD->getLocation(), diag::note_template_decl_here);

      T = SemaRef.Context.IntTy;
      D.setInvalidType(true);
    } else if (!HaveTrailing) {
      // If there was a trailing return type, we already got
      // warn_cxx98_compat_trailing_return_type in the parser.
      SemaRef.Diag(AutoRange.getBegin(),
                   diag::warn_cxx98_compat_auto_type_specifier)
        << AutoRange;
    }
  }

  if (SemaRef.getLangOpts().CPlusPlus &&
      OwnedTagDecl && OwnedTagDecl->isCompleteDefinition()) {
    // Check the contexts where C++ forbids the declaration of a new class
    // or enumeration in a type-specifier-seq.
    unsigned DiagID = 0;
    switch (D.getContext()) {
    case Declarator::TrailingReturnContext:
      // Class and enumeration definitions are syntactically not allowed in
      // trailing return types.
      llvm_unreachable("parser should not have allowed this");
      break;
    case Declarator::FileContext:
    case Declarator::MemberContext:
    case Declarator::BlockContext:
    case Declarator::ForContext:
    case Declarator::InitStmtContext:
    case Declarator::BlockLiteralContext:
    case Declarator::LambdaExprContext:
      // C++11 [dcl.type]p3:
      //   A type-specifier-seq shall not define a class or enumeration unless
      //   it appears in the type-id of an alias-declaration (7.1.3) that is not
      //   the declaration of a template-declaration.
    case Declarator::AliasDeclContext:
      break;
    case Declarator::AliasTemplateContext:
      DiagID = diag::err_type_defined_in_alias_template;
      break;
    case Declarator::TypeNameContext:
    case Declarator::FunctionalCastContext:
    case Declarator::ConversionIdContext:
    case Declarator::TemplateParamContext:
    case Declarator::CXXNewContext:
    case Declarator::CXXCatchContext:
    case Declarator::ObjCCatchContext:
    case Declarator::TemplateTypeArgContext:
      DiagID = diag::err_type_defined_in_type_specifier;
      break;
    case Declarator::PrototypeContext:
    case Declarator::LambdaExprParameterContext:
    case Declarator::ObjCParameterContext:
    case Declarator::ObjCResultContext:
    case Declarator::KNRTypeListContext:
      // C++ [dcl.fct]p6:
      //   Types shall not be defined in return or parameter types.
      DiagID = diag::err_type_defined_in_param_type;
      break;
    case Declarator::ConditionContext:
      // C++ 6.4p2:
      // The type-specifier-seq shall not contain typedef and shall not declare
      // a new class or enumeration.
      DiagID = diag::err_type_defined_in_condition;
      break;
    }

    if (DiagID != 0) {
      SemaRef.Diag(OwnedTagDecl->getLocation(), DiagID)
          << SemaRef.Context.getTypeDeclType(OwnedTagDecl);
      D.setInvalidType(true);
    }
  }

  assert(!T.isNull() && "This function should not return a null type");
  return T;
}

/// Produce an appropriate diagnostic for an ambiguity between a function
/// declarator and a C++ direct-initializer.
static void warnAboutAmbiguousFunction(Sema &S, Declarator &D,
                                       DeclaratorChunk &DeclType, QualType RT) {
  const DeclaratorChunk::FunctionTypeInfo &FTI = DeclType.Fun;
  assert(FTI.isAmbiguous && "no direct-initializer / function ambiguity");

  // If the return type is void there is no ambiguity.
  if (RT->isVoidType())
    return;

  // An initializer for a non-class type can have at most one argument.
  if (!RT->isRecordType() && FTI.NumParams > 1)
    return;

  // An initializer for a reference must have exactly one argument.
  if (RT->isReferenceType() && FTI.NumParams != 1)
    return;

  // Only warn if this declarator is declaring a function at block scope, and
  // doesn't have a storage class (such as 'extern') specified.
  if (!D.isFunctionDeclarator() ||
      D.getFunctionDefinitionKind() != FDK_Declaration ||
      !S.CurContext->isFunctionOrMethod() ||
      D.getDeclSpec().getStorageClassSpec()
        != DeclSpec::SCS_unspecified)
    return;

  // Inside a condition, a direct initializer is not permitted. We allow one to
  // be parsed in order to give better diagnostics in condition parsing.
  if (D.getContext() == Declarator::ConditionContext)
    return;

  SourceRange ParenRange(DeclType.Loc, DeclType.EndLoc);

  S.Diag(DeclType.Loc,
         FTI.NumParams ? diag::warn_parens_disambiguated_as_function_declaration
                       : diag::warn_empty_parens_are_function_decl)
      << ParenRange;

  // If the declaration looks like:
  //   T var1,
  //   f();
  // and name lookup finds a function named 'f', then the ',' was
  // probably intended to be a ';'.
  if (!D.isFirstDeclarator() && D.getIdentifier()) {
    FullSourceLoc Comma(D.getCommaLoc(), S.SourceMgr);
    FullSourceLoc Name(D.getIdentifierLoc(), S.SourceMgr);
    if (Comma.getFileID() != Name.getFileID() ||
        Comma.getSpellingLineNumber() != Name.getSpellingLineNumber()) {
      LookupResult Result(S, D.getIdentifier(), SourceLocation(),
                          Sema::LookupOrdinaryName);
      if (S.LookupName(Result, S.getCurScope()))
        S.Diag(D.getCommaLoc(), diag::note_empty_parens_function_call)
          << FixItHint::CreateReplacement(D.getCommaLoc(), ";")
          << D.getIdentifier();
      Result.suppressDiagnostics();
    }
  }

  if (FTI.NumParams > 0) {
    // For a declaration with parameters, eg. "T var(T());", suggest adding
    // parens around the first parameter to turn the declaration into a
    // variable declaration.
    SourceRange Range = FTI.Params[0].Param->getSourceRange();
    SourceLocation B = Range.getBegin();
    SourceLocation E = S.getLocForEndOfToken(Range.getEnd());
    // FIXME: Maybe we should suggest adding braces instead of parens
    // in C++11 for classes that don't have an initializer_list constructor.
    S.Diag(B, diag::note_additional_parens_for_variable_declaration)
      << FixItHint::CreateInsertion(B, "(")
      << FixItHint::CreateInsertion(E, ")");
  } else {
    // For a declaration without parameters, eg. "T var();", suggest replacing
    // the parens with an initializer to turn the declaration into a variable
    // declaration.
    const CXXRecordDecl *RD = RT->getAsCXXRecordDecl();

    // Empty parens mean value-initialization, and no parens mean
    // default initialization. These are equivalent if the default
    // constructor is user-provided or if zero-initialization is a
    // no-op.
    if (RD && RD->hasDefinition() &&
        (RD->isEmpty() || RD->hasUserProvidedDefaultConstructor()))
      S.Diag(DeclType.Loc, diag::note_empty_parens_default_ctor)
        << FixItHint::CreateRemoval(ParenRange);
    else {
      std::string Init =
          S.getFixItZeroInitializerForType(RT, ParenRange.getBegin());
      if (Init.empty() && S.LangOpts.CPlusPlus11)
        Init = "{}";
      if (!Init.empty())
        S.Diag(DeclType.Loc, diag::note_empty_parens_zero_initialize)
          << FixItHint::CreateReplacement(ParenRange, Init);
    }
  }
}

/// Produce an appropriate diagnostic for a declarator with top-level
/// parentheses.
static void warnAboutRedundantParens(Sema &S, Declarator &D, QualType T) {
  DeclaratorChunk &Paren = D.getTypeObject(D.getNumTypeObjects() - 1);
  assert(Paren.Kind == DeclaratorChunk::Paren &&
         "do not have redundant top-level parentheses");

  // This is a syntactic check; we're not interested in cases that arise
  // during template instantiation.
  if (S.inTemplateInstantiation())
    return;

  // Check whether this could be intended to be a construction of a temporary
  // object in C++ via a function-style cast.
  bool CouldBeTemporaryObject =
      S.getLangOpts().CPlusPlus && D.isExpressionContext() &&
      !D.isInvalidType() && D.getIdentifier() &&
      D.getDeclSpec().getParsedSpecifiers() == DeclSpec::PQ_TypeSpecifier &&
      (T->isRecordType() || T->isDependentType()) &&
      D.getDeclSpec().getTypeQualifiers() == 0 && D.isFirstDeclarator();

  for (auto &C : D.type_objects()) {
    switch (C.Kind) {
    case DeclaratorChunk::Pointer:
    case DeclaratorChunk::Paren:
      continue;

    case DeclaratorChunk::Array:
      if (!C.Arr.NumElts)
        CouldBeTemporaryObject = false;
      continue;

    case DeclaratorChunk::Reference:
      // FIXME: Suppress the warning here if there is no initializer; we're
      // going to give an error anyway.
      // We assume that something like 'T (&x) = y;' is highly likely to not
      // be intended to be a temporary object.
      CouldBeTemporaryObject = false;
      continue;

    case DeclaratorChunk::Function:
      // In a new-type-id, function chunks require parentheses.
      if (D.getContext() == Declarator::CXXNewContext)
        return;
      LLVM_FALLTHROUGH;
    case DeclaratorChunk::BlockPointer:
    case DeclaratorChunk::MemberPointer:
    case DeclaratorChunk::Pipe:
      // These cannot appear in expressions.
      CouldBeTemporaryObject = false;
      continue;
    }
  }

  // FIXME: If there is an initializer, assume that this is not intended to be
  // a construction of a temporary object.

  // Check whether the name has already been declared; if not, this is not a
  // function-style cast.
  if (CouldBeTemporaryObject) {
    LookupResult Result(S, D.getIdentifier(), SourceLocation(),
                        Sema::LookupOrdinaryName);
    if (!S.LookupName(Result, S.getCurScope()))
      CouldBeTemporaryObject = false;
    Result.suppressDiagnostics();
  }

  SourceRange ParenRange(Paren.Loc, Paren.EndLoc);

  if (!CouldBeTemporaryObject) {
    S.Diag(Paren.Loc, diag::warn_redundant_parens_around_declarator)
        << ParenRange << FixItHint::CreateRemoval(Paren.Loc)
        << FixItHint::CreateRemoval(Paren.EndLoc);
    return;
  }

  S.Diag(Paren.Loc, diag::warn_parens_disambiguated_as_variable_declaration)
      << ParenRange << D.getIdentifier();
  auto *RD = T->getAsCXXRecordDecl();
  if (!RD || !RD->hasDefinition() || RD->hasNonTrivialDestructor())
    S.Diag(Paren.Loc, diag::note_raii_guard_add_name)
        << FixItHint::CreateInsertion(Paren.Loc, " varname") << T
        << D.getIdentifier();
  // FIXME: A cast to void is probably a better suggestion in cases where it's
  // valid (when there is no initializer and we're not in a condition).
  S.Diag(D.getLocStart(), diag::note_function_style_cast_add_parentheses)
      << FixItHint::CreateInsertion(D.getLocStart(), "(")
      << FixItHint::CreateInsertion(S.getLocForEndOfToken(D.getLocEnd()), ")");
  S.Diag(Paren.Loc, diag::note_remove_parens_for_variable_declaration)
      << FixItHint::CreateRemoval(Paren.Loc)
      << FixItHint::CreateRemoval(Paren.EndLoc);
}

/// Helper for figuring out the default CC for a function declarator type.  If
/// this is the outermost chunk, then we can determine the CC from the
/// declarator context.  If not, then this could be either a member function
/// type or normal function type.
static CallingConv
getCCForDeclaratorChunk(Sema &S, Declarator &D,
                        const DeclaratorChunk::FunctionTypeInfo &FTI,
                        unsigned ChunkIndex) {
  assert(D.getTypeObject(ChunkIndex).Kind == DeclaratorChunk::Function);

  // Check for an explicit CC attribute.
  for (auto Attr = FTI.AttrList; Attr; Attr = Attr->getNext()) {
    switch (Attr->getKind()) {
    CALLING_CONV_ATTRS_CASELIST: {
      // Ignore attributes that don't validate or can't apply to the
      // function type.  We'll diagnose the failure to apply them in
      // handleFunctionTypeAttr.
      CallingConv CC;
      if (!S.CheckCallingConvAttr(*Attr, CC) &&
          (!FTI.isVariadic || supportsVariadicCall(CC))) {
        return CC;
      }
      break;
    }

    default:
      break;
    }
  }

  bool IsCXXInstanceMethod = false;

  if (S.getLangOpts().CPlusPlus) {
    // Look inwards through parentheses to see if this chunk will form a
    // member pointer type or if we're the declarator.  Any type attributes
    // between here and there will override the CC we choose here.
    unsigned I = ChunkIndex;
    bool FoundNonParen = false;
    while (I && !FoundNonParen) {
      --I;
      if (D.getTypeObject(I).Kind != DeclaratorChunk::Paren)
        FoundNonParen = true;
    }

    if (FoundNonParen) {
      // If we're not the declarator, we're a regular function type unless we're
      // in a member pointer.
      IsCXXInstanceMethod =
          D.getTypeObject(I).Kind == DeclaratorChunk::MemberPointer;
    } else if (D.getContext() == Declarator::LambdaExprContext) {
      // This can only be a call operator for a lambda, which is an instance
      // method.
      IsCXXInstanceMethod = true;
    } else {
      // We're the innermost decl chunk, so must be a function declarator.
      assert(D.isFunctionDeclarator());

      // If we're inside a record, we're declaring a method, but it could be
      // explicitly or implicitly static.
      IsCXXInstanceMethod =
          D.isFirstDeclarationOfMember() &&
          D.getDeclSpec().getStorageClassSpec() != DeclSpec::SCS_typedef &&
          !D.isStaticMember();
    }
  }

  CallingConv CC = S.Context.getDefaultCallingConvention(FTI.isVariadic,
                                                         IsCXXInstanceMethod);

  // Attribute AT_OpenCLKernel affects the calling convention for SPIR
  // and AMDGPU targets, hence it cannot be treated as a calling
  // convention attribute. This is the simplest place to infer
  // calling convention for OpenCL kernels.
  if (S.getLangOpts().OpenCL) {
    for (const AttributeList *Attr = D.getDeclSpec().getAttributes().getList();
         Attr; Attr = Attr->getNext()) {
      if (Attr->getKind() == AttributeList::AT_OpenCLKernel) {
        CC = CC_OpenCLKernel;
        break;
      }
    }
  }

  return CC;
}

namespace {
  /// A simple notion of pointer kinds, which matches up with the various
  /// pointer declarators.
  enum class SimplePointerKind {
    Pointer,
    BlockPointer,
    MemberPointer,
    Array,
  };
} // end anonymous namespace

IdentifierInfo *Sema::getNullabilityKeyword(NullabilityKind nullability) {
  switch (nullability) {
  case NullabilityKind::NonNull:
    if (!Ident__Nonnull)
      Ident__Nonnull = PP.getIdentifierInfo("_Nonnull");
    return Ident__Nonnull;

  case NullabilityKind::Nullable:
    if (!Ident__Nullable)
      Ident__Nullable = PP.getIdentifierInfo("_Nullable");
    return Ident__Nullable;

  case NullabilityKind::Unspecified:
    if (!Ident__Null_unspecified)
      Ident__Null_unspecified = PP.getIdentifierInfo("_Null_unspecified");
    return Ident__Null_unspecified;
  }
  llvm_unreachable("Unknown nullability kind.");
}

/// Retrieve the identifier "NSError".
IdentifierInfo *Sema::getNSErrorIdent() {
  if (!Ident_NSError)
    Ident_NSError = PP.getIdentifierInfo("NSError");

  return Ident_NSError;
}

/// Check whether there is a nullability attribute of any kind in the given
/// attribute list.
static bool hasNullabilityAttr(const AttributeList *attrs) {
  for (const AttributeList *attr = attrs; attr;
       attr = attr->getNext()) {
    if (attr->getKind() == AttributeList::AT_TypeNonNull ||
        attr->getKind() == AttributeList::AT_TypeNullable ||
        attr->getKind() == AttributeList::AT_TypeNullUnspecified)
      return true;
  }

  return false;
}

namespace {
  /// Describes the kind of a pointer a declarator describes.
  enum class PointerDeclaratorKind {
    // Not a pointer.
    NonPointer,
    // Single-level pointer.
    SingleLevelPointer,
    // Multi-level pointer (of any pointer kind).
    MultiLevelPointer,
    // CFFooRef*
    MaybePointerToCFRef,
    // CFErrorRef*
    CFErrorRefPointer,
    // NSError**
    NSErrorPointerPointer,
  };

  /// Describes a declarator chunk wrapping a pointer that marks inference as
  /// unexpected.
  // These values must be kept in sync with diagnostics.
  enum class PointerWrappingDeclaratorKind {
    /// Pointer is top-level.
    None = -1,
    /// Pointer is an array element.
    Array = 0,
    /// Pointer is the referent type of a C++ reference.
    Reference = 1
  };
} // end anonymous namespace

/// Classify the given declarator, whose type-specified is \c type, based on
/// what kind of pointer it refers to.
///
/// This is used to determine the default nullability.
static PointerDeclaratorKind
classifyPointerDeclarator(Sema &S, QualType type, Declarator &declarator,
                          PointerWrappingDeclaratorKind &wrappingKind) {
  unsigned numNormalPointers = 0;

  // For any dependent type, we consider it a non-pointer.
  if (type->isDependentType())
    return PointerDeclaratorKind::NonPointer;

  // Look through the declarator chunks to identify pointers.
  for (unsigned i = 0, n = declarator.getNumTypeObjects(); i != n; ++i) {
    DeclaratorChunk &chunk = declarator.getTypeObject(i);
    switch (chunk.Kind) {
    case DeclaratorChunk::Array:
      if (numNormalPointers == 0)
        wrappingKind = PointerWrappingDeclaratorKind::Array;
      break;

    case DeclaratorChunk::Function:
    case DeclaratorChunk::Pipe:
      break;

    case DeclaratorChunk::BlockPointer:
    case DeclaratorChunk::MemberPointer:
      return numNormalPointers > 0 ? PointerDeclaratorKind::MultiLevelPointer
                                   : PointerDeclaratorKind::SingleLevelPointer;

    case DeclaratorChunk::Paren:
      break;

    case DeclaratorChunk::Reference:
      if (numNormalPointers == 0)
        wrappingKind = PointerWrappingDeclaratorKind::Reference;
      break;

    case DeclaratorChunk::Pointer:
      ++numNormalPointers;
      if (numNormalPointers > 2)
        return PointerDeclaratorKind::MultiLevelPointer;
      break;
    }
  }

  // Then, dig into the type specifier itself.
  unsigned numTypeSpecifierPointers = 0;
  do {
    // Decompose normal pointers.
    if (auto ptrType = type->getAs<PointerType>()) {
      ++numNormalPointers;

      if (numNormalPointers > 2)
        return PointerDeclaratorKind::MultiLevelPointer;

      type = ptrType->getPointeeType();
      ++numTypeSpecifierPointers;
      continue;
    }

    // Decompose block pointers.
    if (type->getAs<BlockPointerType>()) {
      return numNormalPointers > 0 ? PointerDeclaratorKind::MultiLevelPointer
                                   : PointerDeclaratorKind::SingleLevelPointer;
    }

    // Decompose member pointers.
    if (type->getAs<MemberPointerType>()) {
      return numNormalPointers > 0 ? PointerDeclaratorKind::MultiLevelPointer
                                   : PointerDeclaratorKind::SingleLevelPointer;
    }

    // Look at Objective-C object pointers.
    if (auto objcObjectPtr = type->getAs<ObjCObjectPointerType>()) {
      ++numNormalPointers;
      ++numTypeSpecifierPointers;

      // If this is NSError**, report that.
      if (auto objcClassDecl = objcObjectPtr->getInterfaceDecl()) {
        if (objcClassDecl->getIdentifier() == S.getNSErrorIdent() &&
            numNormalPointers == 2 && numTypeSpecifierPointers < 2) {
          return PointerDeclaratorKind::NSErrorPointerPointer;
        }
      }

      break;
    }

    // Look at Objective-C class types.
    if (auto objcClass = type->getAs<ObjCInterfaceType>()) {
      if (objcClass->getInterface()->getIdentifier() == S.getNSErrorIdent()) {
        if (numNormalPointers == 2 && numTypeSpecifierPointers < 2)
          return PointerDeclaratorKind::NSErrorPointerPointer;
      }

      break;
    }

    // If at this point we haven't seen a pointer, we won't see one.
    if (numNormalPointers == 0)
      return PointerDeclaratorKind::NonPointer;

    if (auto recordType = type->getAs<RecordType>()) {
      RecordDecl *recordDecl = recordType->getDecl();

      bool isCFError = false;
      if (S.CFError) {
        // If we already know about CFError, test it directly.
        isCFError = (S.CFError == recordDecl);
      } else {
        // Check whether this is CFError, which we identify based on its bridge
        // to NSError. CFErrorRef used to be declared with "objc_bridge" but is
        // now declared with "objc_bridge_mutable", so look for either one of
        // the two attributes.
        if (recordDecl->getTagKind() == TTK_Struct && numNormalPointers > 0) {
          IdentifierInfo *bridgedType = nullptr;
          if (auto bridgeAttr = recordDecl->getAttr<ObjCBridgeAttr>())
            bridgedType = bridgeAttr->getBridgedType();
          else if (auto bridgeAttr =
                       recordDecl->getAttr<ObjCBridgeMutableAttr>())
            bridgedType = bridgeAttr->getBridgedType();

          if (bridgedType == S.getNSErrorIdent()) {
            S.CFError = recordDecl;
            isCFError = true;
          }
        }
      }

      // If this is CFErrorRef*, report it as such.
      if (isCFError && numNormalPointers == 2 && numTypeSpecifierPointers < 2) {
        return PointerDeclaratorKind::CFErrorRefPointer;
      }
      break;
    }

    break;
  } while (true);

  switch (numNormalPointers) {
  case 0:
    return PointerDeclaratorKind::NonPointer;

  case 1:
    return PointerDeclaratorKind::SingleLevelPointer;

  case 2:
    return PointerDeclaratorKind::MaybePointerToCFRef;

  default:
    return PointerDeclaratorKind::MultiLevelPointer;
  }
}

static FileID getNullabilityCompletenessCheckFileID(Sema &S,
                                                    SourceLocation loc) {
  // If we're anywhere in a function, method, or closure context, don't perform
  // completeness checks.
  for (DeclContext *ctx = S.CurContext; ctx; ctx = ctx->getParent()) {
    if (ctx->isFunctionOrMethod())
      return FileID();

    if (ctx->isFileContext())
      break;
  }

  // We only care about the expansion location.
  loc = S.SourceMgr.getExpansionLoc(loc);
  FileID file = S.SourceMgr.getFileID(loc);
  if (file.isInvalid())
    return FileID();

  // Retrieve file information.
  bool invalid = false;
  const SrcMgr::SLocEntry &sloc = S.SourceMgr.getSLocEntry(file, &invalid);
  if (invalid || !sloc.isFile())
    return FileID();

  // We don't want to perform completeness checks on the main file or in
  // system headers.
  const SrcMgr::FileInfo &fileInfo = sloc.getFile();
  if (fileInfo.getIncludeLoc().isInvalid())
    return FileID();
  if (fileInfo.getFileCharacteristic() != SrcMgr::C_User &&
      S.Diags.getSuppressSystemWarnings()) {
    return FileID();
  }

  return file;
}

/// Creates a fix-it to insert a C-style nullability keyword at \p pointerLoc,
/// taking into account whitespace before and after.
static void fixItNullability(Sema &S, DiagnosticBuilder &Diag,
                             SourceLocation PointerLoc,
                             NullabilityKind Nullability) {
  assert(PointerLoc.isValid());
  if (PointerLoc.isMacroID())
    return;

  SourceLocation FixItLoc = S.getLocForEndOfToken(PointerLoc);
  if (!FixItLoc.isValid() || FixItLoc == PointerLoc)
    return;

  const char *NextChar = S.SourceMgr.getCharacterData(FixItLoc);
  if (!NextChar)
    return;

  SmallString<32> InsertionTextBuf{" "};
  InsertionTextBuf += getNullabilitySpelling(Nullability);
  InsertionTextBuf += " ";
  StringRef InsertionText = InsertionTextBuf.str();

  if (isWhitespace(*NextChar)) {
    InsertionText = InsertionText.drop_back();
  } else if (NextChar[-1] == '[') {
    if (NextChar[0] == ']')
      InsertionText = InsertionText.drop_back().drop_front();
    else
      InsertionText = InsertionText.drop_front();
  } else if (!isIdentifierBody(NextChar[0], /*allow dollar*/true) &&
             !isIdentifierBody(NextChar[-1], /*allow dollar*/true)) {
    InsertionText = InsertionText.drop_back().drop_front();
  }

  Diag << FixItHint::CreateInsertion(FixItLoc, InsertionText);
}

static void emitNullabilityConsistencyWarning(Sema &S,
                                              SimplePointerKind PointerKind,
                                              SourceLocation PointerLoc,
                                              SourceLocation PointerEndLoc) {
  assert(PointerLoc.isValid());

  if (PointerKind == SimplePointerKind::Array) {
    S.Diag(PointerLoc, diag::warn_nullability_missing_array);
  } else {
    S.Diag(PointerLoc, diag::warn_nullability_missing)
      << static_cast<unsigned>(PointerKind);
  }

  auto FixItLoc = PointerEndLoc.isValid() ? PointerEndLoc : PointerLoc;
  if (FixItLoc.isMacroID())
    return;

  auto addFixIt = [&](NullabilityKind Nullability) {
    auto Diag = S.Diag(FixItLoc, diag::note_nullability_fix_it);
    Diag << static_cast<unsigned>(Nullability);
    Diag << static_cast<unsigned>(PointerKind);
    fixItNullability(S, Diag, FixItLoc, Nullability);
  };
  addFixIt(NullabilityKind::Nullable);
  addFixIt(NullabilityKind::NonNull);
}

/// Complains about missing nullability if the file containing \p pointerLoc
/// has other uses of nullability (either the keywords or the \c assume_nonnull
/// pragma).
///
/// If the file has \e not seen other uses of nullability, this particular
/// pointer is saved for possible later diagnosis. See recordNullabilitySeen().
static void
checkNullabilityConsistency(Sema &S, SimplePointerKind pointerKind,
                            SourceLocation pointerLoc,
                            SourceLocation pointerEndLoc = SourceLocation()) {
  // Determine which file we're performing consistency checking for.
  FileID file = getNullabilityCompletenessCheckFileID(S, pointerLoc);
  if (file.isInvalid())
    return;

  // If we haven't seen any type nullability in this file, we won't warn now
  // about anything.
  FileNullability &fileNullability = S.NullabilityMap[file];
  if (!fileNullability.SawTypeNullability) {
    // If this is the first pointer declarator in the file, and the appropriate
    // warning is on, record it in case we need to diagnose it retroactively.
    diag::kind diagKind;
    if (pointerKind == SimplePointerKind::Array)
      diagKind = diag::warn_nullability_missing_array;
    else
      diagKind = diag::warn_nullability_missing;

    if (fileNullability.PointerLoc.isInvalid() &&
        !S.Context.getDiagnostics().isIgnored(diagKind, pointerLoc)) {
      fileNullability.PointerLoc = pointerLoc;
      fileNullability.PointerEndLoc = pointerEndLoc;
      fileNullability.PointerKind = static_cast<unsigned>(pointerKind);
    }

    return;
  }

  // Complain about missing nullability.
  emitNullabilityConsistencyWarning(S, pointerKind, pointerLoc, pointerEndLoc);
}

/// Marks that a nullability feature has been used in the file containing
/// \p loc.
///
/// If this file already had pointer types in it that were missing nullability,
/// the first such instance is retroactively diagnosed.
///
/// \sa checkNullabilityConsistency
static void recordNullabilitySeen(Sema &S, SourceLocation loc) {
  FileID file = getNullabilityCompletenessCheckFileID(S, loc);
  if (file.isInvalid())
    return;

  FileNullability &fileNullability = S.NullabilityMap[file];
  if (fileNullability.SawTypeNullability)
    return;
  fileNullability.SawTypeNullability = true;

  // If we haven't seen any type nullability before, now we have. Retroactively
  // diagnose the first unannotated pointer, if there was one.
  if (fileNullability.PointerLoc.isInvalid())
    return;

  auto kind = static_cast<SimplePointerKind>(fileNullability.PointerKind);
  emitNullabilityConsistencyWarning(S, kind, fileNullability.PointerLoc,
                                    fileNullability.PointerEndLoc);
}

/// Returns true if any of the declarator chunks before \p endIndex include a
/// level of indirection: array, pointer, reference, or pointer-to-member.
///
/// Because declarator chunks are stored in outer-to-inner order, testing
/// every chunk before \p endIndex is testing all chunks that embed the current
/// chunk as part of their type.
///
/// It is legal to pass the result of Declarator::getNumTypeObjects() as the
/// end index, in which case all chunks are tested.
static bool hasOuterPointerLikeChunk(const Declarator &D, unsigned endIndex) {
  unsigned i = endIndex;
  while (i != 0) {
    // Walk outwards along the declarator chunks.
    --i;
    const DeclaratorChunk &DC = D.getTypeObject(i);
    switch (DC.Kind) {
    case DeclaratorChunk::Paren:
      break;
    case DeclaratorChunk::Array:
    case DeclaratorChunk::Pointer:
    case DeclaratorChunk::Reference:
    case DeclaratorChunk::MemberPointer:
      return true;
    case DeclaratorChunk::Function:
    case DeclaratorChunk::BlockPointer:
    case DeclaratorChunk::Pipe:
      // These are invalid anyway, so just ignore.
      break;
    }
  }
  return false;
}

// Propagate checked property to directly-nested array types.  Stops at arrays
// that are already checked, typedefs, non-array types, and array types that
// cannot be checked array types (such as variable-length array types).
//
// Issue an error message if the propagation stops at a typedef that is an
// unchecked array type.  Dimensions of multi-dimensional arrays must either 
// all be checked or all be unchecked.
QualType Sema::MakeCheckedArrayType(QualType T, bool Diagnose,
                                    SourceLocation Loc) {
  if (isa<ArrayType>(T)) {
    ASTContext &Context = this->Context;
    SplitQualType split = T.split();
    const Type *ty = split.Ty;
    const ArrayType *arrTy = cast<ArrayType>(ty);
    if (arrTy->isChecked())
      return T;
    QualType elemTy = MakeCheckedArrayType(arrTy->getElementType(), Diagnose,
                                           Loc);
    switch (ty->getTypeClass()) {
      case Type::ConstantArray: {
        const ConstantArrayType *constArrTy = cast<ConstantArrayType>(ty);
        return Context.getConstantArrayType(elemTy,
                                            constArrTy->getSize(),
                                            constArrTy->getSizeModifier(),
                                            T.getCVRQualifiers(),
                                            CheckedArrayKind::Checked);
      }
      case Type::IncompleteArray: {
        const IncompleteArrayType *incArrTy = cast<IncompleteArrayType>(ty);
        return Context.getIncompleteArrayType(elemTy,
                                              incArrTy->getSizeModifier(),
                                              T.getCVRQualifiers(),
                                              CheckedArrayKind::Checked);
      }
      case Type::DependentSizedArray:
      case Type::VariableArray:
        // Checked versions of these arrays cannot be created. An error
        // message is produced by BuildArrayType for the outer error type
        // because these result in the outer array type being
        // dependently-typed or variably-sized.
        break;
      default:
          llvm_unreachable("unexpected array type");
          break;
    }
  } else if (const TypedefType *TD = dyn_cast<TypedefType>(T)) {
    const ArrayType *AT = dyn_cast<ArrayType>(T.getCanonicalType());
    if (AT != nullptr && !AT->isChecked() && Diagnose)
      Diag(Loc, diag::err_checked_array_of_unchecked_array) << TD->getDecl();
  } else if (const ParenType *PT = dyn_cast<ParenType>(T)) {
    assert(!T.hasLocalQualifiers());
    QualType innerType = MakeCheckedArrayType(PT->getInnerType(), Diagnose,
                                              Loc);
    return this->Context.getParenType(innerType);
  } else {
     // Make sure that we're not missing some wrapper type for an array type.
     // This checks that the canonical type for T is not an array type.
     assert(!T->isArrayType());
  }

  return T;
}

Sema::CheckedTypeClassification Sema::classifyForCheckedTypeDiagnostic(QualType QT) {
  if (QT->isStructureType())
    return CheckedTypeClassification::CCT_Struct;
  else if (QT->isUnionType())
    return CheckedTypeClassification::CCT_Union;
  else
    return CheckedTypeClassification::CCT_Any;
}

static TypeSourceInfo *GetFullTypeForDeclarator(TypeProcessingState &state,
                                                QualType declSpecType,
                                                TypeSourceInfo *TInfo) {
  // The TypeSourceInfo that this function returns will not be a null type.
  // If there is an error, this function will fill in a dummy type as fallback.
  QualType T = declSpecType;
  Declarator &D = state.getDeclarator();
  Sema &S = state.getSema();
  ASTContext &Context = S.Context;
  const LangOptions &LangOpts = S.getLangOpts();

  // The name we're declaring, if any.
  DeclarationName Name;
  if (D.getIdentifier())
    Name = D.getIdentifier();

  // Does this declaration declare a typedef-name?
  bool IsTypedefName =
    D.getDeclSpec().getStorageClassSpec() == DeclSpec::SCS_typedef ||
    D.getContext() == Declarator::AliasDeclContext ||
    D.getContext() == Declarator::AliasTemplateContext;

  // Does T refer to a function type with a cv-qualifier or a ref-qualifier?
  bool IsQualifiedFunction = T->isFunctionProtoType() &&
      (T->castAs<FunctionProtoType>()->getTypeQuals() != 0 ||
       T->castAs<FunctionProtoType>()->getRefQualifier() != RQ_None);

  // If T is 'decltype(auto)', the only declarators we can have are parens
  // and at most one function declarator if this is a function declaration.
  // If T is a deduced class template specialization type, we can have no
  // declarator chunks at all.
  if (auto *DT = T->getAs<DeducedType>()) {
    const AutoType *AT = T->getAs<AutoType>();
    bool IsClassTemplateDeduction = isa<DeducedTemplateSpecializationType>(DT);
    if ((AT && AT->isDecltypeAuto()) || IsClassTemplateDeduction) {
      for (unsigned I = 0, E = D.getNumTypeObjects(); I != E; ++I) {
        unsigned Index = E - I - 1;
        DeclaratorChunk &DeclChunk = D.getTypeObject(Index);
        unsigned DiagId = IsClassTemplateDeduction
                              ? diag::err_deduced_class_template_compound_type
                              : diag::err_decltype_auto_compound_type;
        unsigned DiagKind = 0;
        switch (DeclChunk.Kind) {
        case DeclaratorChunk::Paren:
          // FIXME: Rejecting this is a little silly.
          if (IsClassTemplateDeduction) {
            DiagKind = 4;
            break;
          }
          continue;
        case DeclaratorChunk::Function: {
          if (IsClassTemplateDeduction) {
            DiagKind = 3;
            break;
          }
          unsigned FnIndex;
          if (D.isFunctionDeclarationContext() &&
              D.isFunctionDeclarator(FnIndex) && FnIndex == Index)
            continue;
          DiagId = diag::err_decltype_auto_function_declarator_not_declaration;
          break;
        }
        case DeclaratorChunk::Pointer:
        case DeclaratorChunk::BlockPointer:
        case DeclaratorChunk::MemberPointer:
          DiagKind = 0;
          break;
        case DeclaratorChunk::Reference:
          DiagKind = 1;
          break;
        case DeclaratorChunk::Array:
          DiagKind = 2;
          break;
        case DeclaratorChunk::Pipe:
          break;
        }

        S.Diag(DeclChunk.Loc, DiagId) << DiagKind;
        D.setInvalidType(true);
        break;
      }
    }
  }

  // Determine whether we should infer _Nonnull on pointer types.
  Optional<NullabilityKind> inferNullability;
  bool inferNullabilityCS = false;
  bool inferNullabilityInnerOnly = false;
  bool inferNullabilityInnerOnlyComplete = false;

  // Are we in an assume-nonnull region?
  bool inAssumeNonNullRegion = false;
  SourceLocation assumeNonNullLoc = S.PP.getPragmaAssumeNonNullLoc();
  if (assumeNonNullLoc.isValid()) {
    inAssumeNonNullRegion = true;
    recordNullabilitySeen(S, assumeNonNullLoc);
  }

  // Whether to complain about missing nullability specifiers or not.
  enum {
    /// Never complain.
    CAMN_No,
    /// Complain on the inner pointers (but not the outermost
    /// pointer).
    CAMN_InnerPointers,
    /// Complain about any pointers that don't have nullability
    /// specified or inferred.
    CAMN_Yes
  } complainAboutMissingNullability = CAMN_No;
  unsigned NumPointersRemaining = 0;
  auto complainAboutInferringWithinChunk = PointerWrappingDeclaratorKind::None;

  if (IsTypedefName) {
    // For typedefs, we do not infer any nullability (the default),
    // and we only complain about missing nullability specifiers on
    // inner pointers.
    complainAboutMissingNullability = CAMN_InnerPointers;

    if (T->canHaveNullability(/*ResultIfUnknown*/false) &&
        !T->getNullability(S.Context)) {
      // Note that we allow but don't require nullability on dependent types.
      ++NumPointersRemaining;
    }

    for (unsigned i = 0, n = D.getNumTypeObjects(); i != n; ++i) {
      DeclaratorChunk &chunk = D.getTypeObject(i);
      switch (chunk.Kind) {
      case DeclaratorChunk::Array:
      case DeclaratorChunk::Function:
      case DeclaratorChunk::Pipe:
        break;

      case DeclaratorChunk::BlockPointer:
      case DeclaratorChunk::MemberPointer:
        ++NumPointersRemaining;
        break;

      case DeclaratorChunk::Paren:
      case DeclaratorChunk::Reference:
        continue;

      case DeclaratorChunk::Pointer:
        ++NumPointersRemaining;
        continue;
      }
    }
  } else {
    bool isFunctionOrMethod = false;
    switch (auto context = state.getDeclarator().getContext()) {
    case Declarator::ObjCParameterContext:
    case Declarator::ObjCResultContext:
    case Declarator::PrototypeContext:
    case Declarator::TrailingReturnContext:
      isFunctionOrMethod = true;
      // fallthrough

    case Declarator::MemberContext:
      if (state.getDeclarator().isObjCIvar() && !isFunctionOrMethod) {
        complainAboutMissingNullability = CAMN_No;
        break;
      }

      // Weak properties are inferred to be nullable.
      if (state.getDeclarator().isObjCWeakProperty() && inAssumeNonNullRegion) {
        inferNullability = NullabilityKind::Nullable;
        break;
      }

      // fallthrough

    case Declarator::FileContext:
    case Declarator::KNRTypeListContext: {
      complainAboutMissingNullability = CAMN_Yes;

      // Nullability inference depends on the type and declarator.
      auto wrappingKind = PointerWrappingDeclaratorKind::None;
      switch (classifyPointerDeclarator(S, T, D, wrappingKind)) {
      case PointerDeclaratorKind::NonPointer:
      case PointerDeclaratorKind::MultiLevelPointer:
        // Cannot infer nullability.
        break;

      case PointerDeclaratorKind::SingleLevelPointer:
        // Infer _Nonnull if we are in an assumes-nonnull region.
        if (inAssumeNonNullRegion) {
          complainAboutInferringWithinChunk = wrappingKind;
          inferNullability = NullabilityKind::NonNull;
          inferNullabilityCS = (context == Declarator::ObjCParameterContext ||
                                context == Declarator::ObjCResultContext);
        }
        break;

      case PointerDeclaratorKind::CFErrorRefPointer:
      case PointerDeclaratorKind::NSErrorPointerPointer:
        // Within a function or method signature, infer _Nullable at both
        // levels.
        if (isFunctionOrMethod && inAssumeNonNullRegion)
          inferNullability = NullabilityKind::Nullable;
        break;

      case PointerDeclaratorKind::MaybePointerToCFRef:
        if (isFunctionOrMethod) {
          // On pointer-to-pointer parameters marked cf_returns_retained or
          // cf_returns_not_retained, if the outer pointer is explicit then
          // infer the inner pointer as _Nullable.
          auto hasCFReturnsAttr = [](const AttributeList *NextAttr) -> bool {
            while (NextAttr) {
              if (NextAttr->getKind() == AttributeList::AT_CFReturnsRetained ||
                  NextAttr->getKind() == AttributeList::AT_CFReturnsNotRetained)
                return true;
              NextAttr = NextAttr->getNext();
            }
            return false;
          };
          if (const auto *InnermostChunk = D.getInnermostNonParenChunk()) {
            if (hasCFReturnsAttr(D.getAttributes()) ||
                hasCFReturnsAttr(InnermostChunk->getAttrs()) ||
                hasCFReturnsAttr(D.getDeclSpec().getAttributes().getList())) {
              inferNullability = NullabilityKind::Nullable;
              inferNullabilityInnerOnly = true;
            }
          }
        }
        break;
      }
      break;
    }

    case Declarator::ConversionIdContext:
      complainAboutMissingNullability = CAMN_Yes;
      break;

    case Declarator::AliasDeclContext:
    case Declarator::AliasTemplateContext:
    case Declarator::BlockContext:
    case Declarator::BlockLiteralContext:
    case Declarator::ConditionContext:
    case Declarator::CXXCatchContext:
    case Declarator::CXXNewContext:
    case Declarator::ForContext:
    case Declarator::InitStmtContext:
    case Declarator::LambdaExprContext:
    case Declarator::LambdaExprParameterContext:
    case Declarator::ObjCCatchContext:
    case Declarator::TemplateParamContext:
    case Declarator::TemplateTypeArgContext:
    case Declarator::TypeNameContext:
    case Declarator::FunctionalCastContext:
      // Don't infer in these contexts.
      break;
    }
  }

  // Local function that returns true if its argument looks like a va_list.
  auto isVaList = [&S](QualType T) -> bool {
    auto *typedefTy = T->getAs<TypedefType>();
    if (!typedefTy)
      return false;
    TypedefDecl *vaListTypedef = S.Context.getBuiltinVaListDecl();
    do {
      if (typedefTy->getDecl() == vaListTypedef)
        return true;
      if (auto *name = typedefTy->getDecl()->getIdentifier())
        if (name->isStr("va_list"))
          return true;
      typedefTy = typedefTy->desugar()->getAs<TypedefType>();
    } while (typedefTy);
    return false;
  };

  // Local function that checks the nullability for a given pointer declarator.
  // Returns true if _Nonnull was inferred.
  auto inferPointerNullability = [&](SimplePointerKind pointerKind,
                                     SourceLocation pointerLoc,
                                     SourceLocation pointerEndLoc,
                                     AttributeList *&attrs) -> AttributeList * {
    // We've seen a pointer.
    if (NumPointersRemaining > 0)
      --NumPointersRemaining;

    // If a nullability attribute is present, there's nothing to do.
    if (hasNullabilityAttr(attrs))
      return nullptr;

    // If we're supposed to infer nullability, do so now.
    if (inferNullability && !inferNullabilityInnerOnlyComplete) {
      AttributeList::Syntax syntax
        = inferNullabilityCS ? AttributeList::AS_ContextSensitiveKeyword
                             : AttributeList::AS_Keyword;
      AttributeList *nullabilityAttr = state.getDeclarator().getAttributePool()
                                         .create(
                                           S.getNullabilityKeyword(
                                             *inferNullability),
                                           SourceRange(pointerLoc),
                                           nullptr, SourceLocation(),
                                           nullptr, 0, syntax);

      spliceAttrIntoList(*nullabilityAttr, attrs);

      if (inferNullabilityCS) {
        state.getDeclarator().getMutableDeclSpec().getObjCQualifiers()
          ->setObjCDeclQualifier(ObjCDeclSpec::DQ_CSNullability);
      }

      if (pointerLoc.isValid() &&
          complainAboutInferringWithinChunk !=
            PointerWrappingDeclaratorKind::None) {
        auto Diag =
            S.Diag(pointerLoc, diag::warn_nullability_inferred_on_nested_type);
        Diag << static_cast<int>(complainAboutInferringWithinChunk);
        fixItNullability(S, Diag, pointerLoc, NullabilityKind::NonNull);
      }

      if (inferNullabilityInnerOnly)
        inferNullabilityInnerOnlyComplete = true;
      return nullabilityAttr;
    }

    // If we're supposed to complain about missing nullability, do so
    // now if it's truly missing.
    switch (complainAboutMissingNullability) {
    case CAMN_No:
      break;

    case CAMN_InnerPointers:
      if (NumPointersRemaining == 0)
        break;
      // Fallthrough.

    case CAMN_Yes:
      checkNullabilityConsistency(S, pointerKind, pointerLoc, pointerEndLoc);
    }
    return nullptr;
  };

  // If the type itself could have nullability but does not, infer pointer
  // nullability and perform consistency checking.
  if (S.CodeSynthesisContexts.empty()) {
    if (T->canHaveNullability(/*ResultIfUnknown*/false) &&
        !T->getNullability(S.Context)) {
      if (isVaList(T)) {
        // Record that we've seen a pointer, but do nothing else.
        if (NumPointersRemaining > 0)
          --NumPointersRemaining;
      } else {
        SimplePointerKind pointerKind = SimplePointerKind::Pointer;
        if (T->isBlockPointerType())
          pointerKind = SimplePointerKind::BlockPointer;
        else if (T->isMemberPointerType())
          pointerKind = SimplePointerKind::MemberPointer;

        if (auto *attr = inferPointerNullability(
              pointerKind, D.getDeclSpec().getTypeSpecTypeLoc(),
              D.getDeclSpec().getLocEnd(),
              D.getMutableDeclSpec().getAttributes().getListRef())) {
          T = Context.getAttributedType(
                AttributedType::getNullabilityAttrKind(*inferNullability),T,T);
          attr->setUsedAsTypeAttr();
        }
      }
    }

    if (complainAboutMissingNullability == CAMN_Yes &&
        T->isArrayType() && !T->getNullability(S.Context) && !isVaList(T) &&
        D.isPrototypeContext() &&
        !hasOuterPointerLikeChunk(D, D.getNumTypeObjects())) {
      checkNullabilityConsistency(S, SimplePointerKind::Array,
                                  D.getDeclSpec().getTypeSpecTypeLoc());
    }
  }

  // Walk the DeclTypeInfo, building the recursive type as we go.
  // DeclTypeInfos are ordered from the identifier out, which is
  // opposite of what we want :).
  for (unsigned i = 0, e = D.getNumTypeObjects(); i != e; ++i) {
    unsigned chunkIndex = e - i - 1;
    state.setCurrentChunkIndex(chunkIndex);
    DeclaratorChunk &DeclType = D.getTypeObject(chunkIndex);
    IsQualifiedFunction &= DeclType.Kind == DeclaratorChunk::Paren;
    switch (DeclType.Kind) {
    case DeclaratorChunk::Paren:
      if (i == 0)
        warnAboutRedundantParens(S, D, T);
      T = S.BuildParenType(T);
      break;
    case DeclaratorChunk::BlockPointer:
      // If blocks are disabled, emit an error.
      if (!LangOpts.Blocks)
        S.Diag(DeclType.Loc, diag::err_blocks_disable) << LangOpts.OpenCL;

      // Handle pointer nullability.
      inferPointerNullability(SimplePointerKind::BlockPointer, DeclType.Loc,
                              DeclType.EndLoc, DeclType.getAttrListRef());

      T = S.BuildBlockPointerType(T, D.getIdentifierLoc(), Name);
      if (DeclType.Cls.TypeQuals || LangOpts.OpenCL) {
        // OpenCL v2.0, s6.12.5 - Block variable declarations are implicitly
        // qualified with const.
        if (LangOpts.OpenCL)
          DeclType.Cls.TypeQuals |= DeclSpec::TQ_const;
        T = S.BuildQualifiedType(T, DeclType.Loc, DeclType.Cls.TypeQuals);
      }
      break;
    case DeclaratorChunk::Pointer:
      // Verify that we're not building a pointer to pointer to function with
      // exception specification.
      if (LangOpts.CPlusPlus && S.CheckDistantExceptionSpec(T)) {
        S.Diag(D.getIdentifierLoc(), diag::err_distant_exception_spec);
        D.setInvalidType(true);
        // Build the type anyway.
      }

      // Handle pointer nullability
      inferPointerNullability(SimplePointerKind::Pointer, DeclType.Loc,
                              DeclType.EndLoc, DeclType.getAttrListRef());

      if (LangOpts.ObjC1 && T->getAs<ObjCObjectType>()) {
        T = Context.getObjCObjectPointerType(T);
        if (DeclType.Ptr.TypeQuals)
          T = S.BuildQualifiedType(T, DeclType.Loc, DeclType.Ptr.TypeQuals);
        break;
      }

      // OpenCL v2.0 s6.9b - Pointer to image/sampler cannot be used.
      // OpenCL v2.0 s6.13.16.1 - Pointer to pipe cannot be used.
      // OpenCL v2.0 s6.12.5 - Pointers to Blocks are not allowed.
      if (LangOpts.OpenCL) {
        if (T->isImageType() || T->isSamplerT() || T->isPipeType() ||
            T->isBlockPointerType()) {
          S.Diag(D.getIdentifierLoc(), diag::err_opencl_pointer_to_type) << T;
          D.setInvalidType(true);
        }
      }

      T = S.BuildPointerType(T, CheckedPointerKind::Unchecked, DeclType.Loc, Name);
      if (DeclType.Ptr.TypeQuals)
        T = S.BuildQualifiedType(T, DeclType.Loc, DeclType.Ptr.TypeQuals);
      break;
    case DeclaratorChunk::Reference: {
      // Verify that we're not building a reference to pointer to function with
      // exception specification.
      if (LangOpts.CPlusPlus && S.CheckDistantExceptionSpec(T)) {
        S.Diag(D.getIdentifierLoc(), diag::err_distant_exception_spec);
        D.setInvalidType(true);
        // Build the type anyway.
      }
      T = S.BuildReferenceType(T, DeclType.Ref.LValueRef, DeclType.Loc, Name);

      if (DeclType.Ref.HasRestrict)
        T = S.BuildQualifiedType(T, DeclType.Loc, Qualifiers::Restrict);
      break;
    }
    case DeclaratorChunk::Array: {
      // Verify that we're not building an array of pointers to function with
      // exception specification.
      if (LangOpts.CPlusPlus && S.CheckDistantExceptionSpec(T)) {
        S.Diag(D.getIdentifierLoc(), diag::err_distant_exception_spec);
        D.setInvalidType(true);
        // Build the type anyway.
      }
      DeclaratorChunk::ArrayTypeInfo &ATI = DeclType.Arr;
      Expr *ArraySize = static_cast<Expr*>(ATI.NumElts);
      ArrayType::ArraySizeModifier ASM;
      if (ATI.isStar)
        ASM = ArrayType::Star;
      else if (ATI.hasStatic)
        ASM = ArrayType::Static;
      else
        ASM = ArrayType::Normal;
      if (ASM == ArrayType::Star && !D.isPrototypeContext()) {
        // FIXME: This check isn't quite right: it allows star in prototypes
        // for function definitions, and disallows some edge cases detailed
        // in http://gcc.gnu.org/ml/gcc-patches/2009-02/msg00133.html
        S.Diag(DeclType.Loc, diag::err_array_star_outside_prototype);
        ASM = ArrayType::Normal;
        D.setInvalidType(true);
      }

      // C99 6.7.5.2p1: The optional type qualifiers and the keyword static
      // shall appear only in a declaration of a function parameter with an
      // array type, ...
      if (ASM == ArrayType::Static || ATI.TypeQuals) {
        if (!(D.isPrototypeContext() ||
              D.getContext() == Declarator::KNRTypeListContext)) {
          S.Diag(DeclType.Loc, diag::err_array_static_outside_prototype) <<
              (ASM == ArrayType::Static ? "'static'" : "type qualifier");
          // Remove the 'static' and the type qualifiers.
          if (ASM == ArrayType::Static)
            ASM = ArrayType::Normal;
          ATI.TypeQuals = 0;
          D.setInvalidType(true);
        }

        // C99 6.7.5.2p1: ... and then only in the outermost array type
        // derivation.
        if (hasOuterPointerLikeChunk(D, chunkIndex)) {
          S.Diag(DeclType.Loc, diag::err_array_static_not_outermost) <<
            (ASM == ArrayType::Static ? "'static'" : "type qualifier");
          if (ASM == ArrayType::Static)
            ASM = ArrayType::Normal;
          ATI.TypeQuals = 0;
          D.setInvalidType(true);
        }
      }
      const AutoType *AT = T->getContainedAutoType();
      // Allow arrays of auto if we are a generic lambda parameter.
      // i.e. [](auto (&array)[5]) { return array[0]; }; OK
      if (AT && D.getContext() != Declarator::LambdaExprParameterContext) {
        // We've already diagnosed this for decltype(auto).
        if (!AT->isDecltypeAuto())
          S.Diag(DeclType.Loc, diag::err_illegal_decl_array_of_auto)
            << getPrintableNameForEntity(Name) << T;
        T = QualType();
        break;
      }

      // Array parameters can be marked nullable as well, although it's not
      // necessary if they're marked 'static'.
      if (complainAboutMissingNullability == CAMN_Yes &&
          !hasNullabilityAttr(DeclType.getAttrs()) &&
          ASM != ArrayType::Static &&
          D.isPrototypeContext() &&
          !hasOuterPointerLikeChunk(D, chunkIndex)) {
        checkNullabilityConsistency(S, SimplePointerKind::Array, DeclType.Loc);
      }

      CheckedArrayKind Kind = (CheckedArrayKind) ATI.kind;
      // Handle multi-dimensional arrays for Checked C. A multi-dimensional
      // array is an array of arrays, so look for a nested type that is an array.
      // - Dimensions must either all be checked or all be unchecked.
      // - The checked property propagates to nested array types, if the array
      //   types are unchecked.  The nested array types must be declared as part
      //   of this declaration.
      if (const ArrayType *AT = dyn_cast<ArrayType>(T.getCanonicalType())) {
        if (Kind != AT->getKind()) {
          if (Kind == CheckedArrayKind::Checked)
            // The new array type is checked. Propagate this to nested array
            // types declared as part of this declaration.
            T = S.MakeCheckedArrayType(T, true, DeclType.Loc);
          else if (Kind == CheckedArrayKind::NtChecked) {
            // Do not propagate. Null-terminated arrays of arrays are illegal to
            // declare, so we don't care about the checkedness of arrays nested
            // with them.  The call to BuildArrayType below will issue a
            // diagnostic message about the illegal array type.
          } else {
            // The new array type is unchecked and the nested array type is checked,
            // See if an enclosing array type will eventually make the new array
            // type a checked array.
            bool parentIsChecked = false;
            for (unsigned x = chunkIndex; x > 0; ) {
              x--;
              const DeclaratorChunk &DC = D.getTypeObject(x);
              if (DC.Kind == DeclaratorChunk::Array) {
                const DeclaratorChunk::ArrayTypeInfo &ParentInfo = DC.Arr;
                if ((CheckedArrayKind) ParentInfo.kind == CheckedArrayKind::Checked) {
                  parentIsChecked = true;
                  break;
                }
              } else if (DC.Kind != DeclaratorChunk::Paren) 
                 break;
            }
            if (!parentIsChecked) {
              D.setInvalidType(true);;
              if (const TypedefType *TD = dyn_cast<TypedefType>(T))
                S.Diag(DeclType.Loc, 
                       diag::err_unchecked_array_of_typedef_checked_array) <<
                        TD->getDecl();
              else
                S.Diag(DeclType.Loc, 
                       diag::err_unchecked_array_of_checked_array);

            }
          }
        }
      }

      T = S.BuildArrayType(T, ASM, ArraySize, ATI.TypeQuals, Kind,
                           SourceRange(DeclType.Loc, DeclType.EndLoc), Name);
      break;
    }
    case DeclaratorChunk::Function: {
      // If the function declarator has a prototype (i.e. it is not () and
      // does not have a K&R-style identifier list), then the arguments are part
      // of the type, otherwise the argument list is ().
      const DeclaratorChunk::FunctionTypeInfo &FTI = DeclType.Fun;
      IsQualifiedFunction = FTI.TypeQuals || FTI.hasRefQualifier();

      // Check for auto functions and trailing return type and adjust the
      // return type accordingly.
      if (!D.isInvalidType()) {
        // trailing-return-type is only required if we're declaring a function,
        // and not, for instance, a pointer to a function.
        if (D.getDeclSpec().hasAutoTypeSpec() &&
            !FTI.hasTrailingReturnType() && chunkIndex == 0 &&
            !S.getLangOpts().CPlusPlus14) {
          S.Diag(D.getDeclSpec().getTypeSpecTypeLoc(),
                 D.getDeclSpec().getTypeSpecType() == DeclSpec::TST_auto
                     ? diag::err_auto_missing_trailing_return
                     : diag::err_deduced_return_type);
          T = Context.IntTy;
          D.setInvalidType(true);
        } else if (FTI.hasTrailingReturnType()) {
          // T must be exactly 'auto' at this point. See CWG issue 681.
          if (isa<ParenType>(T)) {
            S.Diag(D.getLocStart(),
                 diag::err_trailing_return_in_parens)
              << T << D.getSourceRange();
            D.setInvalidType(true);
          } else if (D.getName().getKind() ==
                         UnqualifiedId::IK_DeductionGuideName) {
            if (T != Context.DependentTy) {
              S.Diag(D.getDeclSpec().getLocStart(),
                     diag::err_deduction_guide_with_complex_decl)
                  << D.getSourceRange();
              D.setInvalidType(true);
            }
          } else if (D.getContext() != Declarator::LambdaExprContext &&
                     (T.hasQualifiers() || !isa<AutoType>(T) ||
                      cast<AutoType>(T)->getKeyword() !=
                          AutoTypeKeyword::Auto)) {
            S.Diag(D.getDeclSpec().getTypeSpecTypeLoc(),
                   diag::err_trailing_return_without_auto)
                << T << D.getDeclSpec().getSourceRange();
            D.setInvalidType(true);
          }
          T = S.GetTypeFromParser(FTI.getTrailingReturnType(), &TInfo);
          if (T.isNull()) {
            // An error occurred parsing the trailing return type.
            T = Context.IntTy;
            D.setInvalidType(true);
          }
        }
      }

      // C99 6.7.5.3p1: The return type may not be a function or array type.
      // For conversion functions, we'll diagnose this particular error later.
      if (!D.isInvalidType() && (T->isArrayType() || T->isFunctionType()) &&
          (D.getName().getKind() != UnqualifiedId::IK_ConversionFunctionId)) {
        unsigned diagID = diag::err_func_returning_array_function;
        // Last processing chunk in block context means this function chunk
        // represents the block.
        if (chunkIndex == 0 &&
            D.getContext() == Declarator::BlockLiteralContext)
          diagID = diag::err_block_returning_array_function;
        S.Diag(DeclType.Loc, diagID) << T->isFunctionType() << T;
        T = Context.IntTy;
        D.setInvalidType(true);
      }

      // Do not allow returning half FP value.
      // FIXME: This really should be in BuildFunctionType.
      if (T->isHalfType()) {
        if (S.getLangOpts().OpenCL) {
          if (!S.getOpenCLOptions().isEnabled("cl_khr_fp16")) {
            S.Diag(D.getIdentifierLoc(), diag::err_opencl_invalid_return)
                << T << 0 /*pointer hint*/;
            D.setInvalidType(true);
          } 
        } else if (!S.getLangOpts().HalfArgsAndReturns) {
          S.Diag(D.getIdentifierLoc(),
            diag::err_parameters_retval_cannot_have_fp16_type) << 1;
          D.setInvalidType(true);
        }
      }

      if (LangOpts.OpenCL) {
        // OpenCL v2.0 s6.12.5 - A block cannot be the return value of a
        // function.
        if (T->isBlockPointerType() || T->isImageType() || T->isSamplerT() ||
            T->isPipeType()) {
          S.Diag(D.getIdentifierLoc(), diag::err_opencl_invalid_return)
              << T << 1 /*hint off*/;
          D.setInvalidType(true);
        }
        // OpenCL doesn't support variadic functions and blocks
        // (s6.9.e and s6.12.5 OpenCL v2.0) except for printf.
        // We also allow here any toolchain reserved identifiers.
        if (FTI.isVariadic &&
            !(D.getIdentifier() &&
              ((D.getIdentifier()->getName() == "printf" &&
                LangOpts.OpenCLVersion >= 120) ||
               D.getIdentifier()->getName().startswith("__")))) {
          S.Diag(D.getIdentifierLoc(), diag::err_opencl_variadic_function);
          D.setInvalidType(true);
        }
      }

      // Methods cannot return interface types. All ObjC objects are
      // passed by reference.
      if (T->isObjCObjectType()) {
        SourceLocation DiagLoc, FixitLoc;
        if (TInfo) {
          DiagLoc = TInfo->getTypeLoc().getLocStart();
          FixitLoc = S.getLocForEndOfToken(TInfo->getTypeLoc().getLocEnd());
        } else {
          DiagLoc = D.getDeclSpec().getTypeSpecTypeLoc();
          FixitLoc = S.getLocForEndOfToken(D.getDeclSpec().getLocEnd());
        }
        S.Diag(DiagLoc, diag::err_object_cannot_be_passed_returned_by_value)
          << 0 << T
          << FixItHint::CreateInsertion(FixitLoc, "*");

        T = Context.getObjCObjectPointerType(T);
        if (TInfo) {
          TypeLocBuilder TLB;
          TLB.pushFullCopy(TInfo->getTypeLoc());
          ObjCObjectPointerTypeLoc TLoc = TLB.push<ObjCObjectPointerTypeLoc>(T);
          TLoc.setStarLoc(FixitLoc);
          TInfo = TLB.getTypeSourceInfo(Context, T);
        }

        D.setInvalidType(true);
      }

      // cv-qualifiers on return types are pointless except when the type is a
      // class type in C++.
      if ((T.getCVRQualifiers() || T->isAtomicType()) &&
          !(S.getLangOpts().CPlusPlus &&
            (T->isDependentType() || T->isRecordType()))) {
        if (T->isVoidType() && !S.getLangOpts().CPlusPlus &&
            D.getFunctionDefinitionKind() == FDK_Definition) {
          // [6.9.1/3] qualified void return is invalid on a C
          // function definition.  Apparently ok on declarations and
          // in C++ though (!)
          S.Diag(DeclType.Loc, diag::err_func_returning_qualified_void) << T;
        } else
          diagnoseRedundantReturnTypeQualifiers(S, T, D, chunkIndex);
      }

      // In Checked C, no prototype functions cannot return checked types
      // See Section 5.5 of the Checked C language extension specification.
      if (LangOpts.CheckedC && !FTI.NumParams) {
        if (Context.isNotAllowedForNoPrototypeFunction(T)) {
          S.Diag(DeclType.Loc,
                 diag::err_no_prototype_function_with_checked_return_type)
            << (unsigned) S.classifyForCheckedTypeDiagnostic(T);
          D.setInvalidType(true);
        }
      }

      // Objective-C ARC ownership qualifiers are ignored on the function
      // return type (by type canonicalization). Complain if this attribute
      // was written here.
      if (T.getQualifiers().hasObjCLifetime()) {
        SourceLocation AttrLoc;
        if (chunkIndex + 1 < D.getNumTypeObjects()) {
          DeclaratorChunk ReturnTypeChunk = D.getTypeObject(chunkIndex + 1);
          for (const AttributeList *Attr = ReturnTypeChunk.getAttrs();
               Attr; Attr = Attr->getNext()) {
            if (Attr->getKind() == AttributeList::AT_ObjCOwnership) {
              AttrLoc = Attr->getLoc();
              break;
            }
          }
        }
        if (AttrLoc.isInvalid()) {
          for (const AttributeList *Attr
                 = D.getDeclSpec().getAttributes().getList();
               Attr; Attr = Attr->getNext()) {
            if (Attr->getKind() == AttributeList::AT_ObjCOwnership) {
              AttrLoc = Attr->getLoc();
              break;
            }
          }
        }

        if (AttrLoc.isValid()) {
          // The ownership attributes are almost always written via
          // the predefined
          // __strong/__weak/__autoreleasing/__unsafe_unretained.
          if (AttrLoc.isMacroID())
            AttrLoc = S.SourceMgr.getImmediateExpansionRange(AttrLoc).first;

          S.Diag(AttrLoc, diag::warn_arc_lifetime_result_type)
            << T.getQualifiers().getObjCLifetime();
        }
      }

      if (LangOpts.CPlusPlus && D.getDeclSpec().hasTagDefinition()) {
        // C++ [dcl.fct]p6:
        //   Types shall not be defined in return or parameter types.
        TagDecl *Tag = cast<TagDecl>(D.getDeclSpec().getRepAsDecl());
        S.Diag(Tag->getLocation(), diag::err_type_defined_in_result_type)
          << Context.getTypeDeclType(Tag);
      }

      // Exception specs are not allowed in typedefs. Complain, but add it
      // anyway.
      if (IsTypedefName && FTI.getExceptionSpecType() && !LangOpts.CPlusPlus1z)
        S.Diag(FTI.getExceptionSpecLocBeg(),
               diag::err_exception_spec_in_typedef)
            << (D.getContext() == Declarator::AliasDeclContext ||
                D.getContext() == Declarator::AliasTemplateContext);

      // If we see "T var();" or "T var(T());" at block scope, it is probably
      // an attempt to initialize a variable, not a function declaration.
      if (FTI.isAmbiguous)
        warnAboutAmbiguousFunction(S, D, DeclType, T);

      FunctionType::ExtInfo EI(getCCForDeclaratorChunk(S, D, FTI, chunkIndex));

<<<<<<< HEAD

      if (!FTI.NumParams && !FTI.isVariadic && !LangOpts.CPlusPlus) {
=======
      if (!FTI.NumParams && !FTI.isVariadic && !LangOpts.CPlusPlus
                                            && !LangOpts.OpenCL) {
>>>>>>> ad9b4c40
        // Simple void foo(), where the incoming T is the result type.
        T = Context.getFunctionNoProtoType(T, EI);
      } else {
        // We allow a zero-parameter variadic function in C if the
        // function is marked with the "overloadable" attribute. Scan
        // for this attribute now.
        if (!FTI.NumParams && FTI.isVariadic && !LangOpts.CPlusPlus) {
          bool Overloadable = false;
          for (const AttributeList *Attrs = D.getAttributes();
               Attrs; Attrs = Attrs->getNext()) {
            if (Attrs->getKind() == AttributeList::AT_Overloadable) {
              Overloadable = true;
              break;
            }
          }

          if (!Overloadable)
            S.Diag(FTI.getEllipsisLoc(), diag::err_ellipsis_first_param);
        }

        if (FTI.NumParams && FTI.Params[0].Param == nullptr) {
          // C99 6.7.5.3p3: Reject int(x,y,z) when it's not a function
          // definition.
          S.Diag(FTI.Params[0].IdentLoc,
                 diag::err_ident_list_in_fn_declaration);
          D.setInvalidType(true);
          // Recover by creating a K&R-style function type.
          T = Context.getFunctionNoProtoType(T, EI);
          break;
        }

        FunctionProtoType::ExtProtoInfo EPI;
        EPI.ExtInfo = EI;
        EPI.Variadic = FTI.isVariadic;
        EPI.HasTrailingReturn = FTI.hasTrailingReturnType();
        EPI.TypeQuals = FTI.TypeQuals;
        EPI.RefQualifier = !FTI.hasRefQualifier()? RQ_None
                    : FTI.RefQualifierIsLValueRef? RQ_LValue
                    : RQ_RValue;

        // Otherwise, we have a function with a parameter list that is
        // potentially variadic.
        SmallVector<QualType, 16> ParamTys;
        ParamTys.reserve(FTI.NumParams);

        SmallVector<BoundsExpr *, 16> ParamBounds;
        ParamBounds.reserve(FTI.NumParams);
        bool HasAnyParameterBounds = false;

        SmallVector<FunctionProtoType::ExtParameterInfo, 16>
          ExtParameterInfos(FTI.NumParams);
        bool HasAnyInterestingExtParameterInfos = false;
        auto ParamInfo =
          llvm::makeArrayRef<DeclaratorChunk::ParamInfo>(FTI.Params,
                                                         FTI.NumParams);

        for (unsigned i = 0, e = FTI.NumParams; i != e; ++i) {
          ParmVarDecl *Param = cast<ParmVarDecl>(FTI.Params[i].Param);
          QualType ParamTy = Param->getType();
          assert(!ParamTy.isNull() && "Couldn't parse type?");

          // Look for 'void'.  void is allowed only as a single parameter to a
          // function with no other parameters (C99 6.7.5.3p10).  We record
          // int(void) as a FunctionProtoType with an empty parameter list.
          if (ParamTy->isVoidType()) {
            // If this is something like 'float(int, void)', reject it.  'void'
            // is an incomplete type (C99 6.2.5p19) and function decls cannot
            // have parameters of incomplete type.
            if (FTI.NumParams != 1 || FTI.isVariadic) {
              S.Diag(DeclType.Loc, diag::err_void_only_param);
              ParamTy = Context.IntTy;
              Param->setType(ParamTy);
            } else if (FTI.Params[i].Ident) {
              // Reject, but continue to parse 'int(void abc)'.
              S.Diag(FTI.Params[i].IdentLoc, diag::err_param_with_void_type);
              ParamTy = Context.IntTy;
              Param->setType(ParamTy);
            } else {
              // Reject, but continue to parse 'float(const void)'.
              if (ParamTy.hasQualifiers())
                S.Diag(DeclType.Loc, diag::err_void_param_qualified);

              // Do not add 'void' to the list.
              break;
            }
          } else if (ParamTy->isHalfType()) {
            // Disallow half FP parameters.
            // FIXME: This really should be in BuildFunctionType.
            if (S.getLangOpts().OpenCL) {
              if (!S.getOpenCLOptions().isEnabled("cl_khr_fp16")) {
                S.Diag(Param->getLocation(),
                  diag::err_opencl_half_param) << ParamTy;
                D.setInvalidType();
                Param->setInvalidDecl();
              }
            } else if (!S.getLangOpts().HalfArgsAndReturns) {
              S.Diag(Param->getLocation(),
                diag::err_parameters_retval_cannot_have_fp16_type) << 0;
              D.setInvalidType();
            }
          } else if (!FTI.hasPrototype) {
            if (ParamTy->isPromotableIntegerType()) {
              ParamTy = Context.getPromotedIntegerType(ParamTy);
              Param->setKNRPromoted(true);
            } else if (const BuiltinType* BTy = ParamTy->getAs<BuiltinType>()) {
              if (BTy->getKind() == BuiltinType::Float) {
                ParamTy = Context.DoubleTy;
                Param->setKNRPromoted(true);
              }
            }
          }

          // Record parameter bounds for Checked C extension.  When the
          // Checked C extension is not enabled, Bounds will always be null
          // and HasAnyParameterBounds will always be false.
          BoundsExpr *Bounds = Param->getBoundsExpr();
          if (Bounds) {
            HasAnyParameterBounds = true;
            Bounds = S.AbstractForFunctionType(Bounds, ParamInfo);
          }
          ParamBounds.push_back(Bounds);

          if (LangOpts.ObjCAutoRefCount && Param->hasAttr<NSConsumedAttr>()) {
            ExtParameterInfos[i] = ExtParameterInfos[i].withIsConsumed(true);
            HasAnyInterestingExtParameterInfos = true;
          }

          if (auto attr = Param->getAttr<ParameterABIAttr>()) {
            ExtParameterInfos[i] =
              ExtParameterInfos[i].withABI(attr->getABI());
            HasAnyInterestingExtParameterInfos = true;
          }

          if (Param->hasAttr<PassObjectSizeAttr>()) {
            ExtParameterInfos[i] = ExtParameterInfos[i].withHasPassObjectSize();
            HasAnyInterestingExtParameterInfos = true;
          }

          if (Param->hasAttr<NoEscapeAttr>()) {
            ExtParameterInfos[i] = ExtParameterInfos[i].withIsNoEscape(true);
            HasAnyInterestingExtParameterInfos = true;
          }

          ParamTys.push_back(ParamTy);
        }

        BoundsExpr *ReturnBounds = FTI.getReturnBounds();
        if (ReturnBounds) {
          if (S.DiagnoseBoundsDeclType(T, nullptr, ReturnBounds, true))
            ReturnBounds = S.CreateInvalidBoundsExpr();
          else
            ReturnBounds = S.AbstractForFunctionType(ReturnBounds, ParamInfo);
        } else {
          if (T->isCheckedPointerNtArrayType())
            ReturnBounds = Context.getPrebuiltCountZero();
        }

        // Record bounds for Checked C extension.  Only record parameter bounds array if there are
        // parameter bounds.
        if (HasAnyParameterBounds)
          EPI.ParamBounds = ParamBounds.data();
        EPI.ReturnBounds = ReturnBounds;

        if (HasAnyInterestingExtParameterInfos) {
          EPI.ExtParameterInfos = ExtParameterInfos.data();
          checkExtParameterInfos(S, ParamTys, EPI,
              [&](unsigned i) { return FTI.Params[i].Param->getLocation(); });
        }

        EPI.numTypeVars = D.getDeclSpec().getNumTypeVars();

        SmallVector<QualType, 4> Exceptions;
        SmallVector<ParsedType, 2> DynamicExceptions;
        SmallVector<SourceRange, 2> DynamicExceptionRanges;
        Expr *NoexceptExpr = nullptr;

        if (FTI.getExceptionSpecType() == EST_Dynamic) {
          // FIXME: It's rather inefficient to have to split into two vectors
          // here.
          unsigned N = FTI.getNumExceptions();
          DynamicExceptions.reserve(N);
          DynamicExceptionRanges.reserve(N);
          for (unsigned I = 0; I != N; ++I) {
            DynamicExceptions.push_back(FTI.Exceptions[I].Ty);
            DynamicExceptionRanges.push_back(FTI.Exceptions[I].Range);
          }
        } else if (FTI.getExceptionSpecType() == EST_ComputedNoexcept) {
          NoexceptExpr = FTI.NoexceptExpr;
        }

        S.checkExceptionSpecification(D.isFunctionDeclarationContext(),
                                      FTI.getExceptionSpecType(),
                                      DynamicExceptions,
                                      DynamicExceptionRanges,
                                      NoexceptExpr,
                                      Exceptions,
                                      EPI.ExceptionSpec);

        T = Context.getFunctionType(T, ParamTys, EPI);
      }
      break;
    }
    case DeclaratorChunk::MemberPointer: {
      // The scope spec must refer to a class, or be dependent.
      CXXScopeSpec &SS = DeclType.Mem.Scope();
      QualType ClsType;

      // Handle pointer nullability.
      inferPointerNullability(SimplePointerKind::MemberPointer, DeclType.Loc,
                              DeclType.EndLoc, DeclType.getAttrListRef());

      if (SS.isInvalid()) {
        // Avoid emitting extra errors if we already errored on the scope.
        D.setInvalidType(true);
      } else if (S.isDependentScopeSpecifier(SS) ||
                 dyn_cast_or_null<CXXRecordDecl>(S.computeDeclContext(SS))) {
        NestedNameSpecifier *NNS = SS.getScopeRep();
        NestedNameSpecifier *NNSPrefix = NNS->getPrefix();
        switch (NNS->getKind()) {
        case NestedNameSpecifier::Identifier:
          ClsType = Context.getDependentNameType(ETK_None, NNSPrefix,
                                                 NNS->getAsIdentifier());
          break;

        case NestedNameSpecifier::Namespace:
        case NestedNameSpecifier::NamespaceAlias:
        case NestedNameSpecifier::Global:
        case NestedNameSpecifier::Super:
          llvm_unreachable("Nested-name-specifier must name a type");

        case NestedNameSpecifier::TypeSpec:
        case NestedNameSpecifier::TypeSpecWithTemplate:
          ClsType = QualType(NNS->getAsType(), 0);
          // Note: if the NNS has a prefix and ClsType is a nondependent
          // TemplateSpecializationType, then the NNS prefix is NOT included
          // in ClsType; hence we wrap ClsType into an ElaboratedType.
          // NOTE: in particular, no wrap occurs if ClsType already is an
          // Elaborated, DependentName, or DependentTemplateSpecialization.
          if (NNSPrefix && isa<TemplateSpecializationType>(NNS->getAsType()))
            ClsType = Context.getElaboratedType(ETK_None, NNSPrefix, ClsType);
          break;
        }
      } else {
        S.Diag(DeclType.Mem.Scope().getBeginLoc(),
             diag::err_illegal_decl_mempointer_in_nonclass)
          << (D.getIdentifier() ? D.getIdentifier()->getName() : "type name")
          << DeclType.Mem.Scope().getRange();
        D.setInvalidType(true);
      }

      if (!ClsType.isNull())
        T = S.BuildMemberPointerType(T, ClsType, DeclType.Loc,
                                     D.getIdentifier());
      if (T.isNull()) {
        T = Context.IntTy;
        D.setInvalidType(true);
      } else if (DeclType.Mem.TypeQuals) {
        T = S.BuildQualifiedType(T, DeclType.Loc, DeclType.Mem.TypeQuals);
      }
      break;
    }

    case DeclaratorChunk::Pipe: {
      T = S.BuildReadPipeType(T, DeclType.Loc);
      processTypeAttrs(state, T, TAL_DeclSpec,
                       D.getDeclSpec().getAttributes().getList());
      break;
    }
    }

    if (T.isNull()) {
      D.setInvalidType(true);
      T = Context.IntTy;
    }

    // See if there are any attributes on this declarator chunk.
    processTypeAttrs(state, T, TAL_DeclChunk,
                     const_cast<AttributeList *>(DeclType.getAttrs()));
  }

  // GNU warning -Wstrict-prototypes
  //   Warn if a function declaration is without a prototype.
  //   This warning is issued for all kinds of unprototyped function
  //   declarations (i.e. function type typedef, function pointer etc.)
  //   C99 6.7.5.3p14:
  //   The empty list in a function declarator that is not part of a definition
  //   of that function specifies that no information about the number or types
  //   of the parameters is supplied.
  if (!LangOpts.CPlusPlus && D.getFunctionDefinitionKind() == FDK_Declaration) {
    bool IsBlock = false;
    for (const DeclaratorChunk &DeclType : D.type_objects()) {
      switch (DeclType.Kind) {
      case DeclaratorChunk::BlockPointer:
        IsBlock = true;
        break;
      case DeclaratorChunk::Function: {
        const DeclaratorChunk::FunctionTypeInfo &FTI = DeclType.Fun;
        if (FTI.NumParams == 0)
          S.Diag(DeclType.Loc, diag::warn_strict_prototypes)
              << IsBlock
              << FixItHint::CreateInsertion(FTI.getRParenLoc(), "void");
        IsBlock = false;
        break;
      }
      default:
        break;
      }
    }
  }

  assert(!T.isNull() && "T must not be null after this point");

  if (LangOpts.CPlusPlus && T->isFunctionType()) {
    const FunctionProtoType *FnTy = T->getAs<FunctionProtoType>();
    assert(FnTy && "Why oh why is there not a FunctionProtoType here?");

    // C++ 8.3.5p4:
    //   A cv-qualifier-seq shall only be part of the function type
    //   for a nonstatic member function, the function type to which a pointer
    //   to member refers, or the top-level function type of a function typedef
    //   declaration.
    //
    // Core issue 547 also allows cv-qualifiers on function types that are
    // top-level template type arguments.
    enum { NonMember, Member, DeductionGuide } Kind = NonMember;
    if (D.getName().getKind() == UnqualifiedId::IK_DeductionGuideName)
      Kind = DeductionGuide;
    else if (!D.getCXXScopeSpec().isSet()) {
      if ((D.getContext() == Declarator::MemberContext ||
           D.getContext() == Declarator::LambdaExprContext) &&
          !D.getDeclSpec().isFriendSpecified())
        Kind = Member;
    } else {
      DeclContext *DC = S.computeDeclContext(D.getCXXScopeSpec());
      if (!DC || DC->isRecord())
        Kind = Member;
    }

    // C++11 [dcl.fct]p6 (w/DR1417):
    // An attempt to specify a function type with a cv-qualifier-seq or a
    // ref-qualifier (including by typedef-name) is ill-formed unless it is:
    //  - the function type for a non-static member function,
    //  - the function type to which a pointer to member refers,
    //  - the top-level function type of a function typedef declaration or
    //    alias-declaration,
    //  - the type-id in the default argument of a type-parameter, or
    //  - the type-id of a template-argument for a type-parameter
    //
    // FIXME: Checking this here is insufficient. We accept-invalid on:
    //
    //   template<typename T> struct S { void f(T); };
    //   S<int() const> s;
    //
    // ... for instance.
    if (IsQualifiedFunction &&
        !(Kind == Member &&
          D.getDeclSpec().getStorageClassSpec() != DeclSpec::SCS_static) &&
        !IsTypedefName &&
        D.getContext() != Declarator::TemplateTypeArgContext) {
      SourceLocation Loc = D.getLocStart();
      SourceRange RemovalRange;
      unsigned I;
      if (D.isFunctionDeclarator(I)) {
        SmallVector<SourceLocation, 4> RemovalLocs;
        const DeclaratorChunk &Chunk = D.getTypeObject(I);
        assert(Chunk.Kind == DeclaratorChunk::Function);
        if (Chunk.Fun.hasRefQualifier())
          RemovalLocs.push_back(Chunk.Fun.getRefQualifierLoc());
        if (Chunk.Fun.TypeQuals & Qualifiers::Const)
          RemovalLocs.push_back(Chunk.Fun.getConstQualifierLoc());
        if (Chunk.Fun.TypeQuals & Qualifiers::Volatile)
          RemovalLocs.push_back(Chunk.Fun.getVolatileQualifierLoc());
        if (Chunk.Fun.TypeQuals & Qualifiers::Restrict)
          RemovalLocs.push_back(Chunk.Fun.getRestrictQualifierLoc());
        if (!RemovalLocs.empty()) {
          std::sort(RemovalLocs.begin(), RemovalLocs.end(),
                    BeforeThanCompare<SourceLocation>(S.getSourceManager()));
          RemovalRange = SourceRange(RemovalLocs.front(), RemovalLocs.back());
          Loc = RemovalLocs.front();
        }
      }

      S.Diag(Loc, diag::err_invalid_qualified_function_type)
        << Kind << D.isFunctionDeclarator() << T
        << getFunctionQualifiersAsString(FnTy)
        << FixItHint::CreateRemoval(RemovalRange);

      // Strip the cv-qualifiers and ref-qualifiers from the type.
      FunctionProtoType::ExtProtoInfo EPI = FnTy->getExtProtoInfo();
      EPI.TypeQuals = 0;
      EPI.RefQualifier = RQ_None;

      T = Context.getFunctionType(FnTy->getReturnType(), FnTy->getParamTypes(),
                                  EPI);
      // Rebuild any parens around the identifier in the function type.
      for (unsigned i = 0, e = D.getNumTypeObjects(); i != e; ++i) {
        if (D.getTypeObject(i).Kind != DeclaratorChunk::Paren)
          break;
        T = S.BuildParenType(T);
      }
    }
  }

  // Apply any undistributed attributes from the declarator.
  processTypeAttrs(state, T, TAL_DeclName, D.getAttributes());

  // Diagnose any ignored type attributes.
  state.diagnoseIgnoredTypeAttrs(T);

  // C++0x [dcl.constexpr]p9:
  //  A constexpr specifier used in an object declaration declares the object
  //  as const.
  if (D.getDeclSpec().isConstexprSpecified() && T->isObjectType()) {
    T.addConst();
  }

  // If there was an ellipsis in the declarator, the declaration declares a
  // parameter pack whose type may be a pack expansion type.
  if (D.hasEllipsis()) {
    // C++0x [dcl.fct]p13:
    //   A declarator-id or abstract-declarator containing an ellipsis shall
    //   only be used in a parameter-declaration. Such a parameter-declaration
    //   is a parameter pack (14.5.3). [...]
    switch (D.getContext()) {
    case Declarator::PrototypeContext:
    case Declarator::LambdaExprParameterContext:
      // C++0x [dcl.fct]p13:
      //   [...] When it is part of a parameter-declaration-clause, the
      //   parameter pack is a function parameter pack (14.5.3). The type T
      //   of the declarator-id of the function parameter pack shall contain
      //   a template parameter pack; each template parameter pack in T is
      //   expanded by the function parameter pack.
      //
      // We represent function parameter packs as function parameters whose
      // type is a pack expansion.
      if (!T->containsUnexpandedParameterPack()) {
        S.Diag(D.getEllipsisLoc(),
             diag::err_function_parameter_pack_without_parameter_packs)
          << T <<  D.getSourceRange();
        D.setEllipsisLoc(SourceLocation());
      } else {
        T = Context.getPackExpansionType(T, None);
      }
      break;
    case Declarator::TemplateParamContext:
      // C++0x [temp.param]p15:
      //   If a template-parameter is a [...] is a parameter-declaration that
      //   declares a parameter pack (8.3.5), then the template-parameter is a
      //   template parameter pack (14.5.3).
      //
      // Note: core issue 778 clarifies that, if there are any unexpanded
      // parameter packs in the type of the non-type template parameter, then
      // it expands those parameter packs.
      if (T->containsUnexpandedParameterPack())
        T = Context.getPackExpansionType(T, None);
      else
        S.Diag(D.getEllipsisLoc(),
               LangOpts.CPlusPlus11
                 ? diag::warn_cxx98_compat_variadic_templates
                 : diag::ext_variadic_templates);
      break;

    case Declarator::FileContext:
    case Declarator::KNRTypeListContext:
    case Declarator::ObjCParameterContext:  // FIXME: special diagnostic here?
    case Declarator::ObjCResultContext:     // FIXME: special diagnostic here?
    case Declarator::TypeNameContext:
    case Declarator::FunctionalCastContext:
    case Declarator::CXXNewContext:
    case Declarator::AliasDeclContext:
    case Declarator::AliasTemplateContext:
    case Declarator::MemberContext:
    case Declarator::BlockContext:
    case Declarator::ForContext:
    case Declarator::InitStmtContext:
    case Declarator::ConditionContext:
    case Declarator::CXXCatchContext:
    case Declarator::ObjCCatchContext:
    case Declarator::BlockLiteralContext:
    case Declarator::LambdaExprContext:
    case Declarator::ConversionIdContext:
    case Declarator::TrailingReturnContext:
    case Declarator::TemplateTypeArgContext:
      // FIXME: We may want to allow parameter packs in block-literal contexts
      // in the future.
      S.Diag(D.getEllipsisLoc(),
             diag::err_ellipsis_in_declarator_not_parameter);
      D.setEllipsisLoc(SourceLocation());
      break;
    }
  }

  assert(!T.isNull() && "T must not be null at the end of this function");
  if (D.isInvalidType())
    return Context.getTrivialTypeSourceInfo(T);

  return S.GetTypeSourceInfoForDeclarator(D, T, TInfo);
}

/// GetTypeForDeclarator - Convert the type for the specified
/// declarator to Type instances.
///
/// The result of this call will never be null, but the associated
/// type may be a null type if there's an unrecoverable error.
TypeSourceInfo *Sema::GetTypeForDeclarator(Declarator &D, Scope *S) {
  // Determine the type of the declarator. Not all forms of declarator
  // have a type.

  TypeProcessingState state(*this, D);

  TypeSourceInfo *ReturnTypeInfo = nullptr;
  QualType T = GetDeclSpecTypeForDeclarator(state, ReturnTypeInfo);
  if (D.isPrototypeContext() && getLangOpts().ObjCAutoRefCount)
    inferARCWriteback(state, T);

  return GetFullTypeForDeclarator(state, T, ReturnTypeInfo);
}

static void transferARCOwnershipToDeclSpec(Sema &S,
                                           QualType &declSpecTy,
                                           Qualifiers::ObjCLifetime ownership) {
  if (declSpecTy->isObjCRetainableType() &&
      declSpecTy.getObjCLifetime() == Qualifiers::OCL_None) {
    Qualifiers qs;
    qs.addObjCLifetime(ownership);
    declSpecTy = S.Context.getQualifiedType(declSpecTy, qs);
  }
}

static void transferARCOwnershipToDeclaratorChunk(TypeProcessingState &state,
                                            Qualifiers::ObjCLifetime ownership,
                                            unsigned chunkIndex) {
  Sema &S = state.getSema();
  Declarator &D = state.getDeclarator();

  // Look for an explicit lifetime attribute.
  DeclaratorChunk &chunk = D.getTypeObject(chunkIndex);
  for (const AttributeList *attr = chunk.getAttrs(); attr;
         attr = attr->getNext())
    if (attr->getKind() == AttributeList::AT_ObjCOwnership)
      return;

  const char *attrStr = nullptr;
  switch (ownership) {
  case Qualifiers::OCL_None: llvm_unreachable("no ownership!");
  case Qualifiers::OCL_ExplicitNone: attrStr = "none"; break;
  case Qualifiers::OCL_Strong: attrStr = "strong"; break;
  case Qualifiers::OCL_Weak: attrStr = "weak"; break;
  case Qualifiers::OCL_Autoreleasing: attrStr = "autoreleasing"; break;
  }

  IdentifierLoc *Arg = new (S.Context) IdentifierLoc;
  Arg->Ident = &S.Context.Idents.get(attrStr);
  Arg->Loc = SourceLocation();

  ArgsUnion Args(Arg);

  // If there wasn't one, add one (with an invalid source location
  // so that we don't make an AttributedType for it).
  AttributeList *attr = D.getAttributePool()
    .create(&S.Context.Idents.get("objc_ownership"), SourceLocation(),
            /*scope*/ nullptr, SourceLocation(),
            /*args*/ &Args, 1, AttributeList::AS_GNU);
  spliceAttrIntoList(*attr, chunk.getAttrListRef());

  // TODO: mark whether we did this inference?
}

/// \brief Used for transferring ownership in casts resulting in l-values.
static void transferARCOwnership(TypeProcessingState &state,
                                 QualType &declSpecTy,
                                 Qualifiers::ObjCLifetime ownership) {
  Sema &S = state.getSema();
  Declarator &D = state.getDeclarator();

  int inner = -1;
  bool hasIndirection = false;
  for (unsigned i = 0, e = D.getNumTypeObjects(); i != e; ++i) {
    DeclaratorChunk &chunk = D.getTypeObject(i);
    switch (chunk.Kind) {
    case DeclaratorChunk::Paren:
      // Ignore parens.
      break;

    case DeclaratorChunk::Array:
    case DeclaratorChunk::Reference:
    case DeclaratorChunk::Pointer:
      if (inner != -1)
        hasIndirection = true;
      inner = i;
      break;

    case DeclaratorChunk::BlockPointer:
      if (inner != -1)
        transferARCOwnershipToDeclaratorChunk(state, ownership, i);
      return;

    case DeclaratorChunk::Function:
    case DeclaratorChunk::MemberPointer:
    case DeclaratorChunk::Pipe:
      return;
    }
  }

  if (inner == -1)
    return;

  DeclaratorChunk &chunk = D.getTypeObject(inner);
  if (chunk.Kind == DeclaratorChunk::Pointer) {
    if (declSpecTy->isObjCRetainableType())
      return transferARCOwnershipToDeclSpec(S, declSpecTy, ownership);
    if (declSpecTy->isObjCObjectType() && hasIndirection)
      return transferARCOwnershipToDeclaratorChunk(state, ownership, inner);
  } else {
    assert(chunk.Kind == DeclaratorChunk::Array ||
           chunk.Kind == DeclaratorChunk::Reference);
    return transferARCOwnershipToDeclSpec(S, declSpecTy, ownership);
  }
}

TypeSourceInfo *Sema::GetTypeForDeclaratorCast(Declarator &D, QualType FromTy) {
  TypeProcessingState state(*this, D);

  TypeSourceInfo *ReturnTypeInfo = nullptr;
  QualType declSpecTy = GetDeclSpecTypeForDeclarator(state, ReturnTypeInfo);

  if (getLangOpts().ObjC1) {
    Qualifiers::ObjCLifetime ownership = Context.getInnerObjCOwnership(FromTy);
    if (ownership != Qualifiers::OCL_None)
      transferARCOwnership(state, declSpecTy, ownership);
  }

  return GetFullTypeForDeclarator(state, declSpecTy, ReturnTypeInfo);
}

/// Map an AttributedType::Kind to an AttributeList::Kind.
static AttributeList::Kind getAttrListKind(AttributedType::Kind kind) {
  switch (kind) {
  case AttributedType::attr_address_space:
    return AttributeList::AT_AddressSpace;
  case AttributedType::attr_regparm:
    return AttributeList::AT_Regparm;
  case AttributedType::attr_vector_size:
    return AttributeList::AT_VectorSize;
  case AttributedType::attr_neon_vector_type:
    return AttributeList::AT_NeonVectorType;
  case AttributedType::attr_neon_polyvector_type:
    return AttributeList::AT_NeonPolyVectorType;
  case AttributedType::attr_objc_gc:
    return AttributeList::AT_ObjCGC;
  case AttributedType::attr_objc_ownership:
  case AttributedType::attr_objc_inert_unsafe_unretained:
    return AttributeList::AT_ObjCOwnership;
  case AttributedType::attr_noreturn:
    return AttributeList::AT_NoReturn;
  case AttributedType::attr_cdecl:
    return AttributeList::AT_CDecl;
  case AttributedType::attr_fastcall:
    return AttributeList::AT_FastCall;
  case AttributedType::attr_stdcall:
    return AttributeList::AT_StdCall;
  case AttributedType::attr_thiscall:
    return AttributeList::AT_ThisCall;
  case AttributedType::attr_regcall:
    return AttributeList::AT_RegCall;
  case AttributedType::attr_pascal:
    return AttributeList::AT_Pascal;
  case AttributedType::attr_swiftcall:
    return AttributeList::AT_SwiftCall;
  case AttributedType::attr_vectorcall:
    return AttributeList::AT_VectorCall;
  case AttributedType::attr_pcs:
  case AttributedType::attr_pcs_vfp:
    return AttributeList::AT_Pcs;
  case AttributedType::attr_inteloclbicc:
    return AttributeList::AT_IntelOclBicc;
  case AttributedType::attr_ms_abi:
    return AttributeList::AT_MSABI;
  case AttributedType::attr_sysv_abi:
    return AttributeList::AT_SysVABI;
  case AttributedType::attr_preserve_most:
    return AttributeList::AT_PreserveMost;
  case AttributedType::attr_preserve_all:
    return AttributeList::AT_PreserveAll;
  case AttributedType::attr_ptr32:
    return AttributeList::AT_Ptr32;
  case AttributedType::attr_ptr64:
    return AttributeList::AT_Ptr64;
  case AttributedType::attr_sptr:
    return AttributeList::AT_SPtr;
  case AttributedType::attr_uptr:
    return AttributeList::AT_UPtr;
  case AttributedType::attr_nonnull:
    return AttributeList::AT_TypeNonNull;
  case AttributedType::attr_nullable:
    return AttributeList::AT_TypeNullable;
  case AttributedType::attr_null_unspecified:
    return AttributeList::AT_TypeNullUnspecified;
  case AttributedType::attr_objc_kindof:
    return AttributeList::AT_ObjCKindOf;
  case AttributedType::attr_ns_returns_retained:
    return AttributeList::AT_NSReturnsRetained;
  }
  llvm_unreachable("unexpected attribute kind!");
}

static void fillAttributedTypeLoc(AttributedTypeLoc TL,
                                  const AttributeList *attrs,
                                  const AttributeList *DeclAttrs = nullptr) {
  // DeclAttrs and attrs cannot be both empty.
  assert((attrs || DeclAttrs) &&
         "no type attributes in the expected location!");

  AttributeList::Kind parsedKind = getAttrListKind(TL.getAttrKind());
  // Try to search for an attribute of matching kind in attrs list.
  while (attrs && attrs->getKind() != parsedKind)
    attrs = attrs->getNext();
  if (!attrs) {
    // No matching type attribute in attrs list found.
    // Try searching through C++11 attributes in the declarator attribute list.
    while (DeclAttrs && (!DeclAttrs->isCXX11Attribute() ||
                         DeclAttrs->getKind() != parsedKind))
      DeclAttrs = DeclAttrs->getNext();
    attrs = DeclAttrs;
  }

  assert(attrs && "no matching type attribute in expected location!");

  TL.setAttrNameLoc(attrs->getLoc());
  if (TL.hasAttrExprOperand()) {
    assert(attrs->isArgExpr(0) && "mismatched attribute operand kind");
    TL.setAttrExprOperand(attrs->getArgAsExpr(0));
  } else if (TL.hasAttrEnumOperand()) {
    assert((attrs->isArgIdent(0) || attrs->isArgExpr(0)) &&
           "unexpected attribute operand kind");
    if (attrs->isArgIdent(0))
      TL.setAttrEnumOperandLoc(attrs->getArgAsIdent(0)->Loc);
    else
      TL.setAttrEnumOperandLoc(attrs->getArgAsExpr(0)->getExprLoc());
  }

  // FIXME: preserve this information to here.
  if (TL.hasAttrOperand())
    TL.setAttrOperandParensRange(SourceRange());
}

namespace {
  class TypeSpecLocFiller : public TypeLocVisitor<TypeSpecLocFiller> {
    ASTContext &Context;
    const DeclSpec &DS;

  public:
    TypeSpecLocFiller(ASTContext &Context, const DeclSpec &DS)
      : Context(Context), DS(DS) {}

    void VisitAttributedTypeLoc(AttributedTypeLoc TL) {
      fillAttributedTypeLoc(TL, DS.getAttributes().getList());
      Visit(TL.getModifiedLoc());
    }
    void VisitQualifiedTypeLoc(QualifiedTypeLoc TL) {
      Visit(TL.getUnqualifiedLoc());
    }
    void VisitTypedefTypeLoc(TypedefTypeLoc TL) {
      TL.setNameLoc(DS.getTypeSpecTypeLoc());
    }
    void VisitTypeVariableTypeLoc(TypeVariableTypeLoc TL) {
      TL.setNameLoc(DS.getTypeSpecTypeNameLoc());
    }
    void VisitObjCInterfaceTypeLoc(ObjCInterfaceTypeLoc TL) {
      TL.setNameLoc(DS.getTypeSpecTypeLoc());
      // FIXME. We should have DS.getTypeSpecTypeEndLoc(). But, it requires
      // addition field. What we have is good enough for dispay of location
      // of 'fixit' on interface name.
      TL.setNameEndLoc(DS.getLocEnd());
    }
    void VisitObjCObjectTypeLoc(ObjCObjectTypeLoc TL) {
      TypeSourceInfo *RepTInfo = nullptr;
      Sema::GetTypeFromParser(DS.getRepAsType(), &RepTInfo);
      TL.copy(RepTInfo->getTypeLoc());
    }
    void VisitObjCObjectPointerTypeLoc(ObjCObjectPointerTypeLoc TL) {
      TypeSourceInfo *RepTInfo = nullptr;
      Sema::GetTypeFromParser(DS.getRepAsType(), &RepTInfo);
      TL.copy(RepTInfo->getTypeLoc());
    }
    void VisitTemplateSpecializationTypeLoc(TemplateSpecializationTypeLoc TL) {
      TypeSourceInfo *TInfo = nullptr;
      Sema::GetTypeFromParser(DS.getRepAsType(), &TInfo);

      // If we got no declarator info from previous Sema routines,
      // just fill with the typespec loc.
      if (!TInfo) {
        TL.initialize(Context, DS.getTypeSpecTypeNameLoc());
        return;
      }

      TypeLoc OldTL = TInfo->getTypeLoc();
      if (TInfo->getType()->getAs<ElaboratedType>()) {
        ElaboratedTypeLoc ElabTL = OldTL.castAs<ElaboratedTypeLoc>();
        TemplateSpecializationTypeLoc NamedTL = ElabTL.getNamedTypeLoc()
            .castAs<TemplateSpecializationTypeLoc>();
        TL.copy(NamedTL);
      } else {
        TL.copy(OldTL.castAs<TemplateSpecializationTypeLoc>());
        assert(TL.getRAngleLoc() == OldTL.castAs<TemplateSpecializationTypeLoc>().getRAngleLoc());
      }
        
    }
    void VisitTypeOfExprTypeLoc(TypeOfExprTypeLoc TL) {
      assert(DS.getTypeSpecType() == DeclSpec::TST_typeofExpr);
      TL.setTypeofLoc(DS.getTypeSpecTypeLoc());
      TL.setParensRange(DS.getTypeofParensRange());
    }
    void VisitTypeOfTypeLoc(TypeOfTypeLoc TL) {
      assert(DS.getTypeSpecType() == DeclSpec::TST_typeofType);
      TL.setTypeofLoc(DS.getTypeSpecTypeLoc());
      TL.setParensRange(DS.getTypeofParensRange());
      assert(DS.getRepAsType());
      TypeSourceInfo *TInfo = nullptr;
      Sema::GetTypeFromParser(DS.getRepAsType(), &TInfo);
      TL.setUnderlyingTInfo(TInfo);
    }
    void VisitUnaryTransformTypeLoc(UnaryTransformTypeLoc TL) {
      // FIXME: This holds only because we only have one unary transform.
      assert(DS.getTypeSpecType() == DeclSpec::TST_underlyingType);
      TL.setKWLoc(DS.getTypeSpecTypeLoc());
      TL.setParensRange(DS.getTypeofParensRange());
      assert(DS.getRepAsType());
      TypeSourceInfo *TInfo = nullptr;
      Sema::GetTypeFromParser(DS.getRepAsType(), &TInfo);
      TL.setUnderlyingTInfo(TInfo);
    }
    void VisitBuiltinTypeLoc(BuiltinTypeLoc TL) {
      // By default, use the source location of the type specifier.
      TL.setBuiltinLoc(DS.getTypeSpecTypeLoc());
      if (TL.needsExtraLocalData()) {
        // Set info for the written builtin specifiers.
        TL.getWrittenBuiltinSpecs() = DS.getWrittenBuiltinSpecs();
        // Try to have a meaningful source location.
        if (TL.getWrittenSignSpec() != TSS_unspecified)
          TL.expandBuiltinRange(DS.getTypeSpecSignLoc());
        if (TL.getWrittenWidthSpec() != TSW_unspecified)
          TL.expandBuiltinRange(DS.getTypeSpecWidthRange());
      }
    }
    void VisitElaboratedTypeLoc(ElaboratedTypeLoc TL) {
      ElaboratedTypeKeyword Keyword
        = TypeWithKeyword::getKeywordForTypeSpec(DS.getTypeSpecType());
      if (DS.getTypeSpecType() == TST_typename) {
        TypeSourceInfo *TInfo = nullptr;
        Sema::GetTypeFromParser(DS.getRepAsType(), &TInfo);
        if (TInfo) {
          TL.copy(TInfo->getTypeLoc().castAs<ElaboratedTypeLoc>());
          return;
        }
      }
      TL.setElaboratedKeywordLoc(Keyword != ETK_None
                                 ? DS.getTypeSpecTypeLoc()
                                 : SourceLocation());
      const CXXScopeSpec& SS = DS.getTypeSpecScope();
      TL.setQualifierLoc(SS.getWithLocInContext(Context));
      Visit(TL.getNextTypeLoc().getUnqualifiedLoc());
    }
    void VisitDependentNameTypeLoc(DependentNameTypeLoc TL) {
      assert(DS.getTypeSpecType() == TST_typename);
      TypeSourceInfo *TInfo = nullptr;
      Sema::GetTypeFromParser(DS.getRepAsType(), &TInfo);
      assert(TInfo);
      TL.copy(TInfo->getTypeLoc().castAs<DependentNameTypeLoc>());
    }
    void VisitDependentTemplateSpecializationTypeLoc(
                                 DependentTemplateSpecializationTypeLoc TL) {
      assert(DS.getTypeSpecType() == TST_typename);
      TypeSourceInfo *TInfo = nullptr;
      Sema::GetTypeFromParser(DS.getRepAsType(), &TInfo);
      assert(TInfo);
      TL.copy(
          TInfo->getTypeLoc().castAs<DependentTemplateSpecializationTypeLoc>());
    }
    void VisitTagTypeLoc(TagTypeLoc TL) {
      TL.setNameLoc(DS.getTypeSpecTypeNameLoc());
    }
    void VisitAtomicTypeLoc(AtomicTypeLoc TL) {
      // An AtomicTypeLoc can come from either an _Atomic(...) type specifier
      // or an _Atomic qualifier.
      if (DS.getTypeSpecType() == DeclSpec::TST_atomic) {
        TL.setKWLoc(DS.getTypeSpecTypeLoc());
        TL.setParensRange(DS.getTypeofParensRange());

        TypeSourceInfo *TInfo = nullptr;
        Sema::GetTypeFromParser(DS.getRepAsType(), &TInfo);
        assert(TInfo);
        TL.getValueLoc().initializeFullCopy(TInfo->getTypeLoc());
      } else {
        TL.setKWLoc(DS.getAtomicSpecLoc());
        // No parens, to indicate this was spelled as an _Atomic qualifier.
        TL.setParensRange(SourceRange());
        Visit(TL.getValueLoc());
      }
    }

    void VisitPipeTypeLoc(PipeTypeLoc TL) {
      TL.setKWLoc(DS.getTypeSpecTypeLoc());

      TypeSourceInfo *TInfo = nullptr;
      Sema::GetTypeFromParser(DS.getRepAsType(), &TInfo);
      TL.getValueLoc().initializeFullCopy(TInfo->getTypeLoc());
    }

    void VisitTypeLoc(TypeLoc TL) {
      // FIXME: add other typespec types and change this to an assert.
      TL.initialize(Context, DS.getTypeSpecTypeLoc());
    }
  };

  class DeclaratorLocFiller : public TypeLocVisitor<DeclaratorLocFiller> {
    ASTContext &Context;
    const DeclaratorChunk &Chunk;

  public:
    DeclaratorLocFiller(ASTContext &Context, const DeclaratorChunk &Chunk)
      : Context(Context), Chunk(Chunk) {}

    void VisitQualifiedTypeLoc(QualifiedTypeLoc TL) {
      llvm_unreachable("qualified type locs not expected here!");
    }
    void VisitDecayedTypeLoc(DecayedTypeLoc TL) {
      llvm_unreachable("decayed type locs not expected here!");
    }

    void VisitAttributedTypeLoc(AttributedTypeLoc TL) {
      fillAttributedTypeLoc(TL, Chunk.getAttrs());
    }
    void VisitAdjustedTypeLoc(AdjustedTypeLoc TL) {
      // nothing
    }
    void VisitBlockPointerTypeLoc(BlockPointerTypeLoc TL) {
      assert(Chunk.Kind == DeclaratorChunk::BlockPointer);
      TL.setCaretLoc(Chunk.Loc);
    }
    void VisitPointerTypeLoc(PointerTypeLoc TL) {
      assert(Chunk.Kind == DeclaratorChunk::Pointer);
      TL.setStarLoc(Chunk.Loc);
    }
    void VisitObjCObjectPointerTypeLoc(ObjCObjectPointerTypeLoc TL) {
      assert(Chunk.Kind == DeclaratorChunk::Pointer);
      TL.setStarLoc(Chunk.Loc);
    }
    void VisitMemberPointerTypeLoc(MemberPointerTypeLoc TL) {
      assert(Chunk.Kind == DeclaratorChunk::MemberPointer);
      const CXXScopeSpec& SS = Chunk.Mem.Scope();
      NestedNameSpecifierLoc NNSLoc = SS.getWithLocInContext(Context);

      const Type* ClsTy = TL.getClass();
      QualType ClsQT = QualType(ClsTy, 0);
      TypeSourceInfo *ClsTInfo = Context.CreateTypeSourceInfo(ClsQT, 0);
      // Now copy source location info into the type loc component.
      TypeLoc ClsTL = ClsTInfo->getTypeLoc();
      switch (NNSLoc.getNestedNameSpecifier()->getKind()) {
      case NestedNameSpecifier::Identifier:
        assert(isa<DependentNameType>(ClsTy) && "Unexpected TypeLoc");
        {
          DependentNameTypeLoc DNTLoc = ClsTL.castAs<DependentNameTypeLoc>();
          DNTLoc.setElaboratedKeywordLoc(SourceLocation());
          DNTLoc.setQualifierLoc(NNSLoc.getPrefix());
          DNTLoc.setNameLoc(NNSLoc.getLocalBeginLoc());
        }
        break;

      case NestedNameSpecifier::TypeSpec:
      case NestedNameSpecifier::TypeSpecWithTemplate:
        if (isa<ElaboratedType>(ClsTy)) {
          ElaboratedTypeLoc ETLoc = ClsTL.castAs<ElaboratedTypeLoc>();
          ETLoc.setElaboratedKeywordLoc(SourceLocation());
          ETLoc.setQualifierLoc(NNSLoc.getPrefix());
          TypeLoc NamedTL = ETLoc.getNamedTypeLoc();
          NamedTL.initializeFullCopy(NNSLoc.getTypeLoc());
        } else {
          ClsTL.initializeFullCopy(NNSLoc.getTypeLoc());
        }
        break;

      case NestedNameSpecifier::Namespace:
      case NestedNameSpecifier::NamespaceAlias:
      case NestedNameSpecifier::Global:
      case NestedNameSpecifier::Super:
        llvm_unreachable("Nested-name-specifier must name a type");
      }

      // Finally fill in MemberPointerLocInfo fields.
      TL.setStarLoc(Chunk.Loc);
      TL.setClassTInfo(ClsTInfo);
    }
    void VisitLValueReferenceTypeLoc(LValueReferenceTypeLoc TL) {
      assert(Chunk.Kind == DeclaratorChunk::Reference);
      // 'Amp' is misleading: this might have been originally
      /// spelled with AmpAmp.
      TL.setAmpLoc(Chunk.Loc);
    }
    void VisitRValueReferenceTypeLoc(RValueReferenceTypeLoc TL) {
      assert(Chunk.Kind == DeclaratorChunk::Reference);
      assert(!Chunk.Ref.LValueRef);
      TL.setAmpAmpLoc(Chunk.Loc);
    }
    void VisitArrayTypeLoc(ArrayTypeLoc TL) {
      assert(Chunk.Kind == DeclaratorChunk::Array);
      TL.setLBracketLoc(Chunk.Loc);
      TL.setRBracketLoc(Chunk.EndLoc);
      TL.setSizeExpr(static_cast<Expr*>(Chunk.Arr.NumElts));
    }
    void VisitFunctionTypeLoc(FunctionTypeLoc TL) {
      assert(Chunk.Kind == DeclaratorChunk::Function);
      TL.setLocalRangeBegin(Chunk.Loc);
      TL.setLocalRangeEnd(Chunk.EndLoc);

      const DeclaratorChunk::FunctionTypeInfo &FTI = Chunk.Fun;
      TL.setLParenLoc(FTI.getLParenLoc());
      TL.setRParenLoc(FTI.getRParenLoc());
      for (unsigned i = 0, e = TL.getNumParams(), tpi = 0; i != e; ++i) {
        ParmVarDecl *Param = cast<ParmVarDecl>(FTI.Params[i].Param);
        TL.setParam(tpi++, Param);
      }
      TL.setExceptionSpecRange(FTI.getExceptionSpecRange());
    }
    void VisitParenTypeLoc(ParenTypeLoc TL) {
      assert(Chunk.Kind == DeclaratorChunk::Paren);
      TL.setLParenLoc(Chunk.Loc);
      TL.setRParenLoc(Chunk.EndLoc);
    }
    void VisitPipeTypeLoc(PipeTypeLoc TL) {
      assert(Chunk.Kind == DeclaratorChunk::Pipe);
      TL.setKWLoc(Chunk.Loc);
    }

    void VisitTypeLoc(TypeLoc TL) {
      llvm_unreachable("unsupported TypeLoc kind in declarator!");
    }
  };
} // end anonymous namespace

static void fillAtomicQualLoc(AtomicTypeLoc ATL, const DeclaratorChunk &Chunk) {
  SourceLocation Loc;
  switch (Chunk.Kind) {
  case DeclaratorChunk::Function:
  case DeclaratorChunk::Array:
  case DeclaratorChunk::Paren:
  case DeclaratorChunk::Pipe:
    llvm_unreachable("cannot be _Atomic qualified");

  case DeclaratorChunk::Pointer:
    Loc = SourceLocation::getFromRawEncoding(Chunk.Ptr.AtomicQualLoc);
    break;

  case DeclaratorChunk::BlockPointer:
  case DeclaratorChunk::Reference:
  case DeclaratorChunk::MemberPointer:
    // FIXME: Provide a source location for the _Atomic keyword.
    break;
  }

  ATL.setKWLoc(Loc);
  ATL.setParensRange(SourceRange());
}

static void fillDependentAddressSpaceTypeLoc(DependentAddressSpaceTypeLoc DASTL, 
                                             const AttributeList *Attrs) {
  while (Attrs && Attrs->getKind() != AttributeList::AT_AddressSpace)
    Attrs = Attrs->getNext();

  assert(Attrs && "no address_space attribute found at the expected location!");
  
  DASTL.setAttrNameLoc(Attrs->getLoc());
  DASTL.setAttrExprOperand(Attrs->getArgAsExpr(0));
  DASTL.setAttrOperandParensRange(SourceRange());
}

/// \brief Create and instantiate a TypeSourceInfo with type source information.
///
/// \param T QualType referring to the type as written in source code.
///
/// \param ReturnTypeInfo For declarators whose return type does not show
/// up in the normal place in the declaration specifiers (such as a C++
/// conversion function), this pointer will refer to a type source information
/// for that return type.
TypeSourceInfo *
Sema::GetTypeSourceInfoForDeclarator(Declarator &D, QualType T,
                                     TypeSourceInfo *ReturnTypeInfo) {
  TypeSourceInfo *TInfo = Context.CreateTypeSourceInfo(T);
  UnqualTypeLoc CurrTL = TInfo->getTypeLoc().getUnqualifiedLoc();
  const AttributeList *DeclAttrs = D.getAttributes();

  // Handle parameter packs whose type is a pack expansion.
  if (isa<PackExpansionType>(T)) {
    CurrTL.castAs<PackExpansionTypeLoc>().setEllipsisLoc(D.getEllipsisLoc());
    CurrTL = CurrTL.getNextTypeLoc().getUnqualifiedLoc();
  }

  for (unsigned i = 0, e = D.getNumTypeObjects(); i != e; ++i) {
    
    if (DependentAddressSpaceTypeLoc DASTL =
        CurrTL.getAs<DependentAddressSpaceTypeLoc>()) {
      fillDependentAddressSpaceTypeLoc(DASTL, D.getTypeObject(i).getAttrs());
      CurrTL = DASTL.getPointeeTypeLoc().getUnqualifiedLoc();  
    }

    // An AtomicTypeLoc might be produced by an atomic qualifier in this
    // declarator chunk.
    if (AtomicTypeLoc ATL = CurrTL.getAs<AtomicTypeLoc>()) {
      fillAtomicQualLoc(ATL, D.getTypeObject(i));
      CurrTL = ATL.getValueLoc().getUnqualifiedLoc();
    }

    while (AttributedTypeLoc TL = CurrTL.getAs<AttributedTypeLoc>()) {
      fillAttributedTypeLoc(TL, D.getTypeObject(i).getAttrs(), DeclAttrs);
      CurrTL = TL.getNextTypeLoc().getUnqualifiedLoc();
    }

    // FIXME: Ordering here?
    while (AdjustedTypeLoc TL = CurrTL.getAs<AdjustedTypeLoc>())
      CurrTL = TL.getNextTypeLoc().getUnqualifiedLoc();

    DeclaratorLocFiller(Context, D.getTypeObject(i)).Visit(CurrTL);
    CurrTL = CurrTL.getNextTypeLoc().getUnqualifiedLoc();
  }

  // If we have different source information for the return type, use
  // that.  This really only applies to C++ conversion functions.
  if (ReturnTypeInfo) {
    TypeLoc TL = ReturnTypeInfo->getTypeLoc();
    assert(TL.getFullDataSize() == CurrTL.getFullDataSize());
    memcpy(CurrTL.getOpaqueData(), TL.getOpaqueData(), TL.getFullDataSize());
  } else {
    TypeSpecLocFiller(Context, D.getDeclSpec()).Visit(CurrTL);
  }

  return TInfo;
}

/// \brief Create a LocInfoType to hold the given QualType and TypeSourceInfo.
ParsedType Sema::CreateParsedType(QualType T, TypeSourceInfo *TInfo) {
  // FIXME: LocInfoTypes are "transient", only needed for passing to/from Parser
  // and Sema during declaration parsing. Try deallocating/caching them when
  // it's appropriate, instead of allocating them and keeping them around.
  LocInfoType *LocT = (LocInfoType*)BumpAlloc.Allocate(sizeof(LocInfoType),
                                                       TypeAlignment);
  new (LocT) LocInfoType(T, TInfo);
  assert(LocT->getTypeClass() != T->getTypeClass() &&
         "LocInfoType's TypeClass conflicts with an existing Type class");
  return ParsedType::make(QualType(LocT, 0));
}

void LocInfoType::getAsStringInternal(std::string &Str,
                                      const PrintingPolicy &Policy) const {
  llvm_unreachable("LocInfoType leaked into the type system; an opaque TypeTy*"
         " was used directly instead of getting the QualType through"
         " GetTypeFromParser");
}

TypeResult Sema::ActOnTypeName(Scope *S, Declarator &D) {
  // C99 6.7.6: Type names have no identifier.  This is already validated by
  // the parser when the context is TypeName.
  assert((D.getContext() != Declarator::TypeNameContext ||
         D.getIdentifier() == nullptr) &&
         "Type name should have no identifier!");
  if (D.getIdentifier()) {
     Diag(D.getIdentifierLoc(), diag::err_typecheck_bounds_type_annotation_identifier);
     return true;
  }

  TypeSourceInfo *TInfo = GetTypeForDeclarator(D, S);
  QualType T = TInfo->getType();
  if (D.isInvalidType())
    return true;

  // Make sure there are no unused decl attributes on the declarator.
  // We don't want to do this for ObjC parameters because we're going
  // to apply them to the actual parameter declaration.
  // Likewise, we don't want to do this for alias declarations, because
  // we are actually going to build a declaration from this eventually.
  if (D.getContext() != Declarator::ObjCParameterContext &&
      D.getContext() != Declarator::AliasDeclContext &&
      D.getContext() != Declarator::AliasTemplateContext)
    checkUnusedDeclAttributes(D);

  if (getLangOpts().CPlusPlus) {
    // Check that there are no default arguments (C++ only).
    CheckExtraCXXDefaultArguments(D);
  }

  return CreateParsedType(T, TInfo);
}

ParsedType Sema::ActOnObjCInstanceType(SourceLocation Loc) {
  QualType T = Context.getObjCInstanceType();
  TypeSourceInfo *TInfo = Context.getTrivialTypeSourceInfo(T, Loc);
  return CreateParsedType(T, TInfo);
}

//===----------------------------------------------------------------------===//
// Type Attribute Processing
//===----------------------------------------------------------------------===//

/// BuildAddressSpaceAttr - Builds a DependentAddressSpaceType if an expression 
/// is uninstantiated. If instantiated it will apply the appropriate address space 
/// to the type. This function allows dependent template variables to be used in
/// conjunction with the address_space attribute  
QualType Sema::BuildAddressSpaceAttr(QualType &T, Expr *AddrSpace,
                                     SourceLocation AttrLoc) {
  if (!AddrSpace->isValueDependent()) { 

    // If this type is already address space qualified, reject it.
    // ISO/IEC TR 18037 S5.3 (amending C99 6.7.3): "No type shall be qualified
    // by qualifiers for two or more different address spaces."
    if (T.getAddressSpace() != LangAS::Default) {
      Diag(AttrLoc, diag::err_attribute_address_multiple_qualifiers);
      return QualType();
    }

    llvm::APSInt addrSpace(32);
    if (!AddrSpace->isIntegerConstantExpr(addrSpace, Context)) {
      Diag(AttrLoc, diag::err_attribute_argument_type)
          << "'address_space'" << AANT_ArgumentIntegerConstant
          << AddrSpace->getSourceRange();
      return QualType();
    }

    // Bounds checking.
    if (addrSpace.isSigned()) {
      if (addrSpace.isNegative()) {
        Diag(AttrLoc, diag::err_attribute_address_space_negative)
            << AddrSpace->getSourceRange();
        return QualType();
      }
      addrSpace.setIsSigned(false);
    }

    llvm::APSInt max(addrSpace.getBitWidth());
    max =
        Qualifiers::MaxAddressSpace - (unsigned)LangAS::FirstTargetAddressSpace;
    if (addrSpace > max) {
      Diag(AttrLoc, diag::err_attribute_address_space_too_high)
          << (unsigned)max.getZExtValue() << AddrSpace->getSourceRange();
      return QualType();
    }

    LangAS ASIdx =
        getLangASFromTargetAS(static_cast<unsigned>(addrSpace.getZExtValue()));

    return Context.getAddrSpaceQualType(T, ASIdx);
  }

  // A check with similar intentions as checking if a type already has an
  // address space except for on a dependent types, basically if the 
  // current type is already a DependentAddressSpaceType then its already 
  // lined up to have another address space on it and we can't have
  // multiple address spaces on the one pointer indirection
  if (T->getAs<DependentAddressSpaceType>()) {
    Diag(AttrLoc, diag::err_attribute_address_multiple_qualifiers);
    return QualType();
  }

  return Context.getDependentAddressSpaceType(T, AddrSpace, AttrLoc);
}

/// HandleAddressSpaceTypeAttribute - Process an address_space attribute on the
/// specified type.  The attribute contains 1 argument, the id of the address
/// space for the type.
static void HandleAddressSpaceTypeAttribute(QualType &Type,
                                            const AttributeList &Attr, Sema &S){
  // If this type is already address space qualified, reject it.
  // ISO/IEC TR 18037 S5.3 (amending C99 6.7.3): "No type shall be qualified by
  // qualifiers for two or more different address spaces."
  if (Type.getAddressSpace() != LangAS::Default) {
    S.Diag(Attr.getLoc(), diag::err_attribute_address_multiple_qualifiers);
    Attr.setInvalid();
    return;
  }

  // ISO/IEC TR 18037 S5.3 (amending C99 6.7.3): "A function type shall not be
  // qualified by an address-space qualifier."
  if (Type->isFunctionType()) {
    S.Diag(Attr.getLoc(), diag::err_attribute_address_function_type);
    Attr.setInvalid();
    return;
  }

  LangAS ASIdx;
  if (Attr.getKind() == AttributeList::AT_AddressSpace) {

    // Check the attribute arguments.
    if (Attr.getNumArgs() != 1) {
      S.Diag(Attr.getLoc(), diag::err_attribute_wrong_number_arguments)
          << Attr.getName() << 1;
      Attr.setInvalid();
      return;
    }

    Expr *ASArgExpr;
    if (Attr.isArgIdent(0)) {
      // Special case where the argument is a template id.
      CXXScopeSpec SS;
      SourceLocation TemplateKWLoc;
      UnqualifiedId id;
      id.setIdentifier(Attr.getArgAsIdent(0)->Ident, Attr.getLoc());

      ExprResult AddrSpace = S.ActOnIdExpression(
          S.getCurScope(), SS, TemplateKWLoc, id, false, false);
      if (AddrSpace.isInvalid())
        return;

      ASArgExpr = static_cast<Expr *>(AddrSpace.get());
    } else {
      ASArgExpr = static_cast<Expr *>(Attr.getArgAsExpr(0));
    }

    // Create the DependentAddressSpaceType or append an address space onto
    // the type.
    QualType T = S.BuildAddressSpaceAttr(Type, ASArgExpr, Attr.getLoc());

    if (!T.isNull())
      Type = T;
    else
      Attr.setInvalid();
  } else {
    // The keyword-based type attributes imply which address space to use.
    switch (Attr.getKind()) {
    case AttributeList::AT_OpenCLGlobalAddressSpace:
      ASIdx = LangAS::opencl_global; break;
    case AttributeList::AT_OpenCLLocalAddressSpace:
      ASIdx = LangAS::opencl_local; break;
    case AttributeList::AT_OpenCLConstantAddressSpace:
      ASIdx = LangAS::opencl_constant; break;
    case AttributeList::AT_OpenCLGenericAddressSpace:
      ASIdx = LangAS::opencl_generic; break;
    case AttributeList::AT_OpenCLPrivateAddressSpace:
      ASIdx = LangAS::opencl_private; break;
    default:
      llvm_unreachable("Invalid address space");
    }

    Type = S.Context.getAddrSpaceQualType(Type, ASIdx);
  }
}

/// Does this type have a "direct" ownership qualifier?  That is,
/// is it written like "__strong id", as opposed to something like
/// "typeof(foo)", where that happens to be strong?
static bool hasDirectOwnershipQualifier(QualType type) {
  // Fast path: no qualifier at all.
  assert(type.getQualifiers().hasObjCLifetime());

  while (true) {
    // __strong id
    if (const AttributedType *attr = dyn_cast<AttributedType>(type)) {
      if (attr->getAttrKind() == AttributedType::attr_objc_ownership)
        return true;

      type = attr->getModifiedType();

    // X *__strong (...)
    } else if (const ParenType *paren = dyn_cast<ParenType>(type)) {
      type = paren->getInnerType();

    // That's it for things we want to complain about.  In particular,
    // we do not want to look through typedefs, typeof(expr),
    // typeof(type), or any other way that the type is somehow
    // abstracted.
    } else {

      return false;
    }
  }
}

/// handleObjCOwnershipTypeAttr - Process an objc_ownership
/// attribute on the specified type.
///
/// Returns 'true' if the attribute was handled.
static bool handleObjCOwnershipTypeAttr(TypeProcessingState &state,
                                       AttributeList &attr,
                                       QualType &type) {
  bool NonObjCPointer = false;

  if (!type->isDependentType() && !type->isUndeducedType()) {
    if (const PointerType *ptr = type->getAs<PointerType>()) {
      QualType pointee = ptr->getPointeeType();
      if (pointee->isObjCRetainableType() || pointee->isPointerType())
        return false;
      // It is important not to lose the source info that there was an attribute
      // applied to non-objc pointer. We will create an attributed type but
      // its type will be the same as the original type.
      NonObjCPointer = true;
    } else if (!type->isObjCRetainableType()) {
      return false;
    }

    // Don't accept an ownership attribute in the declspec if it would
    // just be the return type of a block pointer.
    if (state.isProcessingDeclSpec()) {
      Declarator &D = state.getDeclarator();
      if (maybeMovePastReturnType(D, D.getNumTypeObjects(),
                                  /*onlyBlockPointers=*/true))
        return false;
    }
  }

  Sema &S = state.getSema();
  SourceLocation AttrLoc = attr.getLoc();
  if (AttrLoc.isMacroID())
    AttrLoc = S.getSourceManager().getImmediateExpansionRange(AttrLoc).first;

  if (!attr.isArgIdent(0)) {
    S.Diag(AttrLoc, diag::err_attribute_argument_type)
      << attr.getName() << AANT_ArgumentString;
    attr.setInvalid();
    return true;
  }

  IdentifierInfo *II = attr.getArgAsIdent(0)->Ident;
  Qualifiers::ObjCLifetime lifetime;
  if (II->isStr("none"))
    lifetime = Qualifiers::OCL_ExplicitNone;
  else if (II->isStr("strong"))
    lifetime = Qualifiers::OCL_Strong;
  else if (II->isStr("weak"))
    lifetime = Qualifiers::OCL_Weak;
  else if (II->isStr("autoreleasing"))
    lifetime = Qualifiers::OCL_Autoreleasing;
  else {
    S.Diag(AttrLoc, diag::warn_attribute_type_not_supported)
      << attr.getName() << II;
    attr.setInvalid();
    return true;
  }

  // Just ignore lifetime attributes other than __weak and __unsafe_unretained
  // outside of ARC mode.
  if (!S.getLangOpts().ObjCAutoRefCount &&
      lifetime != Qualifiers::OCL_Weak &&
      lifetime != Qualifiers::OCL_ExplicitNone) {
    return true;
  }

  SplitQualType underlyingType = type.split();

  // Check for redundant/conflicting ownership qualifiers.
  if (Qualifiers::ObjCLifetime previousLifetime
        = type.getQualifiers().getObjCLifetime()) {
    // If it's written directly, that's an error.
    if (hasDirectOwnershipQualifier(type)) {
      S.Diag(AttrLoc, diag::err_attr_objc_ownership_redundant)
        << type;
      return true;
    }

    // Otherwise, if the qualifiers actually conflict, pull sugar off
    // and remove the ObjCLifetime qualifiers.
    if (previousLifetime != lifetime) {
      // It's possible to have multiple local ObjCLifetime qualifiers. We
      // can't stop after we reach a type that is directly qualified.
      const Type *prevTy = nullptr;
      while (!prevTy || prevTy != underlyingType.Ty) {
        prevTy = underlyingType.Ty;
        underlyingType = underlyingType.getSingleStepDesugaredType();
      }
      underlyingType.Quals.removeObjCLifetime();
    }
  }

  underlyingType.Quals.addObjCLifetime(lifetime);

  if (NonObjCPointer) {
    StringRef name = attr.getName()->getName();
    switch (lifetime) {
    case Qualifiers::OCL_None:
    case Qualifiers::OCL_ExplicitNone:
      break;
    case Qualifiers::OCL_Strong: name = "__strong"; break;
    case Qualifiers::OCL_Weak: name = "__weak"; break;
    case Qualifiers::OCL_Autoreleasing: name = "__autoreleasing"; break;
    }
    S.Diag(AttrLoc, diag::warn_type_attribute_wrong_type) << name
      << TDS_ObjCObjOrBlock << type;
  }

  // Don't actually add the __unsafe_unretained qualifier in non-ARC files,
  // because having both 'T' and '__unsafe_unretained T' exist in the type
  // system causes unfortunate widespread consistency problems.  (For example,
  // they're not considered compatible types, and we mangle them identicially
  // as template arguments.)  These problems are all individually fixable,
  // but it's easier to just not add the qualifier and instead sniff it out
  // in specific places using isObjCInertUnsafeUnretainedType().
  //
  // Doing this does means we miss some trivial consistency checks that
  // would've triggered in ARC, but that's better than trying to solve all
  // the coexistence problems with __unsafe_unretained.
  if (!S.getLangOpts().ObjCAutoRefCount &&
      lifetime == Qualifiers::OCL_ExplicitNone) {
    type = S.Context.getAttributedType(
                             AttributedType::attr_objc_inert_unsafe_unretained,
                                       type, type);
    return true;
  }

  QualType origType = type;
  if (!NonObjCPointer)
    type = S.Context.getQualifiedType(underlyingType);

  // If we have a valid source location for the attribute, use an
  // AttributedType instead.
  if (AttrLoc.isValid())
    type = S.Context.getAttributedType(AttributedType::attr_objc_ownership,
                                       origType, type);

  auto diagnoseOrDelay = [](Sema &S, SourceLocation loc,
                            unsigned diagnostic, QualType type) {
    if (S.DelayedDiagnostics.shouldDelayDiagnostics()) {
      S.DelayedDiagnostics.add(
          sema::DelayedDiagnostic::makeForbiddenType(
              S.getSourceManager().getExpansionLoc(loc),
              diagnostic, type, /*ignored*/ 0));
    } else {
      S.Diag(loc, diagnostic);
    }
  };

  // Sometimes, __weak isn't allowed.
  if (lifetime == Qualifiers::OCL_Weak &&
      !S.getLangOpts().ObjCWeak && !NonObjCPointer) {

    // Use a specialized diagnostic if the runtime just doesn't support them.
    unsigned diagnostic =
      (S.getLangOpts().ObjCWeakRuntime ? diag::err_arc_weak_disabled
                                       : diag::err_arc_weak_no_runtime);

    // In any case, delay the diagnostic until we know what we're parsing.
    diagnoseOrDelay(S, AttrLoc, diagnostic, type);

    attr.setInvalid();
    return true;
  }

  // Forbid __weak for class objects marked as
  // objc_arc_weak_reference_unavailable
  if (lifetime == Qualifiers::OCL_Weak) {
    if (const ObjCObjectPointerType *ObjT =
          type->getAs<ObjCObjectPointerType>()) {
      if (ObjCInterfaceDecl *Class = ObjT->getInterfaceDecl()) {
        if (Class->isArcWeakrefUnavailable()) {
          S.Diag(AttrLoc, diag::err_arc_unsupported_weak_class);
          S.Diag(ObjT->getInterfaceDecl()->getLocation(),
                 diag::note_class_declared);
        }
      }
    }
  }

  return true;
}

/// handleObjCGCTypeAttr - Process the __attribute__((objc_gc)) type
/// attribute on the specified type.  Returns true to indicate that
/// the attribute was handled, false to indicate that the type does
/// not permit the attribute.
static bool handleObjCGCTypeAttr(TypeProcessingState &state,
                                 AttributeList &attr,
                                 QualType &type) {
  Sema &S = state.getSema();

  // Delay if this isn't some kind of pointer.
  if (!type->isPointerType() &&
      !type->isObjCObjectPointerType() &&
      !type->isBlockPointerType())
    return false;

  if (type.getObjCGCAttr() != Qualifiers::GCNone) {
    S.Diag(attr.getLoc(), diag::err_attribute_multiple_objc_gc);
    attr.setInvalid();
    return true;
  }
  
  // Check the attribute arguments.
  if (!attr.isArgIdent(0)) {
    S.Diag(attr.getLoc(), diag::err_attribute_argument_type)
      << attr.getName() << AANT_ArgumentString;
    attr.setInvalid();
    return true;
  }
  Qualifiers::GC GCAttr;
  if (attr.getNumArgs() > 1) {
    S.Diag(attr.getLoc(), diag::err_attribute_wrong_number_arguments)
      << attr.getName() << 1;
    attr.setInvalid();
    return true;
  }

  IdentifierInfo *II = attr.getArgAsIdent(0)->Ident;
  if (II->isStr("weak"))
    GCAttr = Qualifiers::Weak;
  else if (II->isStr("strong"))
    GCAttr = Qualifiers::Strong;
  else {
    S.Diag(attr.getLoc(), diag::warn_attribute_type_not_supported)
      << attr.getName() << II;
    attr.setInvalid();
    return true;
  }

  QualType origType = type;
  type = S.Context.getObjCGCQualType(origType, GCAttr);

  // Make an attributed type to preserve the source information.
  if (attr.getLoc().isValid())
    type = S.Context.getAttributedType(AttributedType::attr_objc_gc,
                                       origType, type);

  return true;
}

namespace {
  /// A helper class to unwrap a type down to a function for the
  /// purposes of applying attributes there.
  ///
  /// Use:
  ///   FunctionTypeUnwrapper unwrapped(SemaRef, T);
  ///   if (unwrapped.isFunctionType()) {
  ///     const FunctionType *fn = unwrapped.get();
  ///     // change fn somehow
  ///     T = unwrapped.wrap(fn);
  ///   }
  struct FunctionTypeUnwrapper {
    enum WrapKind {
      Desugar,
      Attributed,
      Parens,
      Pointer,
      BlockPointer,
      Reference,
      MemberPointer
    };

    QualType Original;
    const FunctionType *Fn;
    SmallVector<unsigned char /*WrapKind*/, 8> Stack;

    FunctionTypeUnwrapper(Sema &S, QualType T) : Original(T) {
      while (true) {
        const Type *Ty = T.getTypePtr();
        if (isa<FunctionType>(Ty)) {
          Fn = cast<FunctionType>(Ty);
          return;
        } else if (isa<ParenType>(Ty)) {
          T = cast<ParenType>(Ty)->getInnerType();
          Stack.push_back(Parens);
        } else if (isa<PointerType>(Ty)) {
          T = cast<PointerType>(Ty)->getPointeeType();
          Stack.push_back(Pointer);
        } else if (isa<BlockPointerType>(Ty)) {
          T = cast<BlockPointerType>(Ty)->getPointeeType();
          Stack.push_back(BlockPointer);
        } else if (isa<MemberPointerType>(Ty)) {
          T = cast<MemberPointerType>(Ty)->getPointeeType();
          Stack.push_back(MemberPointer);
        } else if (isa<ReferenceType>(Ty)) {
          T = cast<ReferenceType>(Ty)->getPointeeType();
          Stack.push_back(Reference);
        } else if (isa<AttributedType>(Ty)) {
          T = cast<AttributedType>(Ty)->getEquivalentType();
          Stack.push_back(Attributed);
        } else {
          const Type *DTy = Ty->getUnqualifiedDesugaredType();
          if (Ty == DTy) {
            Fn = nullptr;
            return;
          }

          T = QualType(DTy, 0);
          Stack.push_back(Desugar);
        }
      }
    }

    bool isFunctionType() const { return (Fn != nullptr); }
    const FunctionType *get() const { return Fn; }

    QualType wrap(Sema &S, const FunctionType *New) {
      // If T wasn't modified from the unwrapped type, do nothing.
      if (New == get()) return Original;

      Fn = New;
      return wrap(S.Context, Original, 0);
    }

  private:
    QualType wrap(ASTContext &C, QualType Old, unsigned I) {
      if (I == Stack.size())
        return C.getQualifiedType(Fn, Old.getQualifiers());

      // Build up the inner type, applying the qualifiers from the old
      // type to the new type.
      SplitQualType SplitOld = Old.split();

      // As a special case, tail-recurse if there are no qualifiers.
      if (SplitOld.Quals.empty())
        return wrap(C, SplitOld.Ty, I);
      return C.getQualifiedType(wrap(C, SplitOld.Ty, I), SplitOld.Quals);
    }

    QualType wrap(ASTContext &C, const Type *Old, unsigned I) {
      if (I == Stack.size()) return QualType(Fn, 0);

      switch (static_cast<WrapKind>(Stack[I++])) {
      case Desugar:
        // This is the point at which we potentially lose source
        // information.
        return wrap(C, Old->getUnqualifiedDesugaredType(), I);

      case Attributed:
        return wrap(C, cast<AttributedType>(Old)->getEquivalentType(), I);

      case Parens: {
        QualType New = wrap(C, cast<ParenType>(Old)->getInnerType(), I);
        return C.getParenType(New);
      }

      case Pointer: {
        QualType New = wrap(C, cast<PointerType>(Old)->getPointeeType(), I);
        return C.getPointerType(New);
      }

      case BlockPointer: {
        QualType New = wrap(C, cast<BlockPointerType>(Old)->getPointeeType(),I);
        return C.getBlockPointerType(New);
      }

      case MemberPointer: {
        const MemberPointerType *OldMPT = cast<MemberPointerType>(Old);
        QualType New = wrap(C, OldMPT->getPointeeType(), I);
        return C.getMemberPointerType(New, OldMPT->getClass());
      }

      case Reference: {
        const ReferenceType *OldRef = cast<ReferenceType>(Old);
        QualType New = wrap(C, OldRef->getPointeeType(), I);
        if (isa<LValueReferenceType>(OldRef))
          return C.getLValueReferenceType(New, OldRef->isSpelledAsLValue());
        else
          return C.getRValueReferenceType(New);
      }
      }

      llvm_unreachable("unknown wrapping kind");
    }
  };
} // end anonymous namespace

static bool handleMSPointerTypeQualifierAttr(TypeProcessingState &State,
                                             AttributeList &Attr,
                                             QualType &Type) {
  Sema &S = State.getSema();

  AttributeList::Kind Kind = Attr.getKind();
  QualType Desugared = Type;
  const AttributedType *AT = dyn_cast<AttributedType>(Type);
  while (AT) {
    AttributedType::Kind CurAttrKind = AT->getAttrKind();

    // You cannot specify duplicate type attributes, so if the attribute has
    // already been applied, flag it.
    if (getAttrListKind(CurAttrKind) == Kind) {
      S.Diag(Attr.getLoc(), diag::warn_duplicate_attribute_exact)
        << Attr.getName();
      return true;
    }

    // You cannot have both __sptr and __uptr on the same type, nor can you
    // have __ptr32 and __ptr64.
    if ((CurAttrKind == AttributedType::attr_ptr32 &&
         Kind == AttributeList::AT_Ptr64) ||
        (CurAttrKind == AttributedType::attr_ptr64 &&
         Kind == AttributeList::AT_Ptr32)) {
      S.Diag(Attr.getLoc(), diag::err_attributes_are_not_compatible)
        << "'__ptr32'" << "'__ptr64'";
      return true;
    } else if ((CurAttrKind == AttributedType::attr_sptr &&
                Kind == AttributeList::AT_UPtr) ||
               (CurAttrKind == AttributedType::attr_uptr &&
                Kind == AttributeList::AT_SPtr)) {
      S.Diag(Attr.getLoc(), diag::err_attributes_are_not_compatible)
        << "'__sptr'" << "'__uptr'";
      return true;
    }
    
    Desugared = AT->getEquivalentType();
    AT = dyn_cast<AttributedType>(Desugared);
  }

  // Pointer type qualifiers can only operate on pointer types, but not
  // pointer-to-member types.
  if (!isa<PointerType>(Desugared)) {
    if (Type->isMemberPointerType())
      S.Diag(Attr.getLoc(), diag::err_attribute_no_member_pointers)
          << Attr.getName();
    else
      S.Diag(Attr.getLoc(), diag::err_attribute_pointers_only)
          << Attr.getName() << 0;
    return true;
  }

  AttributedType::Kind TAK;
  switch (Kind) {
  default: llvm_unreachable("Unknown attribute kind");
  case AttributeList::AT_Ptr32: TAK = AttributedType::attr_ptr32; break;
  case AttributeList::AT_Ptr64: TAK = AttributedType::attr_ptr64; break;
  case AttributeList::AT_SPtr: TAK = AttributedType::attr_sptr; break;
  case AttributeList::AT_UPtr: TAK = AttributedType::attr_uptr; break;
  }

  Type = S.Context.getAttributedType(TAK, Type, Type);
  return false;
}

bool Sema::checkNullabilityTypeSpecifier(QualType &type,
                                         NullabilityKind nullability,
                                         SourceLocation nullabilityLoc,
                                         bool isContextSensitive,
                                         bool allowOnArrayType) {
  recordNullabilitySeen(*this, nullabilityLoc);

  // Check for existing nullability attributes on the type.
  QualType desugared = type;
  while (auto attributed = dyn_cast<AttributedType>(desugared.getTypePtr())) {
    // Check whether there is already a null
    if (auto existingNullability = attributed->getImmediateNullability()) {
      // Duplicated nullability.
      if (nullability == *existingNullability) {
        Diag(nullabilityLoc, diag::warn_nullability_duplicate)
          << DiagNullabilityKind(nullability, isContextSensitive)
          << FixItHint::CreateRemoval(nullabilityLoc);

        break;
      } 

      // Conflicting nullability.
      Diag(nullabilityLoc, diag::err_nullability_conflicting)
        << DiagNullabilityKind(nullability, isContextSensitive)
        << DiagNullabilityKind(*existingNullability, false);
      return true;
    }

    desugared = attributed->getModifiedType();
  }

  // If there is already a different nullability specifier, complain.
  // This (unlike the code above) looks through typedefs that might
  // have nullability specifiers on them, which means we cannot
  // provide a useful Fix-It.
  if (auto existingNullability = desugared->getNullability(Context)) {
    if (nullability != *existingNullability) {
      Diag(nullabilityLoc, diag::err_nullability_conflicting)
        << DiagNullabilityKind(nullability, isContextSensitive)
        << DiagNullabilityKind(*existingNullability, false);

      // Try to find the typedef with the existing nullability specifier.
      if (auto typedefType = desugared->getAs<TypedefType>()) {
        TypedefNameDecl *typedefDecl = typedefType->getDecl();
        QualType underlyingType = typedefDecl->getUnderlyingType();
        if (auto typedefNullability
              = AttributedType::stripOuterNullability(underlyingType)) {
          if (*typedefNullability == *existingNullability) {
            Diag(typedefDecl->getLocation(), diag::note_nullability_here)
              << DiagNullabilityKind(*existingNullability, false);
          }
        }
      }

      return true;
    }
  }

  // If this definitely isn't a pointer type, reject the specifier.
  if (!desugared->canHaveNullability() &&
      !(allowOnArrayType && desugared->isArrayType())) {
    Diag(nullabilityLoc, diag::err_nullability_nonpointer)
      << DiagNullabilityKind(nullability, isContextSensitive) << type;
    return true;
  }
  
  // For the context-sensitive keywords/Objective-C property
  // attributes, require that the type be a single-level pointer.
  if (isContextSensitive) {
    // Make sure that the pointee isn't itself a pointer type.
    const Type *pointeeType;
    if (desugared->isArrayType())
      pointeeType = desugared->getArrayElementTypeNoTypeQual();
    else
      pointeeType = desugared->getPointeeType().getTypePtr();

    if (pointeeType->isAnyPointerType() ||
        pointeeType->isObjCObjectPointerType() ||
        pointeeType->isMemberPointerType()) {
      Diag(nullabilityLoc, diag::err_nullability_cs_multilevel)
        << DiagNullabilityKind(nullability, true)
        << type;
      Diag(nullabilityLoc, diag::note_nullability_type_specifier)
        << DiagNullabilityKind(nullability, false)
        << type
        << FixItHint::CreateReplacement(nullabilityLoc,
                                        getNullabilitySpelling(nullability));
      return true;
    }
  }

  // Form the attributed type.
  type = Context.getAttributedType(
           AttributedType::getNullabilityAttrKind(nullability), type, type);
  return false;
}

bool Sema::checkObjCKindOfType(QualType &type, SourceLocation loc) {
  if (isa<ObjCTypeParamType>(type)) {
    // Build the attributed type to record where __kindof occurred.
    type = Context.getAttributedType(AttributedType::attr_objc_kindof,
                                     type, type);
    return false;
  }

  // Find out if it's an Objective-C object or object pointer type;
  const ObjCObjectPointerType *ptrType = type->getAs<ObjCObjectPointerType>();
  const ObjCObjectType *objType = ptrType ? ptrType->getObjectType() 
                                          : type->getAs<ObjCObjectType>();

  // If not, we can't apply __kindof.
  if (!objType) {
    // FIXME: Handle dependent types that aren't yet object types.
    Diag(loc, diag::err_objc_kindof_nonobject)
      << type;
    return true;
  }

  // Rebuild the "equivalent" type, which pushes __kindof down into
  // the object type.
  // There is no need to apply kindof on an unqualified id type.
  QualType equivType = Context.getObjCObjectType(
      objType->getBaseType(), objType->getTypeArgsAsWritten(),
      objType->getProtocols(),
      /*isKindOf=*/objType->isObjCUnqualifiedId() ? false : true);

  // If we started with an object pointer type, rebuild it.
  if (ptrType) {
    equivType = Context.getObjCObjectPointerType(equivType);
    if (auto nullability = type->getNullability(Context)) {
      auto attrKind = AttributedType::getNullabilityAttrKind(*nullability);
      equivType = Context.getAttributedType(attrKind, equivType, equivType);
    }
  }

  // Build the attributed type to record where __kindof occurred.
  type = Context.getAttributedType(AttributedType::attr_objc_kindof, 
                                   type,
                                   equivType);

  return false;
}

/// Map a nullability attribute kind to a nullability kind.
static NullabilityKind mapNullabilityAttrKind(AttributeList::Kind kind) {
  switch (kind) {
  case AttributeList::AT_TypeNonNull:
    return NullabilityKind::NonNull;

  case AttributeList::AT_TypeNullable:
    return NullabilityKind::Nullable;

  case AttributeList::AT_TypeNullUnspecified:
    return NullabilityKind::Unspecified;

  default:
    llvm_unreachable("not a nullability attribute kind");
  }
}

/// Distribute a nullability type attribute that cannot be applied to
/// the type specifier to a pointer, block pointer, or member pointer
/// declarator, complaining if necessary.
///
/// \returns true if the nullability annotation was distributed, false
/// otherwise.
static bool distributeNullabilityTypeAttr(TypeProcessingState &state,
                                          QualType type,
                                          AttributeList &attr) {
  Declarator &declarator = state.getDeclarator();

  /// Attempt to move the attribute to the specified chunk.
  auto moveToChunk = [&](DeclaratorChunk &chunk, bool inFunction) -> bool {
    // If there is already a nullability attribute there, don't add
    // one.
    if (hasNullabilityAttr(chunk.getAttrListRef()))
      return false;

    // Complain about the nullability qualifier being in the wrong
    // place.
    enum {
      PK_Pointer,
      PK_BlockPointer,
      PK_MemberPointer,
      PK_FunctionPointer,
      PK_MemberFunctionPointer,
    } pointerKind
      = chunk.Kind == DeclaratorChunk::Pointer ? (inFunction ? PK_FunctionPointer
                                                             : PK_Pointer)
        : chunk.Kind == DeclaratorChunk::BlockPointer ? PK_BlockPointer
        : inFunction? PK_MemberFunctionPointer : PK_MemberPointer;

    auto diag = state.getSema().Diag(attr.getLoc(),
                                     diag::warn_nullability_declspec)
      << DiagNullabilityKind(mapNullabilityAttrKind(attr.getKind()),
                             attr.isContextSensitiveKeywordAttribute())
      << type
      << static_cast<unsigned>(pointerKind);

    // FIXME: MemberPointer chunks don't carry the location of the *.
    if (chunk.Kind != DeclaratorChunk::MemberPointer) {
      diag << FixItHint::CreateRemoval(attr.getLoc())
           << FixItHint::CreateInsertion(
                state.getSema().getPreprocessor()
                  .getLocForEndOfToken(chunk.Loc),
                " " + attr.getName()->getName().str() + " ");
    }

    moveAttrFromListToList(attr, state.getCurrentAttrListRef(),
                           chunk.getAttrListRef());
    return true;
  };

  // Move it to the outermost pointer, member pointer, or block
  // pointer declarator.
  for (unsigned i = state.getCurrentChunkIndex(); i != 0; --i) {
    DeclaratorChunk &chunk = declarator.getTypeObject(i-1);
    switch (chunk.Kind) {
    case DeclaratorChunk::Pointer:
    case DeclaratorChunk::BlockPointer:
    case DeclaratorChunk::MemberPointer:
      return moveToChunk(chunk, false);

    case DeclaratorChunk::Paren:
    case DeclaratorChunk::Array:
      continue;

    case DeclaratorChunk::Function:
      // Try to move past the return type to a function/block/member
      // function pointer.
      if (DeclaratorChunk *dest = maybeMovePastReturnType(
                                    declarator, i,
                                    /*onlyBlockPointers=*/false)) {
        return moveToChunk(*dest, true);
      }

      return false;
      
    // Don't walk through these.
    case DeclaratorChunk::Reference:
    case DeclaratorChunk::Pipe:
      return false;
    }
  }

  return false;
}

static AttributedType::Kind getCCTypeAttrKind(AttributeList &Attr) {
  assert(!Attr.isInvalid());
  switch (Attr.getKind()) {
  default:
    llvm_unreachable("not a calling convention attribute");
  case AttributeList::AT_CDecl:
    return AttributedType::attr_cdecl;
  case AttributeList::AT_FastCall:
    return AttributedType::attr_fastcall;
  case AttributeList::AT_StdCall:
    return AttributedType::attr_stdcall;
  case AttributeList::AT_ThisCall:
    return AttributedType::attr_thiscall;
  case AttributeList::AT_RegCall:
    return AttributedType::attr_regcall;
  case AttributeList::AT_Pascal:
    return AttributedType::attr_pascal;
  case AttributeList::AT_SwiftCall:
    return AttributedType::attr_swiftcall;
  case AttributeList::AT_VectorCall:
    return AttributedType::attr_vectorcall;
  case AttributeList::AT_Pcs: {
    // The attribute may have had a fixit applied where we treated an
    // identifier as a string literal.  The contents of the string are valid,
    // but the form may not be.
    StringRef Str;
    if (Attr.isArgExpr(0))
      Str = cast<StringLiteral>(Attr.getArgAsExpr(0))->getString();
    else
      Str = Attr.getArgAsIdent(0)->Ident->getName();
    return llvm::StringSwitch<AttributedType::Kind>(Str)
        .Case("aapcs", AttributedType::attr_pcs)
        .Case("aapcs-vfp", AttributedType::attr_pcs_vfp);
  }
  case AttributeList::AT_IntelOclBicc:
    return AttributedType::attr_inteloclbicc;
  case AttributeList::AT_MSABI:
    return AttributedType::attr_ms_abi;
  case AttributeList::AT_SysVABI:
    return AttributedType::attr_sysv_abi;
  case AttributeList::AT_PreserveMost:
    return AttributedType::attr_preserve_most;
  case AttributeList::AT_PreserveAll:
    return AttributedType::attr_preserve_all;
  }
  llvm_unreachable("unexpected attribute kind!");
}

/// Process an individual function attribute.  Returns true to
/// indicate that the attribute was handled, false if it wasn't.
static bool handleFunctionTypeAttr(TypeProcessingState &state,
                                   AttributeList &attr,
                                   QualType &type) {
  Sema &S = state.getSema();

  FunctionTypeUnwrapper unwrapped(S, type);

  if (attr.getKind() == AttributeList::AT_NoReturn) {
    if (S.CheckNoReturnAttr(attr))
      return true;

    // Delay if this is not a function type.
    if (!unwrapped.isFunctionType())
      return false;

    // Otherwise we can process right away.
    FunctionType::ExtInfo EI = unwrapped.get()->getExtInfo().withNoReturn(true);
    type = unwrapped.wrap(S, S.Context.adjustFunctionType(unwrapped.get(), EI));
    return true;
  }

  // ns_returns_retained is not always a type attribute, but if we got
  // here, we're treating it as one right now.
  if (attr.getKind() == AttributeList::AT_NSReturnsRetained) {
    if (attr.getNumArgs()) return true;

    // Delay if this is not a function type.
    if (!unwrapped.isFunctionType())
      return false;

    // Check whether the return type is reasonable.
    if (S.checkNSReturnsRetainedReturnType(attr.getLoc(),
                                           unwrapped.get()->getReturnType()))
      return true;

    // Only actually change the underlying type in ARC builds.
    QualType origType = type;
    if (state.getSema().getLangOpts().ObjCAutoRefCount) {
      FunctionType::ExtInfo EI
        = unwrapped.get()->getExtInfo().withProducesResult(true);
      type = unwrapped.wrap(S, S.Context.adjustFunctionType(unwrapped.get(), EI));
    }
    type = S.Context.getAttributedType(AttributedType::attr_ns_returns_retained,
                                       origType, type);
    return true;
  }

  if (attr.getKind() == AttributeList::AT_AnyX86NoCallerSavedRegisters) {
    if (S.CheckNoCallerSavedRegsAttr(attr))
      return true;

    // Delay if this is not a function type.
    if (!unwrapped.isFunctionType())
      return false;

    FunctionType::ExtInfo EI =
        unwrapped.get()->getExtInfo().withNoCallerSavedRegs(true);
    type = unwrapped.wrap(S, S.Context.adjustFunctionType(unwrapped.get(), EI));
    return true;
  }

  if (attr.getKind() == AttributeList::AT_Regparm) {
    unsigned value;
    if (S.CheckRegparmAttr(attr, value))
      return true;

    // Delay if this is not a function type.
    if (!unwrapped.isFunctionType())
      return false;

    // Diagnose regparm with fastcall.
    const FunctionType *fn = unwrapped.get();
    CallingConv CC = fn->getCallConv();
    if (CC == CC_X86FastCall) {
      S.Diag(attr.getLoc(), diag::err_attributes_are_not_compatible)
        << FunctionType::getNameForCallConv(CC)
        << "regparm";
      attr.setInvalid();
      return true;
    }

    FunctionType::ExtInfo EI =
      unwrapped.get()->getExtInfo().withRegParm(value);
    type = unwrapped.wrap(S, S.Context.adjustFunctionType(unwrapped.get(), EI));
    return true;
  }

  // Delay if the type didn't work out to a function.
  if (!unwrapped.isFunctionType()) return false;

  // Otherwise, a calling convention.
  CallingConv CC;
  if (S.CheckCallingConvAttr(attr, CC))
    return true;

  const FunctionType *fn = unwrapped.get();
  CallingConv CCOld = fn->getCallConv();
  AttributedType::Kind CCAttrKind = getCCTypeAttrKind(attr);

  if (CCOld != CC) {
    // Error out on when there's already an attribute on the type
    // and the CCs don't match.
    const AttributedType *AT = S.getCallingConvAttributedType(type);
    if (AT && AT->getAttrKind() != CCAttrKind) {
      S.Diag(attr.getLoc(), diag::err_attributes_are_not_compatible)
        << FunctionType::getNameForCallConv(CC)
        << FunctionType::getNameForCallConv(CCOld);
      attr.setInvalid();
      return true;
    }
  }

  // Diagnose use of variadic functions with calling conventions that
  // don't support them (e.g. because they're callee-cleanup).
  // We delay warning about this on unprototyped function declarations
  // until after redeclaration checking, just in case we pick up a
  // prototype that way.  And apparently we also "delay" warning about
  // unprototyped function types in general, despite not necessarily having
  // much ability to diagnose it later.
  if (!supportsVariadicCall(CC)) {
    const FunctionProtoType *FnP = dyn_cast<FunctionProtoType>(fn);
    if (FnP && FnP->isVariadic()) {
      unsigned DiagID = diag::err_cconv_varargs;

      // stdcall and fastcall are ignored with a warning for GCC and MS
      // compatibility.
      bool IsInvalid = true;
      if (CC == CC_X86StdCall || CC == CC_X86FastCall) {
        DiagID = diag::warn_cconv_varargs;
        IsInvalid = false;
      }

      S.Diag(attr.getLoc(), DiagID) << FunctionType::getNameForCallConv(CC);
      if (IsInvalid) attr.setInvalid();
      return true;
    }
  }

  // Also diagnose fastcall with regparm.
  if (CC == CC_X86FastCall && fn->getHasRegParm()) {
    S.Diag(attr.getLoc(), diag::err_attributes_are_not_compatible)
        << "regparm" << FunctionType::getNameForCallConv(CC_X86FastCall);
    attr.setInvalid();
    return true;
  }

  // Modify the CC from the wrapped function type, wrap it all back, and then
  // wrap the whole thing in an AttributedType as written.  The modified type
  // might have a different CC if we ignored the attribute.
  QualType Equivalent;
  if (CCOld == CC) {
    Equivalent = type;
  } else {
    auto EI = unwrapped.get()->getExtInfo().withCallingConv(CC);
    Equivalent =
      unwrapped.wrap(S, S.Context.adjustFunctionType(unwrapped.get(), EI));
  }
  type = S.Context.getAttributedType(CCAttrKind, type, Equivalent);
  return true;
}

bool Sema::hasExplicitCallingConv(QualType &T) {
  QualType R = T.IgnoreParens();
  while (const AttributedType *AT = dyn_cast<AttributedType>(R)) {
    if (AT->isCallingConv())
      return true;
    R = AT->getModifiedType().IgnoreParens();
  }
  return false;
}

void Sema::adjustMemberFunctionCC(QualType &T, bool IsStatic, bool IsCtorOrDtor,
                                  SourceLocation Loc) {
  FunctionTypeUnwrapper Unwrapped(*this, T);
  const FunctionType *FT = Unwrapped.get();
  bool IsVariadic = (isa<FunctionProtoType>(FT) &&
                     cast<FunctionProtoType>(FT)->isVariadic());
  CallingConv CurCC = FT->getCallConv();
  CallingConv ToCC = Context.getDefaultCallingConvention(IsVariadic, !IsStatic);

  if (CurCC == ToCC)
    return;

  // MS compiler ignores explicit calling convention attributes on structors. We
  // should do the same.
  if (Context.getTargetInfo().getCXXABI().isMicrosoft() && IsCtorOrDtor) {
    // Issue a warning on ignored calling convention -- except of __stdcall.
    // Again, this is what MS compiler does.
    if (CurCC != CC_X86StdCall)
      Diag(Loc, diag::warn_cconv_structors)
          << FunctionType::getNameForCallConv(CurCC);
  // Default adjustment.
  } else {
    // Only adjust types with the default convention.  For example, on Windows
    // we should adjust a __cdecl type to __thiscall for instance methods, and a
    // __thiscall type to __cdecl for static methods.
    CallingConv DefaultCC =
        Context.getDefaultCallingConvention(IsVariadic, IsStatic);

    if (CurCC != DefaultCC || DefaultCC == ToCC)
      return;

    if (hasExplicitCallingConv(T))
      return;
  }

  FT = Context.adjustFunctionType(FT, FT->getExtInfo().withCallingConv(ToCC));
  QualType Wrapped = Unwrapped.wrap(*this, FT);
  T = Context.getAdjustedType(T, Wrapped);
}

/// HandleVectorSizeAttribute - this attribute is only applicable to integral
/// and float scalars, although arrays, pointers, and function return values are
/// allowed in conjunction with this construct. Aggregates with this attribute
/// are invalid, even if they are of the same size as a corresponding scalar.
/// The raw attribute should contain precisely 1 argument, the vector size for
/// the variable, measured in bytes. If curType and rawAttr are well formed,
/// this routine will return a new vector type.
static void HandleVectorSizeAttr(QualType& CurType, const AttributeList &Attr,
                                 Sema &S) {
  // Check the attribute arguments.
  if (Attr.getNumArgs() != 1) {
    S.Diag(Attr.getLoc(), diag::err_attribute_wrong_number_arguments)
      << Attr.getName() << 1;
    Attr.setInvalid();
    return;
  }
  Expr *sizeExpr = static_cast<Expr *>(Attr.getArgAsExpr(0));
  llvm::APSInt vecSize(32);
  if (sizeExpr->isTypeDependent() || sizeExpr->isValueDependent() ||
      !sizeExpr->isIntegerConstantExpr(vecSize, S.Context)) {
    S.Diag(Attr.getLoc(), diag::err_attribute_argument_type)
      << Attr.getName() << AANT_ArgumentIntegerConstant
      << sizeExpr->getSourceRange();
    Attr.setInvalid();
    return;
  }
  // The base type must be integer (not Boolean or enumeration) or float, and
  // can't already be a vector.
  if (!CurType->isBuiltinType() || CurType->isBooleanType() ||
      (!CurType->isIntegerType() && !CurType->isRealFloatingType())) {
    S.Diag(Attr.getLoc(), diag::err_attribute_invalid_vector_type) << CurType;
    Attr.setInvalid();
    return;
  }
  unsigned typeSize = static_cast<unsigned>(S.Context.getTypeSize(CurType));
  // vecSize is specified in bytes - convert to bits.
  unsigned vectorSize = static_cast<unsigned>(vecSize.getZExtValue() * 8);

  // the vector size needs to be an integral multiple of the type size.
  if (vectorSize % typeSize) {
    S.Diag(Attr.getLoc(), diag::err_attribute_invalid_size)
      << sizeExpr->getSourceRange();
    Attr.setInvalid();
    return;
  }
  if (VectorType::isVectorSizeTooLarge(vectorSize / typeSize)) {
    S.Diag(Attr.getLoc(), diag::err_attribute_size_too_large)
      << sizeExpr->getSourceRange();
    Attr.setInvalid();
    return;
  }
  if (vectorSize == 0) {
    S.Diag(Attr.getLoc(), diag::err_attribute_zero_size)
      << sizeExpr->getSourceRange();
    Attr.setInvalid();
    return;
  }

  // Success! Instantiate the vector type, the number of elements is > 0, and
  // not required to be a power of 2, unlike GCC.
  CurType = S.Context.getVectorType(CurType, vectorSize/typeSize,
                                    VectorType::GenericVector);
}

/// \brief Process the OpenCL-like ext_vector_type attribute when it occurs on
/// a type.
static void HandleExtVectorTypeAttr(QualType &CurType,
                                    const AttributeList &Attr,
                                    Sema &S) {
  // check the attribute arguments.
  if (Attr.getNumArgs() != 1) {
    S.Diag(Attr.getLoc(), diag::err_attribute_wrong_number_arguments)
      << Attr.getName() << 1;
    return;
  }

  Expr *sizeExpr;

  // Special case where the argument is a template id.
  if (Attr.isArgIdent(0)) {
    CXXScopeSpec SS;
    SourceLocation TemplateKWLoc;
    UnqualifiedId id;
    id.setIdentifier(Attr.getArgAsIdent(0)->Ident, Attr.getLoc());

    ExprResult Size = S.ActOnIdExpression(S.getCurScope(), SS, TemplateKWLoc,
                                          id, false, false);
    if (Size.isInvalid())
      return;

    sizeExpr = Size.get();
  } else {
    sizeExpr = Attr.getArgAsExpr(0);
  }

  // Create the vector type.
  QualType T = S.BuildExtVectorType(CurType, sizeExpr, Attr.getLoc());
  if (!T.isNull())
    CurType = T;
}

static bool isPermittedNeonBaseType(QualType &Ty,
                                    VectorType::VectorKind VecKind, Sema &S) {
  const BuiltinType *BTy = Ty->getAs<BuiltinType>();
  if (!BTy)
    return false;

  llvm::Triple Triple = S.Context.getTargetInfo().getTriple();

  // Signed poly is mathematically wrong, but has been baked into some ABIs by
  // now.
  bool IsPolyUnsigned = Triple.getArch() == llvm::Triple::aarch64 ||
                        Triple.getArch() == llvm::Triple::aarch64_be;
  if (VecKind == VectorType::NeonPolyVector) {
    if (IsPolyUnsigned) {
      // AArch64 polynomial vectors are unsigned and support poly64.
      return BTy->getKind() == BuiltinType::UChar ||
             BTy->getKind() == BuiltinType::UShort ||
             BTy->getKind() == BuiltinType::ULong ||
             BTy->getKind() == BuiltinType::ULongLong;
    } else {
      // AArch32 polynomial vector are signed.
      return BTy->getKind() == BuiltinType::SChar ||
             BTy->getKind() == BuiltinType::Short;
    }
  }

  // Non-polynomial vector types: the usual suspects are allowed, as well as
  // float64_t on AArch64.
  bool Is64Bit = Triple.getArch() == llvm::Triple::aarch64 ||
                 Triple.getArch() == llvm::Triple::aarch64_be;

  if (Is64Bit && BTy->getKind() == BuiltinType::Double)
    return true;

  return BTy->getKind() == BuiltinType::SChar ||
         BTy->getKind() == BuiltinType::UChar ||
         BTy->getKind() == BuiltinType::Short ||
         BTy->getKind() == BuiltinType::UShort ||
         BTy->getKind() == BuiltinType::Int ||
         BTy->getKind() == BuiltinType::UInt ||
         BTy->getKind() == BuiltinType::Long ||
         BTy->getKind() == BuiltinType::ULong ||
         BTy->getKind() == BuiltinType::LongLong ||
         BTy->getKind() == BuiltinType::ULongLong ||
         BTy->getKind() == BuiltinType::Float ||
         BTy->getKind() == BuiltinType::Half;
}

/// HandleNeonVectorTypeAttr - The "neon_vector_type" and
/// "neon_polyvector_type" attributes are used to create vector types that
/// are mangled according to ARM's ABI.  Otherwise, these types are identical
/// to those created with the "vector_size" attribute.  Unlike "vector_size"
/// the argument to these Neon attributes is the number of vector elements,
/// not the vector size in bytes.  The vector width and element type must
/// match one of the standard Neon vector types.
static void HandleNeonVectorTypeAttr(QualType& CurType,
                                     const AttributeList &Attr, Sema &S,
                                     VectorType::VectorKind VecKind) {
  // Target must have NEON
  if (!S.Context.getTargetInfo().hasFeature("neon")) {
    S.Diag(Attr.getLoc(), diag::err_attribute_unsupported) << Attr.getName();
    Attr.setInvalid();
    return;
  }
  // Check the attribute arguments.
  if (Attr.getNumArgs() != 1) {
    S.Diag(Attr.getLoc(), diag::err_attribute_wrong_number_arguments)
      << Attr.getName() << 1;
    Attr.setInvalid();
    return;
  }
  // The number of elements must be an ICE.
  Expr *numEltsExpr = static_cast<Expr *>(Attr.getArgAsExpr(0));
  llvm::APSInt numEltsInt(32);
  if (numEltsExpr->isTypeDependent() || numEltsExpr->isValueDependent() ||
      !numEltsExpr->isIntegerConstantExpr(numEltsInt, S.Context)) {
    S.Diag(Attr.getLoc(), diag::err_attribute_argument_type)
      << Attr.getName() << AANT_ArgumentIntegerConstant
      << numEltsExpr->getSourceRange();
    Attr.setInvalid();
    return;
  }
  // Only certain element types are supported for Neon vectors.
  if (!isPermittedNeonBaseType(CurType, VecKind, S)) {
    S.Diag(Attr.getLoc(), diag::err_attribute_invalid_vector_type) << CurType;
    Attr.setInvalid();
    return;
  }

  // The total size of the vector must be 64 or 128 bits.
  unsigned typeSize = static_cast<unsigned>(S.Context.getTypeSize(CurType));
  unsigned numElts = static_cast<unsigned>(numEltsInt.getZExtValue());
  unsigned vecSize = typeSize * numElts;
  if (vecSize != 64 && vecSize != 128) {
    S.Diag(Attr.getLoc(), diag::err_attribute_bad_neon_vector_size) << CurType;
    Attr.setInvalid();
    return;
  }

  CurType = S.Context.getVectorType(CurType, numElts, VecKind);
}

/// Handle OpenCL Access Qualifier Attribute.
static void HandleOpenCLAccessAttr(QualType &CurType, const AttributeList &Attr,
                                   Sema &S) {
  // OpenCL v2.0 s6.6 - Access qualifier can be used only for image and pipe type.
  if (!(CurType->isImageType() || CurType->isPipeType())) {
    S.Diag(Attr.getLoc(), diag::err_opencl_invalid_access_qualifier);
    Attr.setInvalid();
    return;
  }

  if (const TypedefType* TypedefTy = CurType->getAs<TypedefType>()) {
    QualType PointeeTy = TypedefTy->desugar();
    S.Diag(Attr.getLoc(), diag::err_opencl_multiple_access_qualifiers);

    std::string PrevAccessQual;
    switch (cast<BuiltinType>(PointeeTy.getTypePtr())->getKind()) {
      #define IMAGE_TYPE(ImgType, Id, SingletonId, Access, Suffix) \
    case BuiltinType::Id:                                          \
      PrevAccessQual = #Access;                                    \
      break;
      #include "clang/Basic/OpenCLImageTypes.def"
    default:
      assert(0 && "Unable to find corresponding image type.");
    }

    S.Diag(TypedefTy->getDecl()->getLocStart(),
       diag::note_opencl_typedef_access_qualifier) << PrevAccessQual;
  } else if (CurType->isPipeType()) {
    if (Attr.getSemanticSpelling() == OpenCLAccessAttr::Keyword_write_only) {
      QualType ElemType = CurType->getAs<PipeType>()->getElementType();
      CurType = S.Context.getWritePipeType(ElemType);
    }
  }
}

static void deduceOpenCLImplicitAddrSpace(TypeProcessingState &State,
                                          QualType &T, TypeAttrLocation TAL) {
  Declarator &D = State.getDeclarator();

  // Handle the cases where address space should not be deduced.
  //
  // The pointee type of a pointer type is alwasy deduced since a pointer always
  // points to some memory location which should has an address space.
  //
  // There are situations that at the point of certain declarations, the address
  // space may be unknown and better to be left as default. For example, when
  // definining a typedef or struct type, they are not associated with any
  // specific address space. Later on, they may be used with any address space
  // to declare a variable.
  //
  // The return value of a function is r-value, therefore should not have
  // address space.
  //
  // The void type does not occupy memory, therefore should not have address
  // space, except when it is used as a pointee type.
  //
  // Since LLVM assumes function type is in default address space, it should not
  // have address space.
  auto ChunkIndex = State.getCurrentChunkIndex();
  bool IsPointee =
      ChunkIndex > 0 &&
      (D.getTypeObject(ChunkIndex - 1).Kind == DeclaratorChunk::Pointer ||
       D.getTypeObject(ChunkIndex - 1).Kind == DeclaratorChunk::BlockPointer);
  bool IsFuncReturnType =
      ChunkIndex > 0 &&
      D.getTypeObject(ChunkIndex - 1).Kind == DeclaratorChunk::Function;
  bool IsFuncType =
      ChunkIndex < D.getNumTypeObjects() &&
      D.getTypeObject(ChunkIndex).Kind == DeclaratorChunk::Function;
  if ( // Do not deduce addr space for function return type and function type,
       // otherwise it will fail some sema check.
      IsFuncReturnType || IsFuncType ||
      // Do not deduce addr space for member types of struct, except the pointee
      // type of a pointer member type.
      (D.getContext() == Declarator::MemberContext && !IsPointee) ||
      // Do not deduce addr space for types used to define a typedef and the
      // typedef itself, except the pointee type of a pointer type which is used
      // to define the typedef.
      (D.getDeclSpec().getStorageClassSpec() == DeclSpec::SCS_typedef &&
       !IsPointee) ||
      // Do not deduce addr space of the void type, e.g. in f(void), otherwise
      // it will fail some sema check.
      (T->isVoidType() && !IsPointee))
    return;

  LangAS ImpAddr;
  // Put OpenCL automatic variable in private address space.
  // OpenCL v1.2 s6.5:
  // The default address space name for arguments to a function in a
  // program, or local variables of a function is __private. All function
  // arguments shall be in the __private address space.
  if (State.getSema().getLangOpts().OpenCLVersion <= 120) {
      ImpAddr = LangAS::opencl_private;
  } else {
    // If address space is not set, OpenCL 2.0 defines non private default
    // address spaces for some cases:
    // OpenCL 2.0, section 6.5:
    // The address space for a variable at program scope or a static variable
    // inside a function can either be __global or __constant, but defaults to
    // __global if not specified.
    // (...)
    // Pointers that are declared without pointing to a named address space
    // point to the generic address space.
    if (IsPointee) {
      ImpAddr = LangAS::opencl_generic;
    } else {
      if (D.getContext() == Declarator::FileContext) {
        ImpAddr = LangAS::opencl_global;
      } else {
        if (D.getDeclSpec().getStorageClassSpec() == DeclSpec::SCS_static ||
            D.getDeclSpec().getStorageClassSpec() == DeclSpec::SCS_extern) {
          ImpAddr = LangAS::opencl_global;
        } else {
          ImpAddr = LangAS::opencl_private;
        }
      }
    }
  }
  T = State.getSema().Context.getAddrSpaceQualType(T, ImpAddr);
}

static void processTypeAttrs(TypeProcessingState &state, QualType &type,
                             TypeAttrLocation TAL, AttributeList *attrs) {
  // Scan through and apply attributes to this type where it makes sense.  Some
  // attributes (such as __address_space__, __vector_size__, etc) apply to the
  // type, but others can be present in the type specifiers even though they
  // apply to the decl.  Here we apply type attributes and ignore the rest.

  while (attrs) {
    AttributeList &attr = *attrs;
    attrs = attr.getNext(); // reset to the next here due to early loop continue
                            // stmts

    // Skip attributes that were marked to be invalid.
    if (attr.isInvalid())
      continue;

    if (attr.isCXX11Attribute()) {
      // [[gnu::...]] attributes are treated as declaration attributes, so may
      // not appertain to a DeclaratorChunk, even if we handle them as type
      // attributes.
      if (attr.getScopeName() && attr.getScopeName()->isStr("gnu")) {
        if (TAL == TAL_DeclChunk) {
          state.getSema().Diag(attr.getLoc(),
                               diag::warn_cxx11_gnu_attribute_on_type)
              << attr.getName();
          continue;
        }
      } else if (TAL != TAL_DeclChunk) {
        // Otherwise, only consider type processing for a C++11 attribute if
        // it's actually been applied to a type.
        continue;
      }
    }

    // If this is an attribute we can handle, do so now,
    // otherwise, add it to the FnAttrs list for rechaining.
    switch (attr.getKind()) {
    default:
      // A C++11 attribute on a declarator chunk must appertain to a type.
      if (attr.isCXX11Attribute() && TAL == TAL_DeclChunk) {
        state.getSema().Diag(attr.getLoc(), diag::err_attribute_not_type_attr)
          << attr.getName();
        attr.setUsedAsTypeAttr();
      }
      break;

    case AttributeList::UnknownAttribute:
      if (attr.isCXX11Attribute() && TAL == TAL_DeclChunk)
        state.getSema().Diag(attr.getLoc(),
                             diag::warn_unknown_attribute_ignored)
          << attr.getName();
      break;

    case AttributeList::IgnoredAttribute:
      break;

    case AttributeList::AT_MayAlias:
      // FIXME: This attribute needs to actually be handled, but if we ignore
      // it it breaks large amounts of Linux software.
      attr.setUsedAsTypeAttr();
      break;
    case AttributeList::AT_OpenCLPrivateAddressSpace:
    case AttributeList::AT_OpenCLGlobalAddressSpace:
    case AttributeList::AT_OpenCLLocalAddressSpace:
    case AttributeList::AT_OpenCLConstantAddressSpace:
    case AttributeList::AT_OpenCLGenericAddressSpace:
    case AttributeList::AT_AddressSpace:
      HandleAddressSpaceTypeAttribute(type, attr, state.getSema());
      attr.setUsedAsTypeAttr();
      break;
    OBJC_POINTER_TYPE_ATTRS_CASELIST:
      if (!handleObjCPointerTypeAttr(state, attr, type))
        distributeObjCPointerTypeAttr(state, attr, type);
      attr.setUsedAsTypeAttr();
      break;
    case AttributeList::AT_VectorSize:
      HandleVectorSizeAttr(type, attr, state.getSema());
      attr.setUsedAsTypeAttr();
      break;
    case AttributeList::AT_ExtVectorType:
      HandleExtVectorTypeAttr(type, attr, state.getSema());
      attr.setUsedAsTypeAttr();
      break;
    case AttributeList::AT_NeonVectorType:
      HandleNeonVectorTypeAttr(type, attr, state.getSema(),
                               VectorType::NeonVector);
      attr.setUsedAsTypeAttr();
      break;
    case AttributeList::AT_NeonPolyVectorType:
      HandleNeonVectorTypeAttr(type, attr, state.getSema(),
                               VectorType::NeonPolyVector);
      attr.setUsedAsTypeAttr();
      break;
    case AttributeList::AT_OpenCLAccess:
      HandleOpenCLAccessAttr(type, attr, state.getSema());
      attr.setUsedAsTypeAttr();
      break;

    MS_TYPE_ATTRS_CASELIST:
      if (!handleMSPointerTypeQualifierAttr(state, attr, type))
        attr.setUsedAsTypeAttr();
      break;


    NULLABILITY_TYPE_ATTRS_CASELIST:
      // Either add nullability here or try to distribute it.  We
      // don't want to distribute the nullability specifier past any
      // dependent type, because that complicates the user model.
      if (type->canHaveNullability() || type->isDependentType() ||
          type->isArrayType() ||
          !distributeNullabilityTypeAttr(state, type, attr)) {
        unsigned endIndex;
        if (TAL == TAL_DeclChunk)
          endIndex = state.getCurrentChunkIndex();
        else
          endIndex = state.getDeclarator().getNumTypeObjects();
        bool allowOnArrayType =
            state.getDeclarator().isPrototypeContext() &&
            !hasOuterPointerLikeChunk(state.getDeclarator(), endIndex);
        if (state.getSema().checkNullabilityTypeSpecifier(
              type,
              mapNullabilityAttrKind(attr.getKind()),
              attr.getLoc(),
              attr.isContextSensitiveKeywordAttribute(),
              allowOnArrayType)) {
          attr.setInvalid();
        }

        attr.setUsedAsTypeAttr();
      }
      break;

    case AttributeList::AT_ObjCKindOf:
      // '__kindof' must be part of the decl-specifiers.
      switch (TAL) {
      case TAL_DeclSpec:
        break;

      case TAL_DeclChunk:
      case TAL_DeclName:
        state.getSema().Diag(attr.getLoc(),
                             diag::err_objc_kindof_wrong_position)
          << FixItHint::CreateRemoval(attr.getLoc())
          << FixItHint::CreateInsertion(
               state.getDeclarator().getDeclSpec().getLocStart(), "__kindof ");
        break;
      }

      // Apply it regardless.
      if (state.getSema().checkObjCKindOfType(type, attr.getLoc()))
        attr.setInvalid();
      attr.setUsedAsTypeAttr();
      break;

    FUNCTION_TYPE_ATTRS_CASELIST:
      attr.setUsedAsTypeAttr();

      // Never process function type attributes as part of the
      // declaration-specifiers.
      if (TAL == TAL_DeclSpec)
        distributeFunctionTypeAttrFromDeclSpec(state, attr, type);

      // Otherwise, handle the possible delays.
      else if (!handleFunctionTypeAttr(state, attr, type))
        distributeFunctionTypeAttr(state, attr, type);
      break;
    }
  }

  if (!state.getSema().getLangOpts().OpenCL ||
      type.getAddressSpace() != LangAS::Default)
    return;

  deduceOpenCLImplicitAddrSpace(state, type, TAL);
}

void Sema::completeExprArrayBound(Expr *E) {
  if (DeclRefExpr *DRE = dyn_cast<DeclRefExpr>(E->IgnoreParens())) {
    if (VarDecl *Var = dyn_cast<VarDecl>(DRE->getDecl())) {
      if (isTemplateInstantiation(Var->getTemplateSpecializationKind())) {
        SourceLocation PointOfInstantiation = E->getExprLoc();

        if (MemberSpecializationInfo *MSInfo =
                Var->getMemberSpecializationInfo()) {
          // If we don't already have a point of instantiation, this is it.
          if (MSInfo->getPointOfInstantiation().isInvalid()) {
            MSInfo->setPointOfInstantiation(PointOfInstantiation);

            // This is a modification of an existing AST node. Notify
            // listeners.
            if (ASTMutationListener *L = getASTMutationListener())
              L->StaticDataMemberInstantiated(Var);
          }
        } else {
          VarTemplateSpecializationDecl *VarSpec =
              cast<VarTemplateSpecializationDecl>(Var);
          if (VarSpec->getPointOfInstantiation().isInvalid())
            VarSpec->setPointOfInstantiation(PointOfInstantiation);
        }

        InstantiateVariableDefinition(PointOfInstantiation, Var);

        // Update the type to the newly instantiated definition's type both
        // here and within the expression.
        if (VarDecl *Def = Var->getDefinition()) {
          DRE->setDecl(Def);
          QualType T = Def->getType();
          DRE->setType(T);
          // FIXME: Update the type on all intervening expressions.
          E->setType(T);
        }

        // We still go on to try to complete the type independently, as it
        // may also require instantiations or diagnostics if it remains
        // incomplete.
      }
    }
  }
}

/// \brief Ensure that the type of the given expression is complete.
///
/// This routine checks whether the expression \p E has a complete type. If the
/// expression refers to an instantiable construct, that instantiation is
/// performed as needed to complete its type. Furthermore
/// Sema::RequireCompleteType is called for the expression's type (or in the
/// case of a reference type, the referred-to type).
///
/// \param E The expression whose type is required to be complete.
/// \param Diagnoser The object that will emit a diagnostic if the type is
/// incomplete.
///
/// \returns \c true if the type of \p E is incomplete and diagnosed, \c false
/// otherwise.
bool Sema::RequireCompleteExprType(Expr *E, TypeDiagnoser &Diagnoser) {
  QualType T = E->getType();

  // Incomplete array types may be completed by the initializer attached to
  // their definitions. For static data members of class templates and for
  // variable templates, we need to instantiate the definition to get this
  // initializer and complete the type.
  if (T->isIncompleteArrayType()) {
    completeExprArrayBound(E);
    T = E->getType();
  }

  // FIXME: Are there other cases which require instantiating something other
  // than the type to complete the type of an expression?

  return RequireCompleteType(E->getExprLoc(), T, Diagnoser);
}

bool Sema::RequireCompleteExprType(Expr *E, unsigned DiagID) {
  BoundTypeDiagnoser<> Diagnoser(DiagID);
  return RequireCompleteExprType(E, Diagnoser);
}

/// @brief Ensure that the type T is a complete type.
///
/// This routine checks whether the type @p T is complete in any
/// context where a complete type is required. If @p T is a complete
/// type, returns false. If @p T is a class template specialization,
/// this routine then attempts to perform class template
/// instantiation. If instantiation fails, or if @p T is incomplete
/// and cannot be completed, issues the diagnostic @p diag (giving it
/// the type @p T) and returns true.
///
/// @param Loc  The location in the source that the incomplete type
/// diagnostic should refer to.
///
/// @param T  The type that this routine is examining for completeness.
///
/// @returns @c true if @p T is incomplete and a diagnostic was emitted,
/// @c false otherwise.
bool Sema::RequireCompleteType(SourceLocation Loc, QualType T,
                               TypeDiagnoser &Diagnoser) {
  if (RequireCompleteTypeImpl(Loc, T, &Diagnoser))
    return true;
  if (const TagType *Tag = T->getAs<TagType>()) {
    if (!Tag->getDecl()->isCompleteDefinitionRequired()) {
      Tag->getDecl()->setCompleteDefinitionRequired();
      Consumer.HandleTagDeclRequiredDefinition(Tag->getDecl());
    }
  }
  return false;
}

bool Sema::hasStructuralCompatLayout(Decl *D, Decl *Suggested) {
  llvm::DenseSet<std::pair<Decl *, Decl *>> NonEquivalentDecls;
  if (!Suggested)
    return false;

  // FIXME: Add a specific mode for C11 6.2.7/1 in StructuralEquivalenceContext
  // and isolate from other C++ specific checks.
  StructuralEquivalenceContext Ctx(
      D->getASTContext(), Suggested->getASTContext(), NonEquivalentDecls,
      false /*StrictTypeSpelling*/, true /*Complain*/,
      true /*ErrorOnTagTypeMismatch*/);
  return Ctx.IsStructurallyEquivalent(D, Suggested);
}

/// \brief Determine whether there is any declaration of \p D that was ever a
///        definition (perhaps before module merging) and is currently visible.
/// \param D The definition of the entity.
/// \param Suggested Filled in with the declaration that should be made visible
///        in order to provide a definition of this entity.
/// \param OnlyNeedComplete If \c true, we only need the type to be complete,
///        not defined. This only matters for enums with a fixed underlying
///        type, since in all other cases, a type is complete if and only if it
///        is defined.
bool Sema::hasVisibleDefinition(NamedDecl *D, NamedDecl **Suggested,
                                bool OnlyNeedComplete) {
  // Easy case: if we don't have modules, all declarations are visible.
  if (!getLangOpts().Modules && !getLangOpts().ModulesLocalVisibility)
    return true;

  // If this definition was instantiated from a template, map back to the
  // pattern from which it was instantiated.
  if (isa<TagDecl>(D) && cast<TagDecl>(D)->isBeingDefined()) {
    // We're in the middle of defining it; this definition should be treated
    // as visible.
    return true;
  } else if (auto *RD = dyn_cast<CXXRecordDecl>(D)) {
    if (auto *Pattern = RD->getTemplateInstantiationPattern())
      RD = Pattern;
    D = RD->getDefinition();
  } else if (auto *ED = dyn_cast<EnumDecl>(D)) {
    if (auto *Pattern = ED->getTemplateInstantiationPattern())
      ED = Pattern;
    if (OnlyNeedComplete && ED->isFixed()) {
      // If the enum has a fixed underlying type, and we're only looking for a
      // complete type (not a definition), any visible declaration of it will
      // do.
      *Suggested = nullptr;
      for (auto *Redecl : ED->redecls()) {
        if (isVisible(Redecl))
          return true;
        if (Redecl->isThisDeclarationADefinition() ||
            (Redecl->isCanonicalDecl() && !*Suggested))
          *Suggested = Redecl;
      }
      return false;
    }
    D = ED->getDefinition();
  } else if (auto *FD = dyn_cast<FunctionDecl>(D)) {
    if (auto *Pattern = FD->getTemplateInstantiationPattern())
      FD = Pattern;
    D = FD->getDefinition();
  } else if (auto *VD = dyn_cast<VarDecl>(D)) {
    if (auto *Pattern = VD->getTemplateInstantiationPattern())
      VD = Pattern;
    D = VD->getDefinition();
  }
  assert(D && "missing definition for pattern of instantiated definition");

  *Suggested = D;
  if (isVisible(D))
    return true;

  // The external source may have additional definitions of this entity that are
  // visible, so complete the redeclaration chain now and ask again.
  if (auto *Source = Context.getExternalSource()) {
    Source->CompleteRedeclChain(D);
    return isVisible(D);
  }

  return false;
}

/// Locks in the inheritance model for the given class and all of its bases.
static void assignInheritanceModel(Sema &S, CXXRecordDecl *RD) {
  RD = RD->getMostRecentDecl();
  if (!RD->hasAttr<MSInheritanceAttr>()) {
    MSInheritanceAttr::Spelling IM;

    switch (S.MSPointerToMemberRepresentationMethod) {
    case LangOptions::PPTMK_BestCase:
      IM = RD->calculateInheritanceModel();
      break;
    case LangOptions::PPTMK_FullGeneralitySingleInheritance:
      IM = MSInheritanceAttr::Keyword_single_inheritance;
      break;
    case LangOptions::PPTMK_FullGeneralityMultipleInheritance:
      IM = MSInheritanceAttr::Keyword_multiple_inheritance;
      break;
    case LangOptions::PPTMK_FullGeneralityVirtualInheritance:
      IM = MSInheritanceAttr::Keyword_unspecified_inheritance;
      break;
    }

    RD->addAttr(MSInheritanceAttr::CreateImplicit(
        S.getASTContext(), IM,
        /*BestCase=*/S.MSPointerToMemberRepresentationMethod ==
            LangOptions::PPTMK_BestCase,
        S.ImplicitMSInheritanceAttrLoc.isValid()
            ? S.ImplicitMSInheritanceAttrLoc
            : RD->getSourceRange()));
    S.Consumer.AssignInheritanceModel(RD);
  }
}

/// \brief The implementation of RequireCompleteType
bool Sema::RequireCompleteTypeImpl(SourceLocation Loc, QualType T,
                                   TypeDiagnoser *Diagnoser) {
  // FIXME: Add this assertion to make sure we always get instantiation points.
  //  assert(!Loc.isInvalid() && "Invalid location in RequireCompleteType");
  // FIXME: Add this assertion to help us flush out problems with
  // checking for dependent types and type-dependent expressions.
  //
  //  assert(!T->isDependentType() &&
  //         "Can't ask whether a dependent type is complete");

  // We lock in the inheritance model once somebody has asked us to ensure
  // that a pointer-to-member type is complete.
  if (Context.getTargetInfo().getCXXABI().isMicrosoft()) {
    if (const MemberPointerType *MPTy = T->getAs<MemberPointerType>()) {
      if (!MPTy->getClass()->isDependentType()) {
        (void)isCompleteType(Loc, QualType(MPTy->getClass(), 0));
        assignInheritanceModel(*this, MPTy->getMostRecentCXXRecordDecl());
      }
    }
  }

  NamedDecl *Def = nullptr;
  bool Incomplete = T->isIncompleteType(&Def);

  // Check that any necessary explicit specializations are visible. For an
  // enum, we just need the declaration, so don't check this.
  if (Def && !isa<EnumDecl>(Def))
    checkSpecializationVisibility(Loc, Def);

  // If we have a complete type, we're done.
  if (!Incomplete) {
    // If we know about the definition but it is not visible, complain.
    NamedDecl *SuggestedDef = nullptr;
    if (Def &&
        !hasVisibleDefinition(Def, &SuggestedDef, /*OnlyNeedComplete*/true)) {
      // If the user is going to see an error here, recover by making the
      // definition visible.
      bool TreatAsComplete = Diagnoser && !isSFINAEContext();
      if (Diagnoser)
        diagnoseMissingImport(Loc, SuggestedDef, MissingImportKind::Definition,
                              /*Recover*/TreatAsComplete);
      return !TreatAsComplete;
    }

    return false;
  }

  const TagType *Tag = T->getAs<TagType>();
  const ObjCInterfaceType *IFace = T->getAs<ObjCInterfaceType>();

  // If there's an unimported definition of this type in a module (for
  // instance, because we forward declared it, then imported the definition),
  // import that definition now.
  //
  // FIXME: What about other cases where an import extends a redeclaration
  // chain for a declaration that can be accessed through a mechanism other
  // than name lookup (eg, referenced in a template, or a variable whose type
  // could be completed by the module)?
  //
  // FIXME: Should we map through to the base array element type before
  // checking for a tag type?
  if (Tag || IFace) {
    NamedDecl *D =
        Tag ? static_cast<NamedDecl *>(Tag->getDecl()) : IFace->getDecl();

    // Avoid diagnosing invalid decls as incomplete.
    if (D->isInvalidDecl())
      return true;

    // Give the external AST source a chance to complete the type.
    if (auto *Source = Context.getExternalSource()) {
      if (Tag) {
        TagDecl *TagD = Tag->getDecl();
        if (TagD->hasExternalLexicalStorage())
          Source->CompleteType(TagD);
      } else {
        ObjCInterfaceDecl *IFaceD = IFace->getDecl();
        if (IFaceD->hasExternalLexicalStorage())
          Source->CompleteType(IFace->getDecl());
      }
      // If the external source completed the type, go through the motions
      // again to ensure we're allowed to use the completed type.
      if (!T->isIncompleteType())
        return RequireCompleteTypeImpl(Loc, T, Diagnoser);
    }
  }

  // If we have a class template specialization or a class member of a
  // class template specialization, or an array with known size of such,
  // try to instantiate it.
  QualType MaybeTemplate = T;
  while (const ConstantArrayType *Array
           = Context.getAsConstantArrayType(MaybeTemplate))
    MaybeTemplate = Array->getElementType();
  if (const RecordType *Record = MaybeTemplate->getAs<RecordType>()) {
    bool Instantiated = false;
    bool Diagnosed = false;
    if (ClassTemplateSpecializationDecl *ClassTemplateSpec
          = dyn_cast<ClassTemplateSpecializationDecl>(Record->getDecl())) {
      if (ClassTemplateSpec->getSpecializationKind() == TSK_Undeclared) {
        Diagnosed = InstantiateClassTemplateSpecialization(
            Loc, ClassTemplateSpec, TSK_ImplicitInstantiation,
            /*Complain=*/Diagnoser);
        Instantiated = true;
      }
    } else if (CXXRecordDecl *Rec
                 = dyn_cast<CXXRecordDecl>(Record->getDecl())) {
      CXXRecordDecl *Pattern = Rec->getInstantiatedFromMemberClass();
      if (!Rec->isBeingDefined() && Pattern) {
        MemberSpecializationInfo *MSI = Rec->getMemberSpecializationInfo();
        assert(MSI && "Missing member specialization information?");
        // This record was instantiated from a class within a template.
        if (MSI->getTemplateSpecializationKind() !=
            TSK_ExplicitSpecialization) {
          Diagnosed = InstantiateClass(Loc, Rec, Pattern,
                                       getTemplateInstantiationArgs(Rec),
                                       TSK_ImplicitInstantiation,
                                       /*Complain=*/Diagnoser);
          Instantiated = true;
        }
      }
    }

    if (Instantiated) {
      // Instantiate* might have already complained that the template is not
      // defined, if we asked it to.
      if (Diagnoser && Diagnosed)
        return true;
      // If we instantiated a definition, check that it's usable, even if
      // instantiation produced an error, so that repeated calls to this
      // function give consistent answers.
      if (!T->isIncompleteType())
        return RequireCompleteTypeImpl(Loc, T, Diagnoser);
    }
  }

  // FIXME: If we didn't instantiate a definition because of an explicit
  // specialization declaration, check that it's visible.

  if (!Diagnoser)
    return true;

  Diagnoser->diagnose(*this, Loc, T);

  // If the type was a forward declaration of a class/struct/union
  // type, produce a note.
  if (Tag && !Tag->getDecl()->isInvalidDecl())
    Diag(Tag->getDecl()->getLocation(),
         Tag->isBeingDefined() ? diag::note_type_being_defined
                               : diag::note_forward_declaration)
      << QualType(Tag, 0);

  // If the Objective-C class was a forward declaration, produce a note.
  if (IFace && !IFace->getDecl()->isInvalidDecl())
    Diag(IFace->getDecl()->getLocation(), diag::note_forward_class);

  // If we have external information that we can use to suggest a fix,
  // produce a note.
  if (ExternalSource)
    ExternalSource->MaybeDiagnoseMissingCompleteType(Loc, T);

  return true;
}

bool Sema::RequireCompleteType(SourceLocation Loc, QualType T,
                               unsigned DiagID) {
  BoundTypeDiagnoser<> Diagnoser(DiagID);
  return RequireCompleteType(Loc, T, Diagnoser);
}

/// \brief Get diagnostic %select index for tag kind for
/// literal type diagnostic message.
/// WARNING: Indexes apply to particular diagnostics only!
///
/// \returns diagnostic %select index.
static unsigned getLiteralDiagFromTagKind(TagTypeKind Tag) {
  switch (Tag) {
  case TTK_Struct: return 0;
  case TTK_Interface: return 1;
  case TTK_Class:  return 2;
  default: llvm_unreachable("Invalid tag kind for literal type diagnostic!");
  }
}

/// @brief Ensure that the type T is a literal type.
///
/// This routine checks whether the type @p T is a literal type. If @p T is an
/// incomplete type, an attempt is made to complete it. If @p T is a literal
/// type, or @p AllowIncompleteType is true and @p T is an incomplete type,
/// returns false. Otherwise, this routine issues the diagnostic @p PD (giving
/// it the type @p T), along with notes explaining why the type is not a
/// literal type, and returns true.
///
/// @param Loc  The location in the source that the non-literal type
/// diagnostic should refer to.
///
/// @param T  The type that this routine is examining for literalness.
///
/// @param Diagnoser Emits a diagnostic if T is not a literal type.
///
/// @returns @c true if @p T is not a literal type and a diagnostic was emitted,
/// @c false otherwise.
bool Sema::RequireLiteralType(SourceLocation Loc, QualType T,
                              TypeDiagnoser &Diagnoser) {
  assert(!T->isDependentType() && "type should not be dependent");

  QualType ElemType = Context.getBaseElementType(T);
  if ((isCompleteType(Loc, ElemType) || ElemType->isVoidType()) &&
      T->isLiteralType(Context))
    return false;

  Diagnoser.diagnose(*this, Loc, T);

  if (T->isVariableArrayType())
    return true;

  const RecordType *RT = ElemType->getAs<RecordType>();
  if (!RT)
    return true;

  const CXXRecordDecl *RD = cast<CXXRecordDecl>(RT->getDecl());

  // A partially-defined class type can't be a literal type, because a literal
  // class type must have a trivial destructor (which can't be checked until
  // the class definition is complete).
  if (RequireCompleteType(Loc, ElemType, diag::note_non_literal_incomplete, T))
    return true;

  // If the class has virtual base classes, then it's not an aggregate, and
  // cannot have any constexpr constructors or a trivial default constructor,
  // so is non-literal. This is better to diagnose than the resulting absence
  // of constexpr constructors.
  if (RD->getNumVBases()) {
    Diag(RD->getLocation(), diag::note_non_literal_virtual_base)
      << getLiteralDiagFromTagKind(RD->getTagKind()) << RD->getNumVBases();
    for (const auto &I : RD->vbases())
      Diag(I.getLocStart(), diag::note_constexpr_virtual_base_here)
          << I.getSourceRange();
  } else if (!RD->isAggregate() && !RD->hasConstexprNonCopyMoveConstructor() &&
             !RD->hasTrivialDefaultConstructor()) {
    Diag(RD->getLocation(), diag::note_non_literal_no_constexpr_ctors) << RD;
  } else if (RD->hasNonLiteralTypeFieldsOrBases()) {
    for (const auto &I : RD->bases()) {
      if (!I.getType()->isLiteralType(Context)) {
        Diag(I.getLocStart(),
             diag::note_non_literal_base_class)
          << RD << I.getType() << I.getSourceRange();
        return true;
      }
    }
    for (const auto *I : RD->fields()) {
      if (!I->getType()->isLiteralType(Context) ||
          I->getType().isVolatileQualified()) {
        Diag(I->getLocation(), diag::note_non_literal_field)
          << RD << I << I->getType()
          << I->getType().isVolatileQualified();
        return true;
      }
    }
  } else if (!RD->hasTrivialDestructor()) {
    // All fields and bases are of literal types, so have trivial destructors.
    // If this class's destructor is non-trivial it must be user-declared.
    CXXDestructorDecl *Dtor = RD->getDestructor();
    assert(Dtor && "class has literal fields and bases but no dtor?");
    if (!Dtor)
      return true;

    Diag(Dtor->getLocation(), Dtor->isUserProvided() ?
         diag::note_non_literal_user_provided_dtor :
         diag::note_non_literal_nontrivial_dtor) << RD;
    if (!Dtor->isUserProvided())
      SpecialMemberIsTrivial(Dtor, CXXDestructor, /*Diagnose*/true);
  }

  return true;
}

bool Sema::RequireLiteralType(SourceLocation Loc, QualType T, unsigned DiagID) {
  BoundTypeDiagnoser<> Diagnoser(DiagID);
  return RequireLiteralType(Loc, T, Diagnoser);
}

/// \brief Retrieve a version of the type 'T' that is elaborated by Keyword
/// and qualified by the nested-name-specifier contained in SS.
QualType Sema::getElaboratedType(ElaboratedTypeKeyword Keyword,
                                 const CXXScopeSpec &SS, QualType T) {
  if (T.isNull())
    return T;
  NestedNameSpecifier *NNS;
  if (SS.isValid())
    NNS = SS.getScopeRep();
  else {
    if (Keyword == ETK_None)
      return T;
    NNS = nullptr;
  }
  return Context.getElaboratedType(Keyword, NNS, T);
}

QualType Sema::BuildTypeofExprType(Expr *E, SourceLocation Loc) {
  ExprResult ER = CheckPlaceholderExpr(E);
  if (ER.isInvalid()) return QualType();
  E = ER.get();

  if (!getLangOpts().CPlusPlus && E->refersToBitField())
    Diag(E->getExprLoc(), diag::err_sizeof_alignof_typeof_bitfield) << 2;

  if (!E->isTypeDependent()) {
    QualType T = E->getType();
    if (const TagType *TT = T->getAs<TagType>())
      DiagnoseUseOfDecl(TT->getDecl(), E->getExprLoc());
  }
  return Context.getTypeOfExprType(E);
}

/// getDecltypeForExpr - Given an expr, will return the decltype for
/// that expression, according to the rules in C++11
/// [dcl.type.simple]p4 and C++11 [expr.lambda.prim]p18.
static QualType getDecltypeForExpr(Sema &S, Expr *E) {
  if (E->isTypeDependent())
    return S.Context.DependentTy;

  // C++11 [dcl.type.simple]p4:
  //   The type denoted by decltype(e) is defined as follows:
  //
  //     - if e is an unparenthesized id-expression or an unparenthesized class
  //       member access (5.2.5), decltype(e) is the type of the entity named
  //       by e. If there is no such entity, or if e names a set of overloaded
  //       functions, the program is ill-formed;
  //
  // We apply the same rules for Objective-C ivar and property references.
  if (const DeclRefExpr *DRE = dyn_cast<DeclRefExpr>(E)) {
    if (const ValueDecl *VD = dyn_cast<ValueDecl>(DRE->getDecl()))
      return VD->getType();
  } else if (const MemberExpr *ME = dyn_cast<MemberExpr>(E)) {
    if (const FieldDecl *FD = dyn_cast<FieldDecl>(ME->getMemberDecl()))
      return FD->getType();
  } else if (const ObjCIvarRefExpr *IR = dyn_cast<ObjCIvarRefExpr>(E)) {
    return IR->getDecl()->getType();
  } else if (const ObjCPropertyRefExpr *PR = dyn_cast<ObjCPropertyRefExpr>(E)) {
    if (PR->isExplicitProperty())
      return PR->getExplicitProperty()->getType();
  } else if (auto *PE = dyn_cast<PredefinedExpr>(E)) {
    return PE->getType();
  }
  
  // C++11 [expr.lambda.prim]p18:
  //   Every occurrence of decltype((x)) where x is a possibly
  //   parenthesized id-expression that names an entity of automatic
  //   storage duration is treated as if x were transformed into an
  //   access to a corresponding data member of the closure type that
  //   would have been declared if x were an odr-use of the denoted
  //   entity.
  using namespace sema;
  if (S.getCurLambda()) {
    if (isa<ParenExpr>(E)) {
      if (DeclRefExpr *DRE = dyn_cast<DeclRefExpr>(E->IgnoreParens())) {
        if (VarDecl *Var = dyn_cast<VarDecl>(DRE->getDecl())) {
          QualType T = S.getCapturedDeclRefType(Var, DRE->getLocation());
          if (!T.isNull())
            return S.Context.getLValueReferenceType(T);
        }
      }
    }
  }


  // C++11 [dcl.type.simple]p4:
  //   [...]
  QualType T = E->getType();
  switch (E->getValueKind()) {
  //     - otherwise, if e is an xvalue, decltype(e) is T&&, where T is the
  //       type of e;
  case VK_XValue: T = S.Context.getRValueReferenceType(T); break;
  //     - otherwise, if e is an lvalue, decltype(e) is T&, where T is the
  //       type of e;
  case VK_LValue: T = S.Context.getLValueReferenceType(T); break;
  //  - otherwise, decltype(e) is the type of e.
  case VK_RValue: break;
  }

  return T;
}

QualType Sema::BuildDecltypeType(Expr *E, SourceLocation Loc,
                                 bool AsUnevaluated) {
  ExprResult ER = CheckPlaceholderExpr(E);
  if (ER.isInvalid()) return QualType();
  E = ER.get();

  if (AsUnevaluated && CodeSynthesisContexts.empty() &&
      E->HasSideEffects(Context, false)) {
    // The expression operand for decltype is in an unevaluated expression
    // context, so side effects could result in unintended consequences.
    Diag(E->getExprLoc(), diag::warn_side_effects_unevaluated_context);
  }

  return Context.getDecltypeType(E, getDecltypeForExpr(*this, E));
}

QualType Sema::BuildUnaryTransformType(QualType BaseType,
                                       UnaryTransformType::UTTKind UKind,
                                       SourceLocation Loc) {
  switch (UKind) {
  case UnaryTransformType::EnumUnderlyingType:
    if (!BaseType->isDependentType() && !BaseType->isEnumeralType()) {
      Diag(Loc, diag::err_only_enums_have_underlying_types);
      return QualType();
    } else {
      QualType Underlying = BaseType;
      if (!BaseType->isDependentType()) {
        // The enum could be incomplete if we're parsing its definition or
        // recovering from an error.
        NamedDecl *FwdDecl = nullptr;
        if (BaseType->isIncompleteType(&FwdDecl)) {
          Diag(Loc, diag::err_underlying_type_of_incomplete_enum) << BaseType;
          Diag(FwdDecl->getLocation(), diag::note_forward_declaration) << FwdDecl;
          return QualType();
        }

        EnumDecl *ED = BaseType->getAs<EnumType>()->getDecl();
        assert(ED && "EnumType has no EnumDecl");

        DiagnoseUseOfDecl(ED, Loc);

        Underlying = ED->getIntegerType();
        assert(!Underlying.isNull());
      }
      return Context.getUnaryTransformType(BaseType, Underlying,
                                        UnaryTransformType::EnumUnderlyingType);
    }
  }
  llvm_unreachable("unknown unary transform type");
}

QualType Sema::BuildAtomicType(QualType T, SourceLocation Loc) {
  if (!T->isDependentType()) {
    // FIXME: It isn't entirely clear whether incomplete atomic types
    // are allowed or not; for simplicity, ban them for the moment.
    if (RequireCompleteType(Loc, T, diag::err_atomic_specifier_bad_type, 0))
      return QualType();

    int DisallowedKind = -1;
    if (T->isArrayType())
      DisallowedKind = 1;
    else if (T->isFunctionType())
      DisallowedKind = 2;
    else if (T->isReferenceType())
      DisallowedKind = 3;
    else if (T->isAtomicType())
      DisallowedKind = 4;
    else if (T.hasQualifiers())
      DisallowedKind = 5;
    else if (!T.isTriviallyCopyableType(Context))
      // Some other non-trivially-copyable type (probably a C++ class)
      DisallowedKind = 6;

    if (DisallowedKind != -1) {
      Diag(Loc, diag::err_atomic_specifier_bad_type) << DisallowedKind << T;
      return QualType();
    }

    // FIXME: Do we need any handling for ARC here?
  }

  // Build the pointer type.
  return Context.getAtomicType(T);
}<|MERGE_RESOLUTION|>--- conflicted
+++ resolved
@@ -4676,13 +4676,8 @@
 
       FunctionType::ExtInfo EI(getCCForDeclaratorChunk(S, D, FTI, chunkIndex));
 
-<<<<<<< HEAD
-
-      if (!FTI.NumParams && !FTI.isVariadic && !LangOpts.CPlusPlus) {
-=======
       if (!FTI.NumParams && !FTI.isVariadic && !LangOpts.CPlusPlus
                                             && !LangOpts.OpenCL) {
->>>>>>> ad9b4c40
         // Simple void foo(), where the incoming T is the result type.
         T = Context.getFunctionNoProtoType(T, EI);
       } else {
